--- conflicted
+++ resolved
@@ -8,10 +8,6 @@
 
     protected SdlContext mSdlContext;
     protected Handler mSdlHandler;
-<<<<<<< HEAD
-    protected boolean isFinished;
-=======
->>>>>>> 0bc9722f
 
     private boolean isBlocking;
     private int mTimeout;
