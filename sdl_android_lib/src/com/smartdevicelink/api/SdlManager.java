package com.smartdevicelink.api;

import android.app.Application;
import android.app.Notification;
import android.content.ComponentName;
import android.content.Context;
import android.content.Intent;
import android.content.ServiceConnection;
import android.os.IBinder;
import android.support.annotation.NonNull;
import android.support.annotation.Nullable;
import android.util.Log;

<<<<<<< HEAD
import com.smartdevicelink.api.lockscreen.LockScreenActivityManager;
import com.smartdevicelink.api.lockscreen.LockScreenConfig;
=======
import com.smartdevicelink.api.lockscreen.LockScreenManager;
import com.smartdevicelink.api.lockscreen.LockScreenConfig;
import com.smartdevicelink.api.lockscreen.SdlLockScreenListener;
>>>>>>> 9e2edde8

import java.util.HashMap;

public class SdlManager {

    private static final String TAG = SdlManager.class.getSimpleName();

    private static final Object SYNC_LOCK = new Object();

    private static SdlManager mInstance;
    private SdlConnectionService mSdlService;
    private Context mAndroidContext;
    private Notification mPersistentNotification;
    private boolean isBound = false;

    private HashMap<String, SdlApplicationConfig> mApplicationConfigRegistry;

    private boolean isPrepared = false;

    private SdlManager(){
        mApplicationConfigRegistry = new HashMap<>();
    }

    public static SdlManager getInstance(){
        synchronized (SYNC_LOCK) {
            if (mInstance == null) {
                mInstance = new SdlManager();
            }

            return mInstance;
        }
    }

    public boolean registerSdlApplication(SdlApplicationConfig config){
        synchronized (SYNC_LOCK) {
            mApplicationConfigRegistry.put(config.getAppId(), config);
            return true;
        }
    }

    public void prepare(@NonNull Application application, @NonNull LockScreenConfig lockScreenConfig,
                        @Nullable Notification persistentNotification){
        synchronized (SYNC_LOCK) {
            if (!isPrepared) {
                mPersistentNotification = persistentNotification;
<<<<<<< HEAD
                LockScreenActivityManager.initialize(application, lockScreenConfig);
=======
                LockScreenManager.initialize(application, lockScreenConfig);
                mAndroidContext = application;
                bindConnectionService();
                isPrepared = true;
            } else {
                Log.w(TAG, "SdlManager.prepare(Context context) called when SdlManager is already prepared.\n" +
                        "No action taken.");
            }
        }
    }

    public void prepare(@NonNull Application application, @NonNull SdlLockScreenListener lockScreenListener,
                        @Nullable Notification persistentNotification){
        synchronized (SYNC_LOCK) {
            if (!isPrepared) {
                mPersistentNotification = persistentNotification;
                LockScreenManager.initialize(application, lockScreenListener);
>>>>>>> 9e2edde8
                mAndroidContext = application;
                bindConnectionService();
                isPrepared = true;
            } else {
                Log.w(TAG, "SdlManager.prepare(Context context) called when SdlManager is already prepared.\n" +
                        "No action taken.");
            }
        }
    }

    void sdlDisconnected(){
        Log.i(TAG, "SDL disconnected.");
        synchronized (SYNC_LOCK){
            if(isBound){
                mAndroidContext.unbindService(mSdlServiceConnection);
                isBound = false;
                mSdlService = null;
            }
        }
    }

    void onBluetoothConnected(){
        synchronized (SYNC_LOCK) {
            if (isPrepared) {
                if(mSdlService != null){
                    mSdlService.startSdlApplication(mApplicationConfigRegistry);
                } else {
                    bindConnectionService();
                }
            }
        }
    }

    private void bindConnectionService(){
        Log.i(TAG, "Binding ConnectionService ...");
        Intent sdlConnectionIntent = new Intent(mAndroidContext, SdlConnectionService.class);
        isBound = mAndroidContext.bindService(sdlConnectionIntent, mSdlServiceConnection, Context.BIND_AUTO_CREATE);
    }

    private ServiceConnection mSdlServiceConnection = new ServiceConnection() {
        @Override
        public void onServiceConnected(ComponentName name, IBinder service) {
            synchronized (SYNC_LOCK) {
                Log.i(TAG, "ConnectionService bound.");
                mSdlService = ((SdlConnectionService.SdlConnectionBinder) service).getSdlConnectionService();
                mSdlService.setSdlManager(mInstance);
                mSdlService.setPersistentNotification(mPersistentNotification);
                mSdlService.startSdlApplication(mApplicationConfigRegistry);
            }
        }

        @Override
        public void onServiceDisconnected(ComponentName name) {
            synchronized (SYNC_LOCK) {
                Log.i(TAG, "ConnectionService disconnected.");
                mSdlService = null;
            }
        }
    };

}<|MERGE_RESOLUTION|>--- conflicted
+++ resolved
@@ -11,14 +11,9 @@
 import android.support.annotation.Nullable;
 import android.util.Log;
 
-<<<<<<< HEAD
-import com.smartdevicelink.api.lockscreen.LockScreenActivityManager;
-import com.smartdevicelink.api.lockscreen.LockScreenConfig;
-=======
 import com.smartdevicelink.api.lockscreen.LockScreenManager;
 import com.smartdevicelink.api.lockscreen.LockScreenConfig;
 import com.smartdevicelink.api.lockscreen.SdlLockScreenListener;
->>>>>>> 9e2edde8
 
 import java.util.HashMap;
 
@@ -64,9 +59,6 @@
         synchronized (SYNC_LOCK) {
             if (!isPrepared) {
                 mPersistentNotification = persistentNotification;
-<<<<<<< HEAD
-                LockScreenActivityManager.initialize(application, lockScreenConfig);
-=======
                 LockScreenManager.initialize(application, lockScreenConfig);
                 mAndroidContext = application;
                 bindConnectionService();
@@ -84,7 +76,6 @@
             if (!isPrepared) {
                 mPersistentNotification = persistentNotification;
                 LockScreenManager.initialize(application, lockScreenListener);
->>>>>>> 9e2edde8
                 mAndroidContext = application;
                 bindConnectionService();
                 isPrepared = true;
