package com.smartdevicelink.api;

import android.content.Context;
import android.os.Bundle;
import android.os.Handler;
import android.os.HandlerThread;
import android.os.Looper;
import android.os.Process;
import android.support.annotation.VisibleForTesting;
import android.util.Log;
import android.util.SparseArray;

import com.smartdevicelink.api.diagnostics.DiagnosticManager;
import com.smartdevicelink.api.file.SdlFileManager;
import com.smartdevicelink.api.interfaces.SdlButtonListener;
import com.smartdevicelink.api.menu.SdlMenuManager;
import com.smartdevicelink.api.menu.SdlMenuOption;
import com.smartdevicelink.api.menu.SdlMenuTransaction;
import com.smartdevicelink.api.permission.SdlPermissionManager;
import com.smartdevicelink.api.vehicledata.SdlVehicleDataManager;
import com.smartdevicelink.exception.SdlException;
import com.smartdevicelink.protocol.enums.FunctionID;
import com.smartdevicelink.proxy.RPCNotification;
import com.smartdevicelink.proxy.RPCRequest;
import com.smartdevicelink.proxy.RPCResponse;
import com.smartdevicelink.proxy.SdlProxyALM;
import com.smartdevicelink.proxy.callbacks.OnServiceEnded;
import com.smartdevicelink.proxy.callbacks.OnServiceNACKed;
import com.smartdevicelink.proxy.interfaces.IProxyListenerALM;
import com.smartdevicelink.proxy.rpc.AddCommandResponse;
import com.smartdevicelink.proxy.rpc.AddSubMenuResponse;
import com.smartdevicelink.proxy.rpc.AlertManeuverResponse;
import com.smartdevicelink.proxy.rpc.AlertResponse;
import com.smartdevicelink.proxy.rpc.ChangeRegistration;
import com.smartdevicelink.proxy.rpc.ChangeRegistrationResponse;
import com.smartdevicelink.proxy.rpc.CreateInteractionChoiceSetResponse;
import com.smartdevicelink.proxy.rpc.DeleteCommandResponse;
import com.smartdevicelink.proxy.rpc.DeleteFileResponse;
import com.smartdevicelink.proxy.rpc.DeleteInteractionChoiceSetResponse;
import com.smartdevicelink.proxy.rpc.DeleteSubMenuResponse;
import com.smartdevicelink.proxy.rpc.DiagnosticMessageResponse;
import com.smartdevicelink.proxy.rpc.DialNumberResponse;
import com.smartdevicelink.proxy.rpc.DisplayCapabilities;
import com.smartdevicelink.proxy.rpc.EndAudioPassThruResponse;
import com.smartdevicelink.proxy.rpc.GenericResponse;
import com.smartdevicelink.proxy.rpc.GetDTCsResponse;
import com.smartdevicelink.proxy.rpc.GetVehicleDataResponse;
import com.smartdevicelink.proxy.rpc.HMICapabilities;
import com.smartdevicelink.proxy.rpc.ListFilesResponse;
import com.smartdevicelink.proxy.rpc.OnAudioPassThru;
import com.smartdevicelink.proxy.rpc.OnButtonEvent;
import com.smartdevicelink.proxy.rpc.OnButtonPress;
import com.smartdevicelink.proxy.rpc.OnCommand;
import com.smartdevicelink.proxy.rpc.OnDriverDistraction;
import com.smartdevicelink.proxy.rpc.OnHMIStatus;
import com.smartdevicelink.proxy.rpc.OnHashChange;
import com.smartdevicelink.proxy.rpc.OnKeyboardInput;
import com.smartdevicelink.proxy.rpc.OnLanguageChange;
import com.smartdevicelink.proxy.rpc.OnLockScreenStatus;
import com.smartdevicelink.proxy.rpc.OnPermissionsChange;
import com.smartdevicelink.proxy.rpc.OnStreamRPC;
import com.smartdevicelink.proxy.rpc.OnSystemRequest;
import com.smartdevicelink.proxy.rpc.OnTBTClientState;
import com.smartdevicelink.proxy.rpc.OnTouchEvent;
import com.smartdevicelink.proxy.rpc.OnVehicleData;
import com.smartdevicelink.proxy.rpc.PerformAudioPassThruResponse;
import com.smartdevicelink.proxy.rpc.PerformInteractionResponse;
import com.smartdevicelink.proxy.rpc.PutFileResponse;
import com.smartdevicelink.proxy.rpc.ReadDIDResponse;
import com.smartdevicelink.proxy.rpc.ResetGlobalPropertiesResponse;
import com.smartdevicelink.proxy.rpc.ScrollableMessageResponse;
import com.smartdevicelink.proxy.rpc.SdlMsgVersion;
import com.smartdevicelink.proxy.rpc.SendLocationResponse;
import com.smartdevicelink.proxy.rpc.SetAppIconResponse;
import com.smartdevicelink.proxy.rpc.SetDisplayLayoutResponse;
import com.smartdevicelink.proxy.rpc.SetGlobalPropertiesResponse;
import com.smartdevicelink.proxy.rpc.SetMediaClockTimerResponse;
import com.smartdevicelink.proxy.rpc.ShowConstantTbtResponse;
import com.smartdevicelink.proxy.rpc.ShowResponse;
import com.smartdevicelink.proxy.rpc.SliderResponse;
import com.smartdevicelink.proxy.rpc.SpeakResponse;
import com.smartdevicelink.proxy.rpc.StreamRPCResponse;
import com.smartdevicelink.proxy.rpc.SubscribeButtonResponse;
import com.smartdevicelink.proxy.rpc.SubscribeVehicleDataResponse;
import com.smartdevicelink.proxy.rpc.SystemRequestResponse;
import com.smartdevicelink.proxy.rpc.UnsubscribeButtonResponse;
import com.smartdevicelink.proxy.rpc.UnsubscribeVehicleDataResponse;
import com.smartdevicelink.proxy.rpc.UpdateTurnListResponse;
import com.smartdevicelink.proxy.rpc.VehicleType;
import com.smartdevicelink.proxy.rpc.enums.DriverDistractionState;
import com.smartdevicelink.proxy.rpc.enums.HMILevel;
import com.smartdevicelink.proxy.rpc.enums.Language;
import com.smartdevicelink.proxy.rpc.enums.Result;
import com.smartdevicelink.proxy.rpc.enums.SdlDisconnectedReason;
import com.smartdevicelink.proxy.rpc.enums.TriggerSource;
import com.smartdevicelink.proxy.rpc.listeners.OnRPCNotificationListener;
import com.smartdevicelink.proxy.rpc.listeners.OnRPCResponseListener;

import org.json.JSONException;

import java.util.ArrayList;
import java.util.HashSet;

public class SdlApplication extends SdlContextAbsImpl {

    private static final String TAG = SdlApplication.class.getSimpleName();

    private static final String THREAD_NAME_BASE = "SDL_THREAD_";

    public static final int BACK_BUTTON_ID = 0;

    private static final int CHANGE_REGISTRATION_DELAY = 3000;

    public enum Status {
        CONNECTING,
        CONNECTED,
        DISCONNECTED
    }

    private HandlerThread mExecutionThread;
    private Handler mExecutionHandler;

    private int mAutoCoorId = 100;
    private int mAutoButtonId = BACK_BUTTON_ID + 1;

    private SdlApplicationConfig mApplicationConfig;

    @VisibleForTesting
    SdlActivityManager mSdlActivityManager;
    private SdlPermissionManager mSdlPermissionManager;
    private SdlFileManager mSdlFileManager;
    private SdlMenuManager mSdlMenuManager;
<<<<<<< HEAD
    private DiagnosticManager mDiagnosticManager;
=======
    private SdlVehicleDataManager mSdlVehicleDataManager;
>>>>>>> 04cb0e5a
    private SdlProxyALM mSdlProxyALM;

    private final ArrayList<LifecycleListener> mLifecycleListeners = new ArrayList<>();
    private final SparseArray<HashSet<OnRPCNotificationListener>> mNotificationListeners = new SparseArray<>();

    private ConnectionStatusListener mApplicationStatusListener;
    private Status mConnectionStatus;
    private Language mConnectedLanguage;

    private boolean isFirstHmiReceived = false;
    private boolean isFirstHmiNotNoneReceived = false;

    private SparseArray<SdlButtonListener> mButtonListenerRegistry = new SparseArray<>();
    private SparseArray<SdlMenuOption.SelectListener> mMenuListenerRegistry = new SparseArray<>();

    private DriverDistractionState mDriverDistractionState = DriverDistractionState.DD_ON;

    void initialize(final SdlConnectionService service,
                   final SdlApplicationConfig config,
                   final ConnectionStatusListener listener) {
        mApplicationConfig = config;
        initializeExecutionThread(service.getApplicationContext());
        mExecutionHandler.post(new Runnable() {
            @Override
            public void run() {
                mSdlProxyALM = mApplicationConfig.buildProxy(service, null, mIProxyListenerALM);
                if (mSdlProxyALM == null) {
                    listener.onStatusChange(mApplicationConfig.getAppId(), Status.DISCONNECTED);
                    return;
                }
                mApplicationStatusListener = listener;
                mSdlActivityManager = new SdlActivityManager();
                mSdlPermissionManager = new SdlPermissionManager();
                mLifecycleListeners.add(mSdlActivityManager);
                mSdlFileManager = new SdlFileManager(SdlApplication.this, mApplicationConfig);
                mSdlVehicleDataManager = new SdlVehicleDataManager(SdlApplication.this);
                mLifecycleListeners.add(mSdlFileManager);
                mDiagnosticManager = new DiagnosticManager(SdlApplication.this);
                createItemManagers();
                if (mSdlProxyALM != null) {
                    mConnectionStatus = Status.CONNECTING;
                    listener.onStatusChange(mApplicationConfig.getAppId(), Status.CONNECTING);
                } else {
                    onCreate();
                }
            }
        });
    }

    //TODO: have it so that we are not recreating the managers
    private void createItemManagers(){
        mSdlMenuManager = new SdlMenuManager();
    }

    // Methods to be overridden by developer.
    protected void onConnect() {
    }

    protected void onCreate() {
    }

    protected void onDisconnect() {
    }

    // Executed on main to set up execution thread
    final void initializeExecutionThread(Context androidContext) {
        if (!isInitialized()) {
            setAndroidContext(androidContext);
            setSdlApplicationContext(this);
            /* Handler thread is spawned under the default priority to ensure that it is lower
             * priority than the main thread. */
            mExecutionThread = new HandlerThread(
                    THREAD_NAME_BASE + mApplicationConfig.getAppName().replace(' ', '_'),
                    Process.THREAD_PRIORITY_DEFAULT + Process.THREAD_PRIORITY_LESS_FAVORABLE);
            mExecutionThread.start();
            mExecutionHandler = new Handler(mExecutionThread.getLooper());
            setInitialized(true);
        } else {
            Log.w(TAG, "Attempting to initialize SdlContext that is already initialized. Class " +
                    this.getClass().getCanonicalName());
        }
    }

    public final String getName() {
        return mApplicationConfig.getAppName();
    }

    final SdlActivityManager getSdlActivityManager() {
        return mSdlActivityManager;
    }

    final void closeConnection(boolean notifyStatusListener, boolean destroyProxy, boolean destroyThread) {
        if (mConnectionStatus != Status.DISCONNECTED) {
            for (LifecycleListener listener : mLifecycleListeners) {
                listener.onSdlDisconnect();
            }
            mConnectionStatus = Status.DISCONNECTED;
            if (notifyStatusListener)
                mApplicationStatusListener.onStatusChange(mApplicationConfig.getAppId(), Status.DISCONNECTED);
            onDisconnect();
            if(destroyProxy){
                try {
                    mSdlProxyALM.dispose();
                } catch (SdlException e) {
                    e.printStackTrace();
                }
                mSdlProxyALM = null;

            }
            if(destroyThread){
                mExecutionHandler.removeCallbacksAndMessages(null);
                mExecutionHandler = null;
                mExecutionThread.quit();
                mExecutionThread = null;
            }
        }
    }

    @Override
    public final String toString() {
        return String.format("SdlApplication: %s-%s",
                mApplicationConfig.getAppName(), mApplicationConfig.getAppId());
    }

    /****************************
     * SdlContext interface methods
     ****************************/

    @Override
    public final void startSdlActivity(final Class<? extends SdlActivity> activity, final Bundle bundle, final int flags) {
        mExecutionHandler.post(new Runnable() {
            @Override
            public void run() {
                mSdlActivityManager.startSdlActivity(SdlApplication.this, activity, bundle, flags);
            }
        });
    }

    @Override
    public final void startSdlActivity(Class<? extends SdlActivity> activity, int flags) {
        startSdlActivity(activity, null, flags);
    }

    @Override
    public final SdlFileManager getSdlFileManager() {
        return mSdlFileManager;
    }

    @Override
    public final SdlMenuManager getSdlMenuManager() {
        return mSdlMenuManager;
    }

    @Override
    public DiagnosticManager getDiagnosticManager() {
        return mDiagnosticManager;
    }

    public final int registerButtonCallback(SdlButtonListener listener) {
        int buttonId = mAutoButtonId++;
        mButtonListenerRegistry.append(buttonId, listener);
        return buttonId;
    }

    @Override
    public final void unregisterButtonCallback(int id) {
        mButtonListenerRegistry.remove(id);
    }

    @Override
    public final void registerMenuCallback(int id, SdlMenuOption.SelectListener listener) {
        mMenuListenerRegistry.append(id, listener);
    }

    @Override
    public final void registerRpcNotificationListener(FunctionID functionID, OnRPCNotificationListener rpcNotificationListener) {
        final int id = functionID.getId();
        HashSet<OnRPCNotificationListener> listenerSet = mNotificationListeners.get(id);
        if(listenerSet == null){
            listenerSet = new HashSet<>();
            mNotificationListeners.append(id, listenerSet);
            listenerSet.add(rpcNotificationListener);

            OnRPCNotificationListener dispatchingListener = new OnRPCNotificationListener(){

                @Override
                public void onNotified(RPCNotification notification) {
                    HashSet<OnRPCNotificationListener> listenerSet = mNotificationListeners.get(id);
                    for (OnRPCNotificationListener clientListener : listenerSet) {
                        clientListener.onNotified(notification);
                    }
                }
            };
            if(mSdlProxyALM != null) {
                mSdlProxyALM.addOnRPCNotificationListener(functionID, dispatchingListener);
            }
        } else {
            listenerSet.add(rpcNotificationListener);
        }
    }

    @Override
    public final void unregisterRpcNotificationListener(FunctionID functionID, OnRPCNotificationListener rpcNotificationListener) {
        int id = functionID.getId();
        HashSet<OnRPCNotificationListener> listenerSet = mNotificationListeners.get(id);
        if(listenerSet != null){
            listenerSet.remove(rpcNotificationListener);
            if(listenerSet.isEmpty() && mSdlProxyALM != null){
                mSdlProxyALM.removeOnRPCNotificationListener(functionID);
                mNotificationListeners.put(id, null);
            }
        }
    }

    @Override
    public final HMICapabilities getHmiCapabilities() {
        if(mSdlProxyALM == null) return null;
        try {
            return mSdlProxyALM.getHmiCapabilities();
        } catch (SdlException e) {
            Log.e(TAG, "Unable to retrieve HMICapabilities");
            e.printStackTrace();
            return null;
        }
    }

    @Override
    public final DisplayCapabilities getDisplayCapabilities() {
        if(mSdlProxyALM == null) return null;
        try {
            return mSdlProxyALM.getDisplayCapabilities();
        } catch (SdlException e) {
            Log.e(TAG, "Unable to retrieve DisplayCapabilities");
            e.printStackTrace();
            return null;
        }
    }

    @Override
    public final VehicleType getVehicleType() {
        if(mSdlProxyALM == null) return null;
        try {
            return mSdlProxyALM.getVehicleType();
        } catch (SdlException e) {
            Log.e(TAG, "Unable to retrieve VehicleType");
            e.printStackTrace();
            return null;
        }
    }

    @Override
    public final SdlMsgVersion getSdlMessageVersion() {
        if(mSdlProxyALM == null) return null;
        try{
            return mSdlProxyALM.getSdlMsgVersion();
        } catch (SdlException e) {
            Log.e(TAG, "Unable to retrieve SdlMessageVersion");
            e.printStackTrace();
            return null;
        }
    }

    @Override
    public Language getConnectedLanguage() {
        return mConnectedLanguage;
    }

    @Override
    public final SdlMenuTransaction beginGlobalMenuTransaction() {
        return new SdlMenuTransaction(this, null);
    }

    @Override
    public final void unregisterMenuCallback(int id) {
        mMenuListenerRegistry.remove(id);
    }

    @Override
    public final boolean sendRpc(final RPCRequest request) {
        if (Thread.currentThread() != mExecutionThread) {
            Log.e(TAG, "RPC Sent from thread: " + +Thread.currentThread().getId() + " - " +
                    Thread.currentThread().getName());
            throw new RuntimeException("RPCs may only be sent from the SdlApplication's execution " +
                    "thread. Use SdlContext#getExecutionHandler() to obtain a reference to the " +
                    "execution handler");
        }
        if (mSdlProxyALM != null) {
            try {
                request.setCorrelationID(mAutoCoorId++);
                Log.v(TAG, request.serializeJSON().toString(3));
                final OnRPCResponseListener listener = request.getOnRPCResponseListener();
                OnRPCResponseListener newListener = new OnRPCResponseListener() {
                    @Override
                    public void onResponse(final int correlationId, final RPCResponse response) {
                        request.setOnRPCResponseListener(listener);

                        mExecutionHandler.post(new Runnable() {
                            @Override
                            public void run() {
                                try {
                                    String jsonString = response.serializeJSON().toString(3);
                                    switch (response.getResultCode()) {

                                        case SUCCESS:
                                            Log.v(TAG, jsonString);
                                            break;
                                        case ABORTED:
                                        case IGNORED:
                                        case UNSUPPORTED_REQUEST:
                                        case WARNINGS:
                                        case USER_DISALLOWED:
                                            Log.w(TAG, jsonString);
                                            break;
                                        case INVALID_DATA:
                                        case OUT_OF_MEMORY:
                                        case TOO_MANY_PENDING_REQUESTS:
                                        case INVALID_ID:
                                        case DUPLICATE_NAME:
                                        case TOO_MANY_APPLICATIONS:
                                        case APPLICATION_REGISTERED_ALREADY:
                                        case WRONG_LANGUAGE:
                                        case APPLICATION_NOT_REGISTERED:
                                        case IN_USE:
                                        case VEHICLE_DATA_NOT_ALLOWED:
                                        case VEHICLE_DATA_NOT_AVAILABLE:
                                        case REJECTED:
                                        case UNSUPPORTED_RESOURCE:
                                        case FILE_NOT_FOUND:
                                        case GENERIC_ERROR:
                                        case DISALLOWED:
                                        case TIMED_OUT:
                                        case CANCEL_ROUTE:
                                        case TRUNCATED_DATA:
                                        case RETRY:
                                        case SAVED:
                                        case INVALID_CERT:
                                        case EXPIRED_CERT:
                                        case RESUME_FAILED:
                                            Log.e(TAG, jsonString);
                                            break;
                                    }
                                } catch (JSONException e) {
                                    e.printStackTrace();
                                }
                                if (listener != null) listener.onResponse(correlationId, response);
                            }
                        });
                    }

                    @Override
                    public void onError(final int correlationId, final Result resultCode, final String info) {
                        request.setOnRPCResponseListener(listener);
                        mExecutionHandler.post(new Runnable() {
                            @Override
                            public void run() {
                                Log.w(TAG, "RPC Error for correlation ID " + correlationId + " Result: " +
                                        resultCode + " - " + info);
                                if(listener != null) listener.onError(correlationId, resultCode, info);
                            }
                        });
                    }
                };
                request.setOnRPCResponseListener(newListener);
                mSdlProxyALM.sendRPCRequest(request);
            } catch (SdlException e) {
                e.printStackTrace();
                return false;
            } catch (JSONException e) {
                e.printStackTrace();
            }
            return true;
        } else {
            return false;
        }
    }

    @Override
    public SdlPermissionManager getSdlPermissionManager() {
        return mSdlPermissionManager;
    }

    @Override
    public final Looper getSdlExecutionLooper() {
        return mExecutionThread.getLooper();
    }

    @Override
    public DriverDistractionState getCurrentDDState() {
        return mDriverDistractionState;
    }

    @Override
    public SdlVehicleDataManager getVehicleDataManager() {
        return mSdlVehicleDataManager;
    }

    /***********************************
     * IProxyListenerALM interface methods
     * All notification and response handling
     * should be offloaded onto the handler thread.
     ***********************************/

    private IProxyListenerALM mIProxyListenerALM = new IProxyListenerALM(){

        @Override
        public final void onOnHMIStatus(final OnHMIStatus notification) {
            mExecutionHandler.post(new Runnable() {
                @Override
                public void run() {
                HMILevel hmiLevel = notification.getHmiLevel();
                mSdlPermissionManager.onHmi(hmiLevel);

                    if (notification == null || notification.getHmiLevel() == null) {
                        Log.w(TAG, "INVALID OnHMIStatus Notification Received!");
                        return;
                    }

                    Log.i(TAG, toString() + " Received HMILevel: " + hmiLevel.name());

                    if (!isFirstHmiReceived) {
                        isFirstHmiReceived = true;
                        try {
                            if(mApplicationConfig.languageIsSupported(mSdlProxyALM.getSdlLanguage())){
                                 mConnectedLanguage = mSdlProxyALM.getSdlLanguage();
                                Log.d(TAG,"Config indicates the app supports the lang the module requested");
                            }else {
                                mConnectedLanguage = mApplicationConfig.getDefaultLanguage();
                                Log.d(TAG,"Config indicates the app does not support the lang the module requested, going to default");

                            }
                        } catch (SdlException e) {
                            e.printStackTrace();
                            Log.e(TAG, "Language could not be grabbed from proxy object");
                            mConnectedLanguage = mApplicationConfig.getDefaultLanguage();
                        }
                        changeRegistrationTask().run();
                        mConnectionStatus = Status.CONNECTED;
                        onConnect();
                        mApplicationStatusListener.onStatusChange(mApplicationConfig.getAppId(), Status.CONNECTED);

                        for (LifecycleListener listener : mLifecycleListeners) {
                            listener.onSdlConnect();
                        }
                    }

                    if (!isFirstHmiNotNoneReceived && hmiLevel != HMILevel.HMI_NONE) {
                        isFirstHmiNotNoneReceived = true;
                        Log.i(TAG, toString() + " is launching entry point activity: " + mApplicationConfig.getMainSdlActivityClass().getCanonicalName());
                        // TODO: Add check for resume
                        onCreate();
                        mSdlActivityManager.onSdlAppLaunch(SdlApplication.this, mApplicationConfig.getMainSdlActivityClass());
                    }

                    switch (hmiLevel) {

                        case HMI_FULL:
                            for (LifecycleListener listener : mLifecycleListeners) {
                                listener.onForeground();
                            }
                            break;
                        case HMI_LIMITED:
                        case HMI_BACKGROUND:
                            for (LifecycleListener listener : mLifecycleListeners) {
                                listener.onBackground();
                            }
                            break;
                        case HMI_NONE:
                            if (isFirstHmiNotNoneReceived) {
                                isFirstHmiNotNoneReceived = false;
                                for (LifecycleListener listener : mLifecycleListeners) {
                                    listener.onExit();
                                }
                            }
                            break;
                    }

                }
            });

        }

        @Override
        public final void onProxyClosed(String info, Exception e, final SdlDisconnectedReason reason) {
            mExecutionHandler.post(new Runnable() {
                @Override
                public void run() {
                    if(reason!= SdlDisconnectedReason.LANGUAGE_CHANGE){
                        closeConnection(true, true, true);
                    }else {
                        closeConnection(false, false, false);
                        isFirstHmiReceived = false;
                        isFirstHmiNotNoneReceived = false;
                        createItemManagers();
                        mConnectionStatus = Status.CONNECTING;
                        mApplicationStatusListener.onStatusChange(mApplicationConfig.getAppId(), Status.CONNECTING);
                    }
                }
            });
        }

        @Override
        public final void onServiceEnded(OnServiceEnded serviceEnded) {

        }

        @Override
        public final void onServiceNACKed(OnServiceNACKed serviceNACKed) {

        }

        @Override
        public final void onOnStreamRPC(OnStreamRPC notification) {

        }

        @Override
        public final void onStreamRPCResponse(StreamRPCResponse response) {

        }

        @Override
        public final void onError(String info, Exception e) {
            mExecutionHandler.post(new Runnable() {
                @Override
                public void run() {
                    closeConnection(true, true, true);
                }
            });
        }

        @Override
        public final void onGenericResponse(GenericResponse response) {

        }

        @Override
        public final void onOnCommand(final OnCommand notification) {
            mExecutionHandler.post(new Runnable() {
                @Override
                public void run() {
                    if (notification != null && notification.getCmdID() != null) {
                        SdlMenuOption.SelectListener listener = mMenuListenerRegistry.get(notification.getCmdID());
                        if (listener != null) {
                            TriggerSource triggerSource = notification.getTriggerSource();
                            listener.onSelect(triggerSource != null ? triggerSource : TriggerSource.TS_MENU);
                        }
                    }
                }
            });
        }

        @Override
        public final void onAddCommandResponse(AddCommandResponse response) {

        }

        @Override
        public final void onAddSubMenuResponse(AddSubMenuResponse response) {

        }

        @Override
        public final void onCreateInteractionChoiceSetResponse(CreateInteractionChoiceSetResponse response) {

        }

        @Override
        public final void onAlertResponse(AlertResponse response) {

        }

        @Override
        public final void onDeleteCommandResponse(DeleteCommandResponse response) {

        }

        @Override
        public final void onDeleteInteractionChoiceSetResponse(DeleteInteractionChoiceSetResponse response) {

        }

        @Override
        public final void onDeleteSubMenuResponse(DeleteSubMenuResponse response) {

        }

        @Override
        public final void onPerformInteractionResponse(PerformInteractionResponse response) {

        }

        @Override
        public final void onResetGlobalPropertiesResponse(ResetGlobalPropertiesResponse response) {

        }

        @Override
        public final void onSetGlobalPropertiesResponse(SetGlobalPropertiesResponse response) {

        }

        @Override
        public final void onSetMediaClockTimerResponse(SetMediaClockTimerResponse response) {

        }

        @Override
        public final void onShowResponse(ShowResponse response) {

        }

        @Override
        public final void onSpeakResponse(SpeakResponse response) {

        }

        @Override
        public final void onOnButtonEvent(OnButtonEvent notification) {

        }

        @Override
        public final void onOnButtonPress(final OnButtonPress notification) {
            mExecutionHandler.post(new Runnable() {
                @Override
                public void run() {
                    if (notification != null && notification.getCustomButtonName() != null) {
                        int buttonId = notification.getCustomButtonName();
                        if (buttonId == BACK_BUTTON_ID) {
                            mSdlActivityManager.back();
                        } else {
                            SdlButtonListener listener = mButtonListenerRegistry.get(buttonId);
                            if (listener != null) {
                                listener.onButtonPress();
                            }
                        }
                    }
                }
            });
        }

        @Override
        public final void onSubscribeButtonResponse(SubscribeButtonResponse response) {

        }

        @Override
        public final void onUnsubscribeButtonResponse(UnsubscribeButtonResponse response) {

        }

        @Override
        public final void onOnPermissionsChange(final OnPermissionsChange notification) {
            mExecutionHandler.post(new Runnable() {
                @Override
                public void run() {
                    mSdlPermissionManager.onPermissionChange(notification);
                }
            });
        }

        @Override
        public final void onSubscribeVehicleDataResponse(SubscribeVehicleDataResponse response) {

        }

        @Override
        public final void onUnsubscribeVehicleDataResponse(UnsubscribeVehicleDataResponse response) {

        }

        @Override
        public final void onGetVehicleDataResponse(final GetVehicleDataResponse response) {

        }

        @Override
        public final void onOnVehicleData(final OnVehicleData notification) {
            mExecutionHandler.post(new Runnable() {
                @Override
                public void run() {
                    mSdlVehicleDataManager.OnVehicleData(notification);
                }
            });
        }

        @Override
        public final void onPerformAudioPassThruResponse(PerformAudioPassThruResponse response) {

        }

        @Override
        public final void onEndAudioPassThruResponse(EndAudioPassThruResponse response) {

        }

        @Override
        public final void onOnAudioPassThru(OnAudioPassThru notification) {

        }

        @Override
        public final void onPutFileResponse(PutFileResponse response) {

        }

        @Override
        public final void onDeleteFileResponse(DeleteFileResponse response) {

        }

        @Override
        public final void onListFilesResponse(ListFilesResponse response) {

        }

        @Override
        public final void onSetAppIconResponse(SetAppIconResponse response) {

        }

        @Override
        public final void onScrollableMessageResponse(ScrollableMessageResponse response) {

        }

        @Override
        public final void onChangeRegistrationResponse(ChangeRegistrationResponse response) {

        }

        @Override
        public final void onSetDisplayLayoutResponse(SetDisplayLayoutResponse response) {

        }

        @Override
        public final void onOnLanguageChange(OnLanguageChange notification) {

        }

        @Override
        public final void onOnHashChange(OnHashChange notification) {

        }

        @Override
        public final void onSliderResponse(SliderResponse response) {

        }

        @Override
        public final void onOnDriverDistraction(final OnDriverDistraction notification) {
            mExecutionHandler.post(new Runnable() {
                @Override
                public void run() {
                    mDriverDistractionState = notification.getState();
                }
            });
        }

        @Override
        public final void onOnTBTClientState(OnTBTClientState notification) {

        }

        @Override
        public final void onOnSystemRequest(OnSystemRequest notification) {

        }

        @Override
        public final void onSystemRequestResponse(SystemRequestResponse response) {

        }

        @Override
        public final void onOnKeyboardInput(OnKeyboardInput notification) {

        }

        @Override
        public final void onOnTouchEvent(OnTouchEvent notification) {

        }

        @Override
        public final void onDiagnosticMessageResponse(DiagnosticMessageResponse response) {

        }

        @Override
        public final void onReadDIDResponse(ReadDIDResponse response) {

        }

        @Override
        public final void onGetDTCsResponse(GetDTCsResponse response) {

        }

        @Override
        public final void onOnLockScreenNotification(OnLockScreenStatus notification) {

        }

        @Override
        public final void onDialNumberResponse(DialNumberResponse response) {

        }

        @Override
        public final void onSendLocationResponse(SendLocationResponse response) {

        }

        @Override
        public final void onShowConstantTbtResponse(ShowConstantTbtResponse response) {

        }

        @Override
        public final void onAlertManeuverResponse(AlertManeuverResponse response) {

        }

        @Override
        public final void onUpdateTurnListResponse(UpdateTurnListResponse response) {

        }

        @Override
        public final void onServiceDataACK() {

        }
    };

    interface ConnectionStatusListener {

        void onStatusChange(String appId, SdlApplication.Status status);

    }

    public interface LifecycleListener {

        void onSdlConnect();
        void onBackground();
        void onForeground();
        void onExit();
        void onSdlDisconnect();

    }

    private Runnable changeRegistrationTask(){
        return new Runnable() {
            boolean hasExecutedOnce = false;

            @Override
            public void run() {
                Language connectedLang = getConnectedLanguage();
                ChangeRegistration reRegister = new ChangeRegistration();
                reRegister.setLanguage(connectedLang);
                reRegister.setHmiDisplayLanguage(connectedLang);
                final Runnable reuseRunnable = this;
                reRegister.setOnRPCResponseListener(new OnRPCResponseListener() {
                    @Override
                    public void onResponse(int correlationId, final RPCResponse response) {
                    }

                    @Override
                    public void onError(int correlationId, Result resultCode, String info) {
                        super.onError(correlationId, resultCode, info);
                        if(resultCode != Result.SUCCESS && !hasExecutedOnce){
                            hasExecutedOnce = true;
                            mExecutionHandler.postDelayed(reuseRunnable,CHANGE_REGISTRATION_DELAY);
                        }
                    }
                });
                sendRpc(reRegister);
            }
        };
    }

}<|MERGE_RESOLUTION|>--- conflicted
+++ resolved
@@ -130,11 +130,8 @@
     private SdlPermissionManager mSdlPermissionManager;
     private SdlFileManager mSdlFileManager;
     private SdlMenuManager mSdlMenuManager;
-<<<<<<< HEAD
     private DiagnosticManager mDiagnosticManager;
-=======
     private SdlVehicleDataManager mSdlVehicleDataManager;
->>>>>>> 04cb0e5a
     private SdlProxyALM mSdlProxyALM;
 
     private final ArrayList<LifecycleListener> mLifecycleListeners = new ArrayList<>();
