--- conflicted
+++ resolved
@@ -12,15 +12,12 @@
 import com.smartdevicelink.api.lockscreen.LockScreenStatusListener;
 import com.smartdevicelink.api.menu.SdlMenu;
 import com.smartdevicelink.api.permission.SdlPermissionManager;
-<<<<<<< HEAD
 import com.smartdevicelink.api.speak.SdlTextToSpeak;
 import com.smartdevicelink.api.view.SdlAudioPassThruDialog;
 import com.smartdevicelink.api.view.SdlButton;
-=======
 import com.smartdevicelink.api.menu.SdlMenuManager;
 import com.smartdevicelink.api.menu.SdlMenuOption;
 import com.smartdevicelink.api.menu.SdlMenuTransaction;
->>>>>>> dc0cde0d
 import com.smartdevicelink.exception.SdlException;
 import com.smartdevicelink.protocol.enums.FunctionID;
 import com.smartdevicelink.proxy.RPCRequest;
@@ -134,22 +131,15 @@
 
     private boolean isFirstHmiReceived = false;
     private boolean isFirstHmiNotNoneReceived = false;
-<<<<<<< HEAD
-
-=======
+
     private SparseArray<SdlMenuOption.SelectListener> mMenuListenerRegistry = new SparseArray<>();
->>>>>>> dc0cde0d
     private SparseArray<SdlButton.OnPressListener> mButtonListenerRegistry = new SparseArray<>();
     private SdlAudioPassThruDialog.ReceiveDataListener mAudioPassThruListener;
 
     void initialize(final SdlConnectionService service,
                    final SdlApplicationConfig config,
-<<<<<<< HEAD
                    final ConnectionStatusListener listener,
                    final LockScreenStatusListener lockScreenActivityManager){
-=======
-                   final ConnectionStatusListener listener) {
->>>>>>> dc0cde0d
         mApplicationConfig = config;
         initializeExecutionThread(service.getApplicationContext());
         mExecutionHandler.post(new Runnable() {
@@ -219,15 +209,11 @@
         return mApplicationConfig.getAppName();
     }
 
-<<<<<<< HEAD
     final public String getId(){
         return mApplicationConfig.getAppId();
     }
 
-    SdlActivityManager getSdlActivityManager() {
-=======
     final SdlActivityManager getSdlActivityManager() {
->>>>>>> dc0cde0d
         return mSdlActivityManager;
     }
 
@@ -237,12 +223,9 @@
                 listener.onSdlDisconnect();
             }
             mConnectionStatus = Status.DISCONNECTED;
-<<<<<<< HEAD
+
             if(notifyStatusListener)
                 mLockScreenStatusListener.onLockScreenStatus(getId(), LockScreenStatus.OFF);
-=======
-            if (notifyStatusListener)
->>>>>>> dc0cde0d
                 mApplicationStatusListener.onStatusChange(mApplicationConfig.getAppId(), Status.DISCONNECTED);
             try {
                 mSdlProxyALM.dispose();
@@ -288,15 +271,11 @@
     }
 
     @Override
-<<<<<<< HEAD
     public SdlPermissionManager getSdlPermissionManager() {
         return mSdlPermissionManager;
     }
 
-    public SdlFileManager getSdlFileManager() {
-=======
     public final SdlFileManager getSdlFileManager() {
->>>>>>> dc0cde0d
         return mSdlFileManager;
     }
 
@@ -442,21 +421,7 @@
         }
     }
 
-    @Override
-<<<<<<< HEAD
-    public SdlMenu getTopMenu() {
-        return mTopMenu;
-    }
-
-    @Override
-    public Handler getExecutionHandler() {
-=======
-    public SdlPermissionManager getSdlPermissionManager() {
-        return mSdlPermissionManager;
-    }
-
     public final Handler getExecutionHandler() {
->>>>>>> dc0cde0d
         return mExecutionHandler;
     }
 
@@ -855,26 +820,19 @@
 
         }
 
-<<<<<<< HEAD
-    @Override
-    public final void onOnLockScreenNotification(final OnLockScreenStatus notification) {
-        mExecutionHandler.post(new Runnable() {
-            @Override
-            public void run() {
-                Log.i(TAG, "OnLockScreenStatus received.");
-                if(notification != null && notification.getShowLockScreen() != null) {
-                    Log.i(TAG, "LockScreenStatus: " + notification.getShowLockScreen().name());
-                    mLockScreenStatusListener.onLockScreenStatus(getId(), notification.getShowLockScreen());
-                }
-            }
-        });
-    }
-=======
-        @Override
-        public final void onOnLockScreenNotification(OnLockScreenStatus notification) {
-
-        }
->>>>>>> dc0cde0d
+        @Override
+        public final void onOnLockScreenNotification(final OnLockScreenStatus notification) {
+            mExecutionHandler.post(new Runnable() {
+                @Override
+                public void run() {
+                    Log.i(TAG, "OnLockScreenStatus received.");
+                    if(notification != null && notification.getShowLockScreen() != null) {
+                        Log.i(TAG, "LockScreenStatus: " + notification.getShowLockScreen().name());
+                        mLockScreenStatusListener.onLockScreenStatus(getId(), notification.getShowLockScreen());
+                    }
+                }
+            });
+        }
 
         @Override
         public final void onDialNumberResponse(DialNumberResponse response) {
