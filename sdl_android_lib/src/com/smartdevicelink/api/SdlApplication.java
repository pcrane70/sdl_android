package com.smartdevicelink.api;

import android.content.Context;
import android.os.Bundle;
import android.os.Handler;
import android.os.HandlerThread;
import android.os.Process;
import android.support.annotation.VisibleForTesting;
import android.util.Log;
import android.util.SparseArray;

import com.smartdevicelink.api.file.SdlFileManager;
import com.smartdevicelink.api.lockscreen.LockScreenStatusListener;
import com.smartdevicelink.api.menu.SdlMenuManager;
import com.smartdevicelink.api.menu.SdlMenuOption;
import com.smartdevicelink.api.menu.SdlMenuTransaction;
import com.smartdevicelink.api.permission.SdlPermissionManager;
import com.smartdevicelink.api.speak.SdlTextToSpeak;
import com.smartdevicelink.api.view.SdlAudioPassThruDialog;
import com.smartdevicelink.api.view.SdlButton;
import com.smartdevicelink.api.view.SdlChoiceSetManager;
import com.smartdevicelink.exception.SdlException;
import com.smartdevicelink.protocol.enums.FunctionID;
import com.smartdevicelink.proxy.RPCNotification;
import com.smartdevicelink.proxy.RPCRequest;
import com.smartdevicelink.proxy.RPCResponse;
import com.smartdevicelink.proxy.SdlProxyALM;
import com.smartdevicelink.proxy.callbacks.OnServiceEnded;
import com.smartdevicelink.proxy.callbacks.OnServiceNACKed;
import com.smartdevicelink.proxy.interfaces.IProxyListenerALM;
import com.smartdevicelink.proxy.rpc.AddCommandResponse;
import com.smartdevicelink.proxy.rpc.AddSubMenuResponse;
import com.smartdevicelink.proxy.rpc.AlertManeuverResponse;
import com.smartdevicelink.proxy.rpc.AlertResponse;
import com.smartdevicelink.proxy.rpc.ChangeRegistrationResponse;
import com.smartdevicelink.proxy.rpc.CreateInteractionChoiceSetResponse;
import com.smartdevicelink.proxy.rpc.DeleteCommandResponse;
import com.smartdevicelink.proxy.rpc.DeleteFileResponse;
import com.smartdevicelink.proxy.rpc.DeleteInteractionChoiceSetResponse;
import com.smartdevicelink.proxy.rpc.DeleteSubMenuResponse;
import com.smartdevicelink.proxy.rpc.DiagnosticMessageResponse;
import com.smartdevicelink.proxy.rpc.DialNumberResponse;
import com.smartdevicelink.proxy.rpc.DisplayCapabilities;
import com.smartdevicelink.proxy.rpc.EndAudioPassThruResponse;
import com.smartdevicelink.proxy.rpc.GenericResponse;
import com.smartdevicelink.proxy.rpc.GetDTCsResponse;
import com.smartdevicelink.proxy.rpc.GetVehicleDataResponse;
import com.smartdevicelink.proxy.rpc.HMICapabilities;
import com.smartdevicelink.proxy.rpc.ListFilesResponse;
import com.smartdevicelink.proxy.rpc.OnAudioPassThru;
import com.smartdevicelink.proxy.rpc.OnButtonEvent;
import com.smartdevicelink.proxy.rpc.OnButtonPress;
import com.smartdevicelink.proxy.rpc.OnCommand;
import com.smartdevicelink.proxy.rpc.OnDriverDistraction;
import com.smartdevicelink.proxy.rpc.OnHMIStatus;
import com.smartdevicelink.proxy.rpc.OnHashChange;
import com.smartdevicelink.proxy.rpc.OnKeyboardInput;
import com.smartdevicelink.proxy.rpc.OnLanguageChange;
import com.smartdevicelink.proxy.rpc.OnLockScreenStatus;
import com.smartdevicelink.proxy.rpc.OnPermissionsChange;
import com.smartdevicelink.proxy.rpc.OnStreamRPC;
import com.smartdevicelink.proxy.rpc.OnSystemRequest;
import com.smartdevicelink.proxy.rpc.OnTBTClientState;
import com.smartdevicelink.proxy.rpc.OnTouchEvent;
import com.smartdevicelink.proxy.rpc.OnVehicleData;
import com.smartdevicelink.proxy.rpc.PerformAudioPassThruResponse;
import com.smartdevicelink.proxy.rpc.PerformInteractionResponse;
import com.smartdevicelink.proxy.rpc.PutFileResponse;
import com.smartdevicelink.proxy.rpc.ReadDIDResponse;
import com.smartdevicelink.proxy.rpc.ResetGlobalPropertiesResponse;
import com.smartdevicelink.proxy.rpc.ScrollableMessageResponse;
import com.smartdevicelink.proxy.rpc.SdlMsgVersion;
import com.smartdevicelink.proxy.rpc.SendLocationResponse;
import com.smartdevicelink.proxy.rpc.SetAppIconResponse;
import com.smartdevicelink.proxy.rpc.SetDisplayLayoutResponse;
import com.smartdevicelink.proxy.rpc.SetGlobalPropertiesResponse;
import com.smartdevicelink.proxy.rpc.SetMediaClockTimerResponse;
import com.smartdevicelink.proxy.rpc.ShowConstantTbtResponse;
import com.smartdevicelink.proxy.rpc.ShowResponse;
import com.smartdevicelink.proxy.rpc.SliderResponse;
import com.smartdevicelink.proxy.rpc.SpeakResponse;
import com.smartdevicelink.proxy.rpc.StreamRPCResponse;
import com.smartdevicelink.proxy.rpc.SubscribeButtonResponse;
import com.smartdevicelink.proxy.rpc.SubscribeVehicleDataResponse;
import com.smartdevicelink.proxy.rpc.SystemRequestResponse;
import com.smartdevicelink.proxy.rpc.TTSChunk;
import com.smartdevicelink.proxy.rpc.UnsubscribeButtonResponse;
import com.smartdevicelink.proxy.rpc.UnsubscribeVehicleDataResponse;
import com.smartdevicelink.proxy.rpc.UpdateTurnListResponse;
import com.smartdevicelink.proxy.rpc.VehicleType;
import com.smartdevicelink.proxy.rpc.enums.HMILevel;
import com.smartdevicelink.proxy.rpc.enums.LockScreenStatus;
import com.smartdevicelink.proxy.rpc.enums.Result;
import com.smartdevicelink.proxy.rpc.enums.SdlDisconnectedReason;
import com.smartdevicelink.proxy.rpc.enums.TriggerSource;
import com.smartdevicelink.proxy.rpc.listeners.OnRPCNotificationListener;
import com.smartdevicelink.proxy.rpc.listeners.OnRPCResponseListener;

import org.json.JSONException;

import java.util.ArrayList;
import java.util.HashSet;

public class SdlApplication extends SdlContextAbsImpl {

    private static final String TAG = SdlApplication.class.getSimpleName();

    private static final String THREAD_NAME_BASE = "SDL_THREAD_";

    public static final int BACK_BUTTON_ID = 0;

    public enum Status {
        CONNECTING,
        CONNECTED,
        DISCONNECTED
    }

    private HandlerThread mExecutionThread;
    private Handler mExecutionHandler;

    private int mAutoCoorId = 100;
    private int mAutoButtonId = BACK_BUTTON_ID + 1;

    private SdlApplicationConfig mApplicationConfig;
    private LockScreenStatusListener mLockScreenStatusListener;
    @VisibleForTesting
    SdlActivityManager mSdlActivityManager;
    private SdlPermissionManager mSdlPermissionManager;
    private SdlChoiceSetManager mSdlChoiceSetManager;
    private SdlFileManager mSdlFileManager;
    private SdlMenuManager mSdlMenuManager;
    private SdlProxyALM mSdlProxyALM;

    private final ArrayList<LifecycleListener> mLifecycleListeners = new ArrayList<>();
    private final SparseArray<HashSet<OnRPCNotificationListener>> mNotificationListeners = new SparseArray<>();

    private ConnectionStatusListener mApplicationStatusListener;
    private Status mConnectionStatus;

    private boolean isFirstHmiReceived = false;
    private boolean isFirstHmiNotNoneReceived = false;

    private SparseArray<SdlMenuOption.SelectListener> mMenuListenerRegistry = new SparseArray<>();
    private SparseArray<SdlButton.OnPressListener> mButtonListenerRegistry = new SparseArray<>();
    private SdlAudioPassThruDialog.ReceiveDataListener mAudioPassThruListener;

    void initialize(final SdlConnectionService service,
                   final SdlApplicationConfig config,
                   final ConnectionStatusListener listener,
                   final LockScreenStatusListener lockScreenActivityManager){
        mApplicationConfig = config;
        initializeExecutionThread(service.getApplicationContext());
        mExecutionHandler.post(new Runnable() {
            @Override
            public void run() {
                mSdlProxyALM = mApplicationConfig.buildProxy(service, null, mIProxyListenerALM);
                if (mSdlProxyALM == null) {
                    listener.onStatusChange(mApplicationConfig.getAppId(), Status.DISCONNECTED);
                    return;
                }
                mApplicationStatusListener = listener;
                mSdlActivityManager = new SdlActivityManager();
                mLockScreenStatusListener = lockScreenActivityManager;
                mSdlPermissionManager = new SdlPermissionManager();
                mSdlMenuManager = new SdlMenuManager();
                mLifecycleListeners.add(mSdlActivityManager);
                mSdlFileManager = new SdlFileManager(SdlApplication.this, mApplicationConfig);
                mSdlChoiceSetManager = new SdlChoiceSetManager(SdlApplication.this);
                mLifecycleListeners.add(mSdlFileManager);
                if (mSdlProxyALM != null) {
                    mConnectionStatus = Status.CONNECTING;
                    listener.onStatusChange(mApplicationConfig.getAppId(), Status.CONNECTING);
                } else {
                    onCreate();
                }
            }
        });
    }

    // Methods to be overridden by developer.
    protected void onConnect() {
    }

    protected void onCreate() {
    }

    protected void onDisconnect() {
    }

    // Executed on main to set up execution thread
    final void initializeExecutionThread(Context androidContext) {
        if (!isInitialized()) {
            setAndroidContext(androidContext);
            setSdlApplicationContext(this);
            /* Handler thread is spawned under the default priority to ensure that it is lower
             * priority than the main thread. */
            mExecutionThread = new HandlerThread(
                    THREAD_NAME_BASE + mApplicationConfig.getAppName().replace(' ', '_'),
                    Process.THREAD_PRIORITY_DEFAULT + Process.THREAD_PRIORITY_LESS_FAVORABLE);
            mExecutionThread.start();
            mExecutionHandler = new Handler(mExecutionThread.getLooper());
            setInitialized(true);
        } else {
            Log.w(TAG, "Attempting to initialize SdlContext that is already initialized. Class " +
                    this.getClass().getCanonicalName());
        }
    }

    public final String getName() {
        return mApplicationConfig.getAppName();
    }

    final public String getId(){
        return mApplicationConfig.getAppId();
    }

    final SdlActivityManager getSdlActivityManager() {
        return mSdlActivityManager;
    }

    final void closeConnection(boolean notifyStatusListener) {
        if (mConnectionStatus != Status.DISCONNECTED) {
            for (LifecycleListener listener : mLifecycleListeners) {
                listener.onSdlDisconnect();
            }
            mConnectionStatus = Status.DISCONNECTED;

            if(notifyStatusListener) {
                mLockScreenStatusListener.onLockScreenStatus(getId(), LockScreenStatus.OFF);
                mApplicationStatusListener.onStatusChange(mApplicationConfig.getAppId(), mConnectionStatus);
            }

            try {
                mSdlProxyALM.dispose();
            } catch (SdlException e) {
                e.printStackTrace();
            }
            onDisconnect();
            mSdlProxyALM = null;
            mExecutionHandler.removeCallbacksAndMessages(null);
            mExecutionHandler = null;
            mExecutionThread.quit();
            mExecutionThread = null;
        }
    }

    @Override
    public final String toString() {
        return String.format("SdlApplication: %s-%s",
                mApplicationConfig.getAppName(), mApplicationConfig.getAppId());
    }

    /****************************
     * SdlContext interface methods
     ****************************/

    @Override
    public final void startSdlActivity(final Class<? extends SdlActivity> activity, final Bundle bundle, final int flags) {
        mExecutionHandler.post(new Runnable() {
            @Override
            public void run() {
                mSdlActivityManager.startSdlActivity(SdlApplication.this, activity, bundle, flags);
            }
        });
    }

    @Override
<<<<<<< HEAD
    public SdlPermissionManager getSdlPermissionManager() {
        return mSdlPermissionManager;
    }

=======
    public final void startSdlActivity(Class<? extends SdlActivity> activity, int flags) {
        startSdlActivity(activity, null, flags);
    }

    @Override
>>>>>>> c448139d
    public final SdlFileManager getSdlFileManager() {
        return mSdlFileManager;
    }

    @Override
    public final SdlMenuManager getSdlMenuManager() {
        return mSdlMenuManager;
    }

    @Override
    public final SdlChoiceSetManager getSdlChoiceSetManager(){return mSdlChoiceSetManager;}

    @Override
    public final int registerButtonCallback(SdlButton.OnPressListener listener) {
        int buttonId = mAutoButtonId++;
        mButtonListenerRegistry.append(buttonId, listener);
        return buttonId;
    }

    @Override
    public final void unregisterButtonCallback(int id) {
        mButtonListenerRegistry.remove(id);
    }

    @Override
    public final void registerMenuCallback(int id, SdlMenuOption.SelectListener listener) {
        mMenuListenerRegistry.append(id, listener);
    }

    @Override
    public final void registerRpcNotificationListener(FunctionID functionID, OnRPCNotificationListener rpcNotificationListener) {
        final int id = functionID.getId();
        HashSet<OnRPCNotificationListener> listenerSet = mNotificationListeners.get(id);
        if(listenerSet == null){
            listenerSet = new HashSet<>();
            mNotificationListeners.append(id, listenerSet);
            listenerSet.add(rpcNotificationListener);

            OnRPCNotificationListener dispatchingListener = new OnRPCNotificationListener(){

                @Override
                public void onNotified(RPCNotification notification) {
                    HashSet<OnRPCNotificationListener> listenerSet = mNotificationListeners.get(id);
                    for (OnRPCNotificationListener clientListener : listenerSet) {
                        clientListener.onNotified(notification);
                    }
                }
            };

            mSdlProxyALM.addOnRPCNotificationListener(functionID, dispatchingListener);
        } else {
            listenerSet.add(rpcNotificationListener);
        }
    }

    @Override
    public final void unregisterRpcNotificationListener(FunctionID functionID, OnRPCNotificationListener rpcNotificationListener) {
        int id = functionID.getId();
        HashSet<OnRPCNotificationListener> listenerSet = mNotificationListeners.get(id);
        if(listenerSet != null){
            listenerSet.remove(rpcNotificationListener);
            if(listenerSet.isEmpty()){
                mSdlProxyALM.removeOnRPCNotificationListener(functionID);
            }
        }
    }

    @Override
    public final HMICapabilities getHmiCapabilities() {
        if(mSdlProxyALM == null) return null;
        try {
            return mSdlProxyALM.getHmiCapabilities();
        } catch (SdlException e) {
            Log.e(TAG, "Unable to retrieve HMICapabilities");
            e.printStackTrace();
            return null;
        }
    }

    @Override
    public final DisplayCapabilities getDisplayCapabilities() {
        if(mSdlProxyALM == null) return null;
        try {
            return mSdlProxyALM.getDisplayCapabilities();
        } catch (SdlException e) {
            Log.e(TAG, "Unable to retrieve DisplayCapabilities");
            e.printStackTrace();
            return null;
        }
    }

    @Override
    public final VehicleType getVehicleType() {
        if(mSdlProxyALM == null) return null;
        try {
            return mSdlProxyALM.getVehicleType();
        } catch (SdlException e) {
            Log.e(TAG, "Unable to retrieve VehicleType");
            e.printStackTrace();
            return null;
        }
    }

    @Override
    public final SdlMsgVersion getSdlMessageVersion() {
        if(mSdlProxyALM == null) return null;
        try{
            return mSdlProxyALM.getSdlMsgVersion();
        } catch (SdlException e) {
            Log.e(TAG, "Unable to retrieve SdlMessageVersion");
            e.printStackTrace();
            return null;
        }
    }

    @Override
    public final SdlMenuTransaction beginGlobalMenuTransaction() {
        return new SdlMenuTransaction(this, null);
    }

    @Override
    public final void unregisterMenuCallback(int id) {
        mMenuListenerRegistry.remove(id);
    }

    @Override
    public final void registerAudioPassThruListener(SdlAudioPassThruDialog.ReceiveDataListener listener) {
        mAudioPassThruListener= listener;
    }

    @Override
    public final void unregisterAudioPassThruListener(SdlAudioPassThruDialog.ReceiveDataListener listener) {
        if(mAudioPassThruListener==listener){
            mAudioPassThruListener=null;
        }
    }

    @Override
    public final boolean sendRpc(final RPCRequest request) {
        if (Thread.currentThread() != mExecutionThread) {
            Log.e(TAG, "RPC Sent from thread: " + +Thread.currentThread().getId() + " - " +
                    Thread.currentThread().getName());
            throw new RuntimeException("RPCs may only be sent from the SdlApplication's execution " +
                    "thread. Use SdlContext#getExecutionHandler() to obtain a reference to the " +
                    "execution handler");
        }
        if (mSdlProxyALM != null) {
            try {
                request.setCorrelationID(mAutoCoorId++);
                Log.d(TAG, "Sending RPCRequest type " + request.getFunctionName());
                Log.v(TAG, request.serializeJSON().toString(3));
                final OnRPCResponseListener listener = request.getOnRPCResponseListener();
                OnRPCResponseListener newListener = new OnRPCResponseListener() {
                    @Override
                    public void onResponse(final int correlationId, final RPCResponse response) {
                        request.setOnRPCResponseListener(listener);

                        mExecutionHandler.post(new Runnable() {
                            @Override
                            public void run() {
                                try {
                                    String jsonString = response.serializeJSON().toString(3);
                                    switch (response.getResultCode()) {

                                        case SUCCESS:
                                            Log.v(TAG, jsonString);
                                            break;
                                        case ABORTED:
                                        case IGNORED:
                                        case UNSUPPORTED_REQUEST:
                                        case WARNINGS:
                                        case USER_DISALLOWED:
                                            Log.w(TAG, jsonString);
                                            break;
                                        case INVALID_DATA:
                                        case OUT_OF_MEMORY:
                                        case TOO_MANY_PENDING_REQUESTS:
                                        case INVALID_ID:
                                        case DUPLICATE_NAME:
                                        case TOO_MANY_APPLICATIONS:
                                        case APPLICATION_REGISTERED_ALREADY:
                                        case WRONG_LANGUAGE:
                                        case APPLICATION_NOT_REGISTERED:
                                        case IN_USE:
                                        case VEHICLE_DATA_NOT_ALLOWED:
                                        case VEHICLE_DATA_NOT_AVAILABLE:
                                        case REJECTED:
                                        case UNSUPPORTED_RESOURCE:
                                        case FILE_NOT_FOUND:
                                        case GENERIC_ERROR:
                                        case DISALLOWED:
                                        case TIMED_OUT:
                                        case CANCEL_ROUTE:
                                        case TRUNCATED_DATA:
                                        case RETRY:
                                        case SAVED:
                                        case INVALID_CERT:
                                        case EXPIRED_CERT:
                                        case RESUME_FAILED:
                                            Log.e(TAG, jsonString);
                                            break;
                                    }
                                } catch (JSONException e) {
                                    e.printStackTrace();
                                }
                                if (listener != null) listener.onResponse(correlationId, response);
                            }
                        });
                    }

                    @Override
                    public void onError(final int correlationId, final Result resultCode, final String info) {
                        request.setOnRPCResponseListener(listener);
                        mExecutionHandler.post(new Runnable() {
                            @Override
                            public void run() {
                                Log.w(TAG, "RPC Error for correlation ID " + correlationId + " Result: " +
                                        resultCode + " - " + info);
                                if(listener != null) listener.onError(correlationId, resultCode, info);
                            }
                        });
                    }
                };
                request.setOnRPCResponseListener(newListener);
                mSdlProxyALM.sendRPCRequest(request);
            } catch (SdlException e) {
                e.printStackTrace();
                return false;
            } catch (JSONException e) {
                e.printStackTrace();
            }
            return true;
        } else {
            return false;
        }
    }

    public final Handler getExecutionHandler() {
        return mExecutionHandler;
    }

    @Override
    public boolean sendTextToSpeak(String text) {
        SdlTextToSpeak tts= new SdlTextToSpeak.Builder()
                .addSpokenChunk(text)
                .build();
        return tts.send(this);
    }

    @Override
    public boolean sendTextToSpeak(TTSChunk chunk) {
        SdlTextToSpeak tts= new SdlTextToSpeak.Builder()
                .addSpokenChunk(chunk)
                .build();
        return tts.send(this);
    }

    /***********************************
     * IProxyListenerALM interface methods
     * All notification and response handling
     * should be offloaded onto the handler thread.
     ***********************************/

    private IProxyListenerALM mIProxyListenerALM = new IProxyListenerALM(){

        @Override
        public final void onOnHMIStatus(final OnHMIStatus notification) {
            mExecutionHandler.post(new Runnable() {
                @Override
                public void run() {
                HMILevel hmiLevel = notification.getHmiLevel();
                mSdlPermissionManager.onHmi(hmiLevel);

                    if (notification == null || notification.getHmiLevel() == null) {
                        Log.w(TAG, "INVALID OnHMIStatus Notification Received!");
                        return;
                    }

                    Log.i(TAG, toString() + " Received HMILevel: " + hmiLevel.name());

                    if (!isFirstHmiReceived) {
                        isFirstHmiReceived = true;
                        mConnectionStatus = Status.CONNECTED;
                        onConnect();
                        mApplicationStatusListener.onStatusChange(mApplicationConfig.getAppId(), Status.CONNECTED);

                        for (LifecycleListener listener : mLifecycleListeners) {
                            listener.onSdlConnect();
                        }
                    }

                    if (!isFirstHmiNotNoneReceived && hmiLevel != HMILevel.HMI_NONE) {
                        Log.i(TAG, toString() + " is launching activity: " + mApplicationConfig.getMainSdlActivityClass().getCanonicalName());
                        // TODO: Add check for resume
                        onCreate();
                        mSdlActivityManager.onSdlAppLaunch(SdlApplication.this, mApplicationConfig.getMainSdlActivityClass());
                        isFirstHmiNotNoneReceived = true;
                    }

                    switch (hmiLevel) {

                        case HMI_FULL:
                            for (LifecycleListener listener : mLifecycleListeners) {
                                listener.onForeground();
                            }
                            break;
                        case HMI_LIMITED:
                        case HMI_BACKGROUND:
                            for (LifecycleListener listener : mLifecycleListeners) {
                                listener.onBackground();
                            }
                            break;
                        case HMI_NONE:
                            if (isFirstHmiNotNoneReceived) {
                                isFirstHmiNotNoneReceived = false;
                                for (LifecycleListener listener : mLifecycleListeners) {
                                    listener.onExit();
                                }
                            }
                            break;
                    }

                }
            });

        }

        @Override
        public final void onProxyClosed(String info, Exception e, SdlDisconnectedReason reason) {
            mExecutionHandler.post(new Runnable() {
                @Override
                public void run() {
                    closeConnection(true);
                }
            });
        }

        @Override
        public final void onServiceEnded(OnServiceEnded serviceEnded) {

        }

        @Override
        public final void onServiceNACKed(OnServiceNACKed serviceNACKed) {

        }

        @Override
        public final void onOnStreamRPC(OnStreamRPC notification) {

        }

        @Override
        public final void onStreamRPCResponse(StreamRPCResponse response) {

        }

        @Override
        public final void onError(String info, Exception e) {
            mExecutionHandler.post(new Runnable() {
                @Override
                public void run() {
                    closeConnection(true);
                }
            });
        }

        @Override
        public final void onGenericResponse(GenericResponse response) {

        }

        @Override
        public final void onOnCommand(final OnCommand notification) {
            mExecutionHandler.post(new Runnable() {
                @Override
                public void run() {
                    if (notification != null && notification.getCmdID() != null) {
                        SdlMenuOption.SelectListener listener = mMenuListenerRegistry.get(notification.getCmdID());
                        if (listener != null) {
                            TriggerSource triggerSource = notification.getTriggerSource();
                            listener.onSelect(triggerSource != null ? triggerSource : TriggerSource.TS_MENU);
                        }
                    }
                }
            });
        }

        @Override
        public final void onAddCommandResponse(AddCommandResponse response) {

        }

        @Override
        public final void onAddSubMenuResponse(AddSubMenuResponse response) {

        }

        @Override
        public final void onCreateInteractionChoiceSetResponse(CreateInteractionChoiceSetResponse response) {

        }

        @Override
        public final void onAlertResponse(AlertResponse response) {

        }

        @Override
        public final void onDeleteCommandResponse(DeleteCommandResponse response) {

        }

        @Override
        public final void onDeleteInteractionChoiceSetResponse(DeleteInteractionChoiceSetResponse response) {

        }

        @Override
        public final void onDeleteSubMenuResponse(DeleteSubMenuResponse response) {

        }

        @Override
        public final void onPerformInteractionResponse(PerformInteractionResponse response) {

        }

        @Override
        public final void onResetGlobalPropertiesResponse(ResetGlobalPropertiesResponse response) {

        }

        @Override
        public final void onSetGlobalPropertiesResponse(SetGlobalPropertiesResponse response) {

        }

        @Override
        public final void onSetMediaClockTimerResponse(SetMediaClockTimerResponse response) {

        }

        @Override
        public final void onShowResponse(ShowResponse response) {

        }

        @Override
        public final void onSpeakResponse(SpeakResponse response) {

        }

        @Override
        public final void onOnButtonEvent(OnButtonEvent notification) {

        }

        @Override
        public final void onOnButtonPress(final OnButtonPress notification) {
            mExecutionHandler.post(new Runnable() {
                @Override
                public void run() {
                    if(notification != null && notification.getCustomButtonName() != null){
                        int buttonId = notification.getCustomButtonName();
                        if(buttonId == BACK_BUTTON_ID){
                            mSdlActivityManager.back();
                        } else {
                            SdlButton.OnPressListener listener = mButtonListenerRegistry.get(buttonId);
                            if (listener != null) {
                                listener.onButtonPress();
                            }
                        }
                    }
                }
            });
        }

        @Override
        public final void onSubscribeButtonResponse(SubscribeButtonResponse response) {

        }

        @Override
        public final void onUnsubscribeButtonResponse(UnsubscribeButtonResponse response) {

        }

        @Override
        public final void onOnPermissionsChange(final OnPermissionsChange notification) {
            mExecutionHandler.post(new Runnable() {
                @Override
                public void run() {
                    mSdlPermissionManager.onPermissionChange(notification);
                }
            });
        }

        @Override
        public final void onSubscribeVehicleDataResponse(SubscribeVehicleDataResponse response) {

        }

        @Override
        public final void onUnsubscribeVehicleDataResponse(UnsubscribeVehicleDataResponse response) {

        }

        @Override
        public final void onGetVehicleDataResponse(GetVehicleDataResponse response) {

        }

        @Override
        public final void onOnVehicleData(OnVehicleData notification) {

        }

        @Override
        public final void onPerformAudioPassThruResponse(PerformAudioPassThruResponse response) {

        }

        @Override
        public final void onEndAudioPassThruResponse(EndAudioPassThruResponse response) {

        }

        @Override
        public final void onOnAudioPassThru(final OnAudioPassThru notification) {
            mExecutionHandler.post(new Runnable() {
                @Override
                public void run() {
                    Log.d(TAG,"Sending bytes back to the listener");
                    if(mAudioPassThruListener!=null)
                        mAudioPassThruListener.receiveData(notification.getAPTData());
                }
            });

        }

        @Override
        public final void onPutFileResponse(PutFileResponse response) {

        }

        @Override
        public final void onDeleteFileResponse(DeleteFileResponse response) {

        }

        @Override
        public final void onListFilesResponse(ListFilesResponse response) {

        }

        @Override
        public final void onSetAppIconResponse(SetAppIconResponse response) {

        }

        @Override
        public final void onScrollableMessageResponse(ScrollableMessageResponse response) {

        }

        @Override
        public final void onChangeRegistrationResponse(ChangeRegistrationResponse response) {

        }

        @Override
        public final void onSetDisplayLayoutResponse(SetDisplayLayoutResponse response) {

        }

        @Override
        public final void onOnLanguageChange(OnLanguageChange notification) {

        }

        @Override
        public final void onOnHashChange(OnHashChange notification) {

        }

        @Override
        public final void onSliderResponse(SliderResponse response) {

        }

        @Override
        public final void onOnDriverDistraction(OnDriverDistraction notification) {

        }

        @Override
        public final void onOnTBTClientState(OnTBTClientState notification) {

        }

        @Override
        public final void onOnSystemRequest(OnSystemRequest notification) {

        }

        @Override
        public final void onSystemRequestResponse(SystemRequestResponse response) {

        }

        @Override
        public final void onOnKeyboardInput(OnKeyboardInput notification) {

        }

        @Override
        public final void onOnTouchEvent(OnTouchEvent notification) {

        }

        @Override
        public final void onDiagnosticMessageResponse(DiagnosticMessageResponse response) {

        }

        @Override
        public final void onReadDIDResponse(ReadDIDResponse response) {

        }

        @Override
        public final void onGetDTCsResponse(GetDTCsResponse response) {

        }

        @Override
        public final void onOnLockScreenNotification(final OnLockScreenStatus notification) {
            mExecutionHandler.post(new Runnable() {
                @Override
                public void run() {
                    Log.i(TAG, "OnLockScreenStatus received.");
                    if(notification != null && notification.getShowLockScreen() != null) {
                        Log.i(TAG, "LockScreenStatus: " + notification.getShowLockScreen().name());
                        mLockScreenStatusListener.onLockScreenStatus(getId(), notification.getShowLockScreen());
                    }
                }
            });
        }

        @Override
        public final void onDialNumberResponse(DialNumberResponse response) {

        }

        @Override
        public final void onSendLocationResponse(SendLocationResponse response) {

        }

        @Override
        public final void onShowConstantTbtResponse(ShowConstantTbtResponse response) {

        }

        @Override
        public final void onAlertManeuverResponse(AlertManeuverResponse response) {

        }

        @Override
        public final void onUpdateTurnListResponse(UpdateTurnListResponse response) {

        }

        @Override
        public final void onServiceDataACK() {

        }
    };

    interface ConnectionStatusListener {

        void onStatusChange(String appId, SdlApplication.Status status);

    }

    public interface LifecycleListener {

        void onSdlConnect();
        void onBackground();
        void onForeground();
        void onExit();
        void onSdlDisconnect();

    }

}<|MERGE_RESOLUTION|>--- conflicted
+++ resolved
@@ -265,18 +265,15 @@
     }
 
     @Override
-<<<<<<< HEAD
-    public SdlPermissionManager getSdlPermissionManager() {
+    public final SdlPermissionManager getSdlPermissionManager() {
         return mSdlPermissionManager;
     }
 
-=======
+    @Override
     public final void startSdlActivity(Class<? extends SdlActivity> activity, int flags) {
         startSdlActivity(activity, null, flags);
     }
 
-    @Override
->>>>>>> c448139d
     public final SdlFileManager getSdlFileManager() {
         return mSdlFileManager;
     }
