--- conflicted
+++ resolved
@@ -86,11 +86,8 @@
 import com.smartdevicelink.proxy.rpc.VehicleType;
 import com.smartdevicelink.proxy.rpc.enums.DriverDistractionState;
 import com.smartdevicelink.proxy.rpc.enums.HMILevel;
-<<<<<<< HEAD
 import com.smartdevicelink.proxy.rpc.enums.LockScreenStatus;
-=======
 import com.smartdevicelink.proxy.rpc.enums.Language;
->>>>>>> 74b24e1f
 import com.smartdevicelink.proxy.rpc.enums.Result;
 import com.smartdevicelink.proxy.rpc.enums.SdlDisconnectedReason;
 import com.smartdevicelink.proxy.rpc.enums.TriggerSource;
@@ -165,11 +162,8 @@
                 }
                 mApplicationStatusListener = listener;
                 mSdlActivityManager = new SdlActivityManager();
-<<<<<<< HEAD
                 mLockScreenStatusListener = lockScreenActivityManager;
                 mSdlMenuManager = new SdlMenuManager();
-=======
->>>>>>> 74b24e1f
 
                 mLifecycleListeners.add(mSdlActivityManager);
                 mSdlFileManager = new SdlFileManager(SdlApplication.this, mApplicationConfig);
@@ -237,21 +231,10 @@
                 listener.onSdlDisconnect();
             }
             mConnectionStatus = Status.DISCONNECTED;
-<<<<<<< HEAD
-
-            if(notifyStatusListener) {
+            if (notifyStatusListener) {
                 mLockScreenStatusListener.onLockScreenStatus(getId(), LockScreenStatus.OFF);
-                mApplicationStatusListener.onStatusChange(mApplicationConfig.getAppId(), mConnectionStatus);
+                mApplicationStatusListener.onStatusChange(mApplicationConfig.getAppId(), Status.DISCONNECTED);
             }
-            try {
-                mSdlProxyALM.dispose();
-            } catch (SdlException e) {
-                e.printStackTrace();
-            }
-=======
-            if (notifyStatusListener)
-                mApplicationStatusListener.onStatusChange(mApplicationConfig.getAppId(), Status.DISCONNECTED);
->>>>>>> 74b24e1f
             onDisconnect();
             if(destroyProxy){
                 try {
