--- conflicted
+++ resolved
@@ -8,13 +8,8 @@
 import android.util.Log;
 import android.util.SparseArray;
 
+import com.smartdevicelink.api.file.SdlFileManager;
 import com.smartdevicelink.api.lockscreen.LockScreenStatusListener;
-import com.smartdevicelink.api.permission.SdlPermissionManager;
-import com.smartdevicelink.api.file.SdlFileManager;
-<<<<<<< HEAD
-import com.smartdevicelink.api.view.SdlButton;
-=======
->>>>>>> 6dea6cde
 import com.smartdevicelink.api.menu.SdlMenu;
 import com.smartdevicelink.api.menu.SdlMenuItem;
 import com.smartdevicelink.api.permission.SdlPermissionManager;
@@ -117,14 +112,9 @@
     private int mAutoButtonId = BACK_BUTTON_ID + 1;
 
     private SdlApplicationConfig mApplicationConfig;
-<<<<<<< HEAD
-
-    private SdlActivityManager mSdlActivityManager;
     private LockScreenStatusListener mLockScreenStatusListener;
-=======
     @VisibleForTesting
     SdlActivityManager mSdlActivityManager;
->>>>>>> 6dea6cde
     private SdlPermissionManager mSdlPermissionManager;
     private SdlFileManager mSdlFileManager;
     private SdlMenu mTopMenu;
@@ -137,44 +127,13 @@
 
     private boolean isFirstHmiReceived = false;
     private boolean isFirstHmiNotNoneReceived = false;
-<<<<<<< HEAD
 
     private SparseArray<SdlButton.OnPressListener> mButtonListenerRegistry = new SparseArray<>();
     private SparseArray<SdlMenuItem.SelectListener> mMenuListenerRegistry = new SparseArray<>();
-    
-    SdlApplication(SdlConnectionService service, SdlApplicationConfig config,
-                   ConnectionStatusListener listener, LockScreenStatusListener lockScreenActivityManager){
+
+    SdlApplication(final SdlConnectionService service, final SdlApplicationConfig config,
+                   final ConnectionStatusListener listener, final LockScreenStatusListener lockScreenActivityManager){
         initialize(service.getApplicationContext());
-        mApplicationConfig = config;
-        mSdlProxyALM = mApplicationConfig.buildProxy(service, null, this);
-
-        if(mSdlProxyALM == null){
-            listener.onStatusChange(mApplicationConfig.getAppId(), Status.DISCONNECTED);
-            return;
-        }
-
-        mApplicationStatusListener = listener;
-        mSdlActivityManager = new SdlActivityManager();
-        mLockScreenStatusListener = lockScreenActivityManager;
-        mSdlPermissionManager = new SdlPermissionManager(mSdlProxyALM);
-        mLifecycleListeners.add(mSdlActivityManager);
-        mSdlFileManager = new SdlFileManager(this, mApplicationConfig);
-        mLifecycleListeners.add(mSdlFileManager);
-
-        if(mSdlProxyALM != null){
-            mConnectionStatus = Status.CONNECTING;
-            listener.onStatusChange(mApplicationConfig.getAppId(), Status.CONNECTING);
-        }
-        mTopMenu = new SdlMenu(this, TOP_MENU_NAME);
-    }
-
-    void initialize(Context androidContext) {
-=======
-    private SparseArray<SdlButton.OnPressListener> mButtonListenerRegistry = new SparseArray<>();
-    private SparseArray<SdlMenuItem.SelectListener> mMenuListenerRegistry = new SparseArray<>();
-    
-    SdlApplication(final SdlConnectionService service, final SdlApplicationConfig config,
-                   final ConnectionStatusListener listener){
         initialize(service.getApplicationContext());
         mExecutionHandler.post(new Runnable() {
             @Override
@@ -187,6 +146,7 @@
                 }
                 mApplicationStatusListener = listener;
                 mSdlActivityManager = new SdlActivityManager();
+                mLockScreenStatusListener = lockScreenActivityManager;
                 mSdlPermissionManager = new SdlPermissionManager();
                 mLifecycleListeners.add(mSdlActivityManager);
                 mSdlFileManager = new SdlFileManager(SdlApplication.this, mApplicationConfig);
@@ -202,7 +162,6 @@
 
     // Executed on main to set up execution thread
     void initialize(Context androidContext){
->>>>>>> 6dea6cde
         if(!isInitialized()) {
             setAndroidContext(androidContext);
             setSdlApplicationContext(this);
@@ -366,10 +325,6 @@
     }
 
     @Override
-    public SdlPermissionManager getSdlPermissionManager() {
-        return mSdlPermissionManager;
-    }
-
     public SdlMenu getTopMenu() {
         return mTopMenu;
     }
@@ -396,13 +351,8 @@
                     return;
                 }
 
-<<<<<<< HEAD
-        HMILevel hmiLevel = notification.getHmiLevel();
-        mSdlPermissionManager.setCurrentHMILevel(hmiLevel);
-=======
                 HMILevel hmiLevel = notification.getHmiLevel();
                 mSdlPermissionManager.onHmi(hmiLevel);
->>>>>>> 6dea6cde
 
                 Log.i(TAG, toString() + " Received HMILevel: " + hmiLevel.name());
 
@@ -586,17 +536,6 @@
     }
 
     @Override
-<<<<<<< HEAD
-    public final void onOnButtonPress(OnButtonPress notification) {
-        if(notification != null && notification.getCustomButtonName() != null){
-            int buttonId = notification.getCustomButtonName();
-            if(buttonId == BACK_BUTTON_ID){
-                mSdlActivityManager.back();
-            } else {
-                SdlButton.OnPressListener listener = mButtonListenerRegistry.get(buttonId);
-                if(listener != null){
-                    listener.onButtonPress();
-=======
     public final void onOnButtonPress(final OnButtonPress notification) {
         mExecutionHandler.post(new Runnable() {
             @Override
@@ -611,7 +550,6 @@
                             listener.onButtonPress();
                         }
                     }
->>>>>>> 6dea6cde
                 }
             }
         });
@@ -628,9 +566,6 @@
     }
 
     @Override
-<<<<<<< HEAD
-    public final void onOnPermissionsChange(OnPermissionsChange notification) {
-=======
     public final void onOnPermissionsChange(final OnPermissionsChange notification) {
         mExecutionHandler.post(new Runnable() {
             @Override
@@ -638,7 +573,6 @@
                 mSdlPermissionManager.onPermissionChange(notification);
             }
         });
->>>>>>> 6dea6cde
     }
 
     @Override
