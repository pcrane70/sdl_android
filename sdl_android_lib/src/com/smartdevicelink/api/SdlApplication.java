package com.smartdevicelink.api;

import android.content.Context;
import android.os.Bundle;
import android.os.Handler;
import android.os.HandlerThread;
import android.os.Looper;
import android.os.Process;
import android.support.annotation.VisibleForTesting;
import android.util.Log;
import android.util.SparseArray;

import com.smartdevicelink.api.file.SdlFileManager;
import com.smartdevicelink.api.lockscreen.LockScreenStatusListener;
import com.smartdevicelink.api.menu.SdlMenuManager;
import com.smartdevicelink.api.menu.SdlMenuOption;
import com.smartdevicelink.api.menu.SdlMenuTransaction;
import com.smartdevicelink.api.permission.SdlPermissionManager;
import com.smartdevicelink.api.speak.SdlTextToSpeak;
import com.smartdevicelink.api.view.SdlAudioPassThruDialog;
import com.smartdevicelink.api.view.SdlButton;
import com.smartdevicelink.api.view.SdlChoiceSetManager;
import com.smartdevicelink.exception.SdlException;
import com.smartdevicelink.protocol.enums.FunctionID;
import com.smartdevicelink.proxy.RPCNotification;
import com.smartdevicelink.proxy.RPCRequest;
import com.smartdevicelink.proxy.RPCResponse;
import com.smartdevicelink.proxy.SdlProxyALM;
import com.smartdevicelink.proxy.callbacks.OnServiceEnded;
import com.smartdevicelink.proxy.callbacks.OnServiceNACKed;
import com.smartdevicelink.proxy.interfaces.IProxyListenerALM;
import com.smartdevicelink.proxy.rpc.AddCommandResponse;
import com.smartdevicelink.proxy.rpc.AddSubMenuResponse;
import com.smartdevicelink.proxy.rpc.AlertManeuverResponse;
import com.smartdevicelink.proxy.rpc.AlertResponse;
import com.smartdevicelink.proxy.rpc.ChangeRegistration;
import com.smartdevicelink.proxy.rpc.ChangeRegistrationResponse;
import com.smartdevicelink.proxy.rpc.CreateInteractionChoiceSetResponse;
import com.smartdevicelink.proxy.rpc.DeleteCommandResponse;
import com.smartdevicelink.proxy.rpc.DeleteFileResponse;
import com.smartdevicelink.proxy.rpc.DeleteInteractionChoiceSetResponse;
import com.smartdevicelink.proxy.rpc.DeleteSubMenuResponse;
import com.smartdevicelink.proxy.rpc.DiagnosticMessageResponse;
import com.smartdevicelink.proxy.rpc.DialNumberResponse;
import com.smartdevicelink.proxy.rpc.DisplayCapabilities;
import com.smartdevicelink.proxy.rpc.EndAudioPassThruResponse;
import com.smartdevicelink.proxy.rpc.GenericResponse;
import com.smartdevicelink.proxy.rpc.GetDTCsResponse;
import com.smartdevicelink.proxy.rpc.GetVehicleDataResponse;
import com.smartdevicelink.proxy.rpc.HMICapabilities;
import com.smartdevicelink.proxy.rpc.ListFilesResponse;
import com.smartdevicelink.proxy.rpc.OnAudioPassThru;
import com.smartdevicelink.proxy.rpc.OnButtonEvent;
import com.smartdevicelink.proxy.rpc.OnButtonPress;
import com.smartdevicelink.proxy.rpc.OnCommand;
import com.smartdevicelink.proxy.rpc.OnDriverDistraction;
import com.smartdevicelink.proxy.rpc.OnHMIStatus;
import com.smartdevicelink.proxy.rpc.OnHashChange;
import com.smartdevicelink.proxy.rpc.OnKeyboardInput;
import com.smartdevicelink.proxy.rpc.OnLanguageChange;
import com.smartdevicelink.proxy.rpc.OnLockScreenStatus;
import com.smartdevicelink.proxy.rpc.OnPermissionsChange;
import com.smartdevicelink.proxy.rpc.OnStreamRPC;
import com.smartdevicelink.proxy.rpc.OnSystemRequest;
import com.smartdevicelink.proxy.rpc.OnTBTClientState;
import com.smartdevicelink.proxy.rpc.OnTouchEvent;
import com.smartdevicelink.proxy.rpc.OnVehicleData;
import com.smartdevicelink.proxy.rpc.PerformAudioPassThruResponse;
import com.smartdevicelink.proxy.rpc.PerformInteractionResponse;
import com.smartdevicelink.proxy.rpc.PutFileResponse;
import com.smartdevicelink.proxy.rpc.ReadDIDResponse;
import com.smartdevicelink.proxy.rpc.ResetGlobalPropertiesResponse;
import com.smartdevicelink.proxy.rpc.ScrollableMessageResponse;
import com.smartdevicelink.proxy.rpc.SdlMsgVersion;
import com.smartdevicelink.proxy.rpc.SendLocationResponse;
import com.smartdevicelink.proxy.rpc.SetAppIconResponse;
import com.smartdevicelink.proxy.rpc.SetDisplayLayoutResponse;
import com.smartdevicelink.proxy.rpc.SetGlobalPropertiesResponse;
import com.smartdevicelink.proxy.rpc.SetMediaClockTimerResponse;
import com.smartdevicelink.proxy.rpc.ShowConstantTbtResponse;
import com.smartdevicelink.proxy.rpc.ShowResponse;
import com.smartdevicelink.proxy.rpc.SliderResponse;
import com.smartdevicelink.proxy.rpc.SpeakResponse;
import com.smartdevicelink.proxy.rpc.StreamRPCResponse;
import com.smartdevicelink.proxy.rpc.SubscribeButtonResponse;
import com.smartdevicelink.proxy.rpc.SubscribeVehicleDataResponse;
import com.smartdevicelink.proxy.rpc.SystemRequestResponse;
import com.smartdevicelink.proxy.rpc.TTSChunk;
import com.smartdevicelink.proxy.rpc.UnsubscribeButtonResponse;
import com.smartdevicelink.proxy.rpc.UnsubscribeVehicleDataResponse;
import com.smartdevicelink.proxy.rpc.UpdateTurnListResponse;
import com.smartdevicelink.proxy.rpc.VehicleType;
import com.smartdevicelink.proxy.rpc.enums.HMILevel;
<<<<<<< HEAD
import com.smartdevicelink.proxy.rpc.enums.LockScreenStatus;
=======
import com.smartdevicelink.proxy.rpc.enums.Language;
>>>>>>> 41e006f4
import com.smartdevicelink.proxy.rpc.enums.Result;
import com.smartdevicelink.proxy.rpc.enums.SdlDisconnectedReason;
import com.smartdevicelink.proxy.rpc.enums.TriggerSource;
import com.smartdevicelink.proxy.rpc.listeners.OnRPCNotificationListener;
import com.smartdevicelink.proxy.rpc.listeners.OnRPCResponseListener;

import org.json.JSONException;

import java.util.ArrayList;
import java.util.HashSet;

public class SdlApplication extends SdlContextAbsImpl {

    private static final String TAG = SdlApplication.class.getSimpleName();

    private static final String THREAD_NAME_BASE = "SDL_THREAD_";

    public static final int BACK_BUTTON_ID = 0;

    public enum Status {
        CONNECTING,
        CONNECTED,
        DISCONNECTED
    }

    private HandlerThread mExecutionThread;
    private Handler mExecutionHandler;

    private int mAutoCoorId = 100;
    private int mAutoButtonId = BACK_BUTTON_ID + 1;

    private SdlApplicationConfig mApplicationConfig;
    private LockScreenStatusListener mLockScreenStatusListener;
    @VisibleForTesting
    SdlActivityManager mSdlActivityManager;
    private SdlPermissionManager mSdlPermissionManager;
    private SdlChoiceSetManager mSdlChoiceSetManager;
    private SdlFileManager mSdlFileManager;
    private SdlMenuManager mSdlMenuManager;
    private SdlProxyALM mSdlProxyALM;

    private final ArrayList<LifecycleListener> mLifecycleListeners = new ArrayList<>();
    private final SparseArray<HashSet<OnRPCNotificationListener>> mNotificationListeners = new SparseArray<>();

    private ConnectionStatusListener mApplicationStatusListener;
    private Status mConnectionStatus;
    private Language mConnectedLanguage;

    private boolean isFirstHmiReceived = false;
    private boolean isFirstHmiNotNoneReceived = false;
    private boolean isReregisterFinished = false;

    private SparseArray<SdlMenuOption.SelectListener> mMenuListenerRegistry = new SparseArray<>();
    private SparseArray<SdlButton.OnPressListener> mButtonListenerRegistry = new SparseArray<>();
    private SdlAudioPassThruDialog.ReceiveDataListener mAudioPassThruListener;

    void initialize(final SdlConnectionService service,
                   final SdlApplicationConfig config,
                   final ConnectionStatusListener listener,
                   final LockScreenStatusListener lockScreenActivityManager){
        mApplicationConfig = config;
        initializeExecutionThread(service.getApplicationContext());
        mExecutionHandler.post(new Runnable() {
            @Override
            public void run() {
                mSdlProxyALM = mApplicationConfig.buildProxy(service, null, mIProxyListenerALM);
                if (mSdlProxyALM == null) {
                    listener.onStatusChange(mApplicationConfig.getAppId(), Status.DISCONNECTED);
                    return;
                }
                mApplicationStatusListener = listener;
                mSdlActivityManager = new SdlActivityManager();
                mLockScreenStatusListener = lockScreenActivityManager;
                mSdlPermissionManager = new SdlPermissionManager();
                mSdlMenuManager = new SdlMenuManager();
                mLifecycleListeners.add(mSdlActivityManager);
                mSdlFileManager = new SdlFileManager(SdlApplication.this, mApplicationConfig);
                mSdlChoiceSetManager = new SdlChoiceSetManager(SdlApplication.this);
                mLifecycleListeners.add(mSdlFileManager);
                if (mSdlProxyALM != null) {
                    mConnectionStatus = Status.CONNECTING;
                    listener.onStatusChange(mApplicationConfig.getAppId(), Status.CONNECTING);
                } else {
                    onCreate();
                }
            }
        });
    }

    // Methods to be overridden by developer.
    protected void onConnect() {
    }

    protected void onCreate() {
    }

    protected void onDisconnect() {
    }

    // Executed on main to set up execution thread
    final void initializeExecutionThread(Context androidContext) {
        if (!isInitialized()) {
            setAndroidContext(androidContext);
            setSdlApplicationContext(this);
            /* Handler thread is spawned under the default priority to ensure that it is lower
             * priority than the main thread. */
            mExecutionThread = new HandlerThread(
                    THREAD_NAME_BASE + mApplicationConfig.getAppName().replace(' ', '_'),
                    Process.THREAD_PRIORITY_DEFAULT + Process.THREAD_PRIORITY_LESS_FAVORABLE);
            mExecutionThread.start();
            mExecutionHandler = new Handler(mExecutionThread.getLooper());
            setInitialized(true);
        } else {
            Log.w(TAG, "Attempting to initialize SdlContext that is already initialized. Class " +
                    this.getClass().getCanonicalName());
        }
    }

    public final String getName() {
        return mApplicationConfig.getAppName();
    }

    final public String getId(){
        return mApplicationConfig.getAppId();
    }

    final SdlActivityManager getSdlActivityManager() {
        return mSdlActivityManager;
    }

    final void closeConnection(boolean notifyStatusListener, boolean destroyProxy, boolean destroyThread) {
        if (mConnectionStatus != Status.DISCONNECTED) {
            for (LifecycleListener listener : mLifecycleListeners) {
                listener.onSdlDisconnect();
            }
            mConnectionStatus = Status.DISCONNECTED;

            if(notifyStatusListener)
                mLockScreenStatusListener.onLockScreenStatus(getId(), LockScreenStatus.OFF);
                mApplicationStatusListener.onStatusChange(mApplicationConfig.getAppId(), Status.DISCONNECTED);
            onDisconnect();
            if(destroyProxy){
                try {
                    mSdlProxyALM.dispose();
                } catch (SdlException e) {
                    e.printStackTrace();
                }
                mSdlProxyALM = null;

            }
            if(destroyThread){
                mExecutionHandler.removeCallbacksAndMessages(null);
                mExecutionHandler = null;
                mExecutionThread.quit();
                mExecutionThread = null;
            }
        }
    }

    @Override
    public final String toString() {
        return String.format("SdlApplication: %s-%s",
                mApplicationConfig.getAppName(), mApplicationConfig.getAppId());
    }

    /****************************
     * SdlContext interface methods
     ****************************/

    @Override
    public final void startSdlActivity(final Class<? extends SdlActivity> activity, final Bundle bundle, final int flags) {
        mExecutionHandler.post(new Runnable() {
            @Override
            public void run() {
                mSdlActivityManager.startSdlActivity(SdlApplication.this, activity, bundle, flags);
            }
        });
    }

    @Override
    public SdlPermissionManager getSdlPermissionManager() {
        return mSdlPermissionManager;
    }

    @Override
    public final void startSdlActivity(Class<? extends SdlActivity> activity, int flags) {
        startSdlActivity(activity, null, flags);
    }

    @Override
    public final SdlFileManager getSdlFileManager() {
        return mSdlFileManager;
    }

    @Override
    public final SdlMenuManager getSdlMenuManager() {
        return mSdlMenuManager;
    }

    @Override
    public final SdlChoiceSetManager getSdlChoiceSetManager(){return mSdlChoiceSetManager;}

    @Override
    public final int registerButtonCallback(SdlButton.OnPressListener listener) {
        int buttonId = mAutoButtonId++;
        mButtonListenerRegistry.append(buttonId, listener);
        return buttonId;
    }

    @Override
    public final void unregisterButtonCallback(int id) {
        mButtonListenerRegistry.remove(id);
    }

    @Override
    public final void registerMenuCallback(int id, SdlMenuOption.SelectListener listener) {
        mMenuListenerRegistry.append(id, listener);
    }

    @Override
    public final void registerRpcNotificationListener(FunctionID functionID, OnRPCNotificationListener rpcNotificationListener) {
        final int id = functionID.getId();
        HashSet<OnRPCNotificationListener> listenerSet = mNotificationListeners.get(id);
        if(listenerSet == null){
            listenerSet = new HashSet<>();
            mNotificationListeners.append(id, listenerSet);
            listenerSet.add(rpcNotificationListener);

            OnRPCNotificationListener dispatchingListener = new OnRPCNotificationListener(){

                @Override
                public void onNotified(RPCNotification notification) {
                    HashSet<OnRPCNotificationListener> listenerSet = mNotificationListeners.get(id);
                    for (OnRPCNotificationListener clientListener : listenerSet) {
                        clientListener.onNotified(notification);
                    }
                }
            };
<<<<<<< HEAD

=======
>>>>>>> 41e006f4
            if(mSdlProxyALM != null) {
                mSdlProxyALM.addOnRPCNotificationListener(functionID, dispatchingListener);
            }
        } else {
            listenerSet.add(rpcNotificationListener);
        }
    }

    @Override
    public final void unregisterRpcNotificationListener(FunctionID functionID, OnRPCNotificationListener rpcNotificationListener) {
        int id = functionID.getId();
        HashSet<OnRPCNotificationListener> listenerSet = mNotificationListeners.get(id);
        if(listenerSet != null){
            listenerSet.remove(rpcNotificationListener);
            if(listenerSet.isEmpty() && mSdlProxyALM != null){
                mSdlProxyALM.removeOnRPCNotificationListener(functionID);
            }
        }
    }

    @Override
    public final HMICapabilities getHmiCapabilities() {
        if(mSdlProxyALM == null) return null;
        try {
            return mSdlProxyALM.getHmiCapabilities();
        } catch (SdlException e) {
            Log.e(TAG, "Unable to retrieve HMICapabilities");
            e.printStackTrace();
            return null;
        }
    }

    @Override
    public final DisplayCapabilities getDisplayCapabilities() {
        if(mSdlProxyALM == null) return null;
        try {
            return mSdlProxyALM.getDisplayCapabilities();
        } catch (SdlException e) {
            Log.e(TAG, "Unable to retrieve DisplayCapabilities");
            e.printStackTrace();
            return null;
        }
    }

    @Override
    public final VehicleType getVehicleType() {
        if(mSdlProxyALM == null) return null;
        try {
            return mSdlProxyALM.getVehicleType();
        } catch (SdlException e) {
            Log.e(TAG, "Unable to retrieve VehicleType");
            e.printStackTrace();
            return null;
        }
    }

    @Override
    public final SdlMsgVersion getSdlMessageVersion() {
        if(mSdlProxyALM == null) return null;
        try{
            return mSdlProxyALM.getSdlMsgVersion();
        } catch (SdlException e) {
            Log.e(TAG, "Unable to retrieve SdlMessageVersion");
            e.printStackTrace();
            return null;
        }
    }

    @Override
    public Language getConnectedLanguage() {
        return mConnectedLanguage;
    }

    @Override
    public final SdlMenuTransaction beginGlobalMenuTransaction() {
        return new SdlMenuTransaction(this, null);
    }

    @Override
    public final void unregisterMenuCallback(int id) {
        mMenuListenerRegistry.remove(id);
    }

    @Override
    public final void registerAudioPassThruListener(SdlAudioPassThruDialog.ReceiveDataListener listener) {
        mAudioPassThruListener= listener;
    }

    @Override
    public final void unregisterAudioPassThruListener(SdlAudioPassThruDialog.ReceiveDataListener listener) {
        if(mAudioPassThruListener==listener){
            mAudioPassThruListener=null;
        }
    }

    @Override
    public final boolean sendRpc(final RPCRequest request) {
        if (Thread.currentThread() != mExecutionThread) {
            Log.e(TAG, "RPC Sent from thread: " + +Thread.currentThread().getId() + " - " +
                    Thread.currentThread().getName());
            throw new RuntimeException("RPCs may only be sent from the SdlApplication's execution " +
                    "thread. Use SdlContext#getExecutionHandler() to obtain a reference to the " +
                    "execution handler");
        }
        if (mSdlProxyALM != null) {
            try {
                request.setCorrelationID(mAutoCoorId++);
                Log.d(TAG, "Sending RPCRequest type " + request.getFunctionName());
                Log.v(TAG, request.serializeJSON().toString(3));
                final OnRPCResponseListener listener = request.getOnRPCResponseListener();
                OnRPCResponseListener newListener = new OnRPCResponseListener() {
                    @Override
                    public void onResponse(final int correlationId, final RPCResponse response) {
                        request.setOnRPCResponseListener(listener);

                        mExecutionHandler.post(new Runnable() {
                            @Override
                            public void run() {
                                try {
                                    String jsonString = response.serializeJSON().toString(3);
                                    switch (response.getResultCode()) {

                                        case SUCCESS:
                                            Log.v(TAG, jsonString);
                                            break;
                                        case ABORTED:
                                        case IGNORED:
                                        case UNSUPPORTED_REQUEST:
                                        case WARNINGS:
                                        case USER_DISALLOWED:
                                            Log.w(TAG, jsonString);
                                            break;
                                        case INVALID_DATA:
                                        case OUT_OF_MEMORY:
                                        case TOO_MANY_PENDING_REQUESTS:
                                        case INVALID_ID:
                                        case DUPLICATE_NAME:
                                        case TOO_MANY_APPLICATIONS:
                                        case APPLICATION_REGISTERED_ALREADY:
                                        case WRONG_LANGUAGE:
                                        case APPLICATION_NOT_REGISTERED:
                                        case IN_USE:
                                        case VEHICLE_DATA_NOT_ALLOWED:
                                        case VEHICLE_DATA_NOT_AVAILABLE:
                                        case REJECTED:
                                        case UNSUPPORTED_RESOURCE:
                                        case FILE_NOT_FOUND:
                                        case GENERIC_ERROR:
                                        case DISALLOWED:
                                        case TIMED_OUT:
                                        case CANCEL_ROUTE:
                                        case TRUNCATED_DATA:
                                        case RETRY:
                                        case SAVED:
                                        case INVALID_CERT:
                                        case EXPIRED_CERT:
                                        case RESUME_FAILED:
                                            Log.e(TAG, jsonString);
                                            break;
                                    }
                                } catch (JSONException e) {
                                    e.printStackTrace();
                                }
                                if (listener != null) listener.onResponse(correlationId, response);
                            }
                        });
                    }

                    @Override
                    public void onError(final int correlationId, final Result resultCode, final String info) {
                        request.setOnRPCResponseListener(listener);
                        mExecutionHandler.post(new Runnable() {
                            @Override
                            public void run() {
                                Log.w(TAG, "RPC Error for correlation ID " + correlationId + " Result: " +
                                        resultCode + " - " + info);
                                if(listener != null) listener.onError(correlationId, resultCode, info);
                            }
                        });
                    }
                };
                request.setOnRPCResponseListener(newListener);
                mSdlProxyALM.sendRPCRequest(request);
            } catch (SdlException e) {
                e.printStackTrace();
                return false;
            } catch (JSONException e) {
                e.printStackTrace();
            }
            return true;
        } else {
            return false;
        }
    }

    public final Handler getExecutionHandler() {
        return mExecutionHandler;
    }

    @Override
    public boolean sendTextToSpeak(String text) {
        SdlTextToSpeak tts= new SdlTextToSpeak.Builder()
                .addSpokenChunk(text)
                .build();
        return tts.send(this);
    }

    @Override
    public boolean sendTextToSpeak(TTSChunk chunk) {
        SdlTextToSpeak tts = new SdlTextToSpeak.Builder()
                .addSpokenChunk(chunk)
                .build();
        return tts.send(this);
    }

    @Override
    public final Looper getSdlExecutionLooper() {
        return mExecutionThread.getLooper();
    }

    /***********************************
     * IProxyListenerALM interface methods
     * All notification and response handling
     * should be offloaded onto the handler thread.
     ***********************************/

    private IProxyListenerALM mIProxyListenerALM = new IProxyListenerALM(){

        @Override
        public final void onOnHMIStatus(final OnHMIStatus notification) {
            mExecutionHandler.post(new Runnable() {
                @Override
                public void run() {
                HMILevel hmiLevel = notification.getHmiLevel();
                mSdlPermissionManager.onHmi(hmiLevel);

                    if (notification == null || notification.getHmiLevel() == null) {
                        Log.w(TAG, "INVALID OnHMIStatus Notification Received!");
                        return;
                    }

                    Log.i(TAG, toString() + " Received HMILevel: " + hmiLevel.name());

                    if (!isFirstHmiReceived) {
                        isFirstHmiReceived = true;
                        try {
                            if(mApplicationConfig.languageIsSupported(mSdlProxyALM.getSdlLanguage())){
                                 mConnectedLanguage = mSdlProxyALM.getSdlLanguage();
                                Log.d(TAG,"Config indicates the app supports the lang the module requested");
                            }else {
                                mConnectedLanguage = mApplicationConfig.getDefaultLanguage();
                                Log.d(TAG,"Config indicates the app does not support the lang the module requested, going to default");

                            }
                        } catch (SdlException e) {
                            e.printStackTrace();
                            Log.e(TAG, "Language could not be grabbed from proxy object");
                            mConnectedLanguage = mApplicationConfig.getDefaultLanguage();
                        }
                        //do a change registration here...but need to wait until it responds?
                        //potential for more hmi statuses to come through and run this code again
                        Language connectedLang = getConnectedLanguage();
                        if(connectedLang != mApplicationConfig.getDefaultLanguage()){
                            //need to change registration now
                            ChangeRegistration reRegister = new ChangeRegistration();
                            reRegister.setLanguage(connectedLang);
                            reRegister.setHmiDisplayLanguage(connectedLang);
                            reRegister.setOnRPCResponseListener(new OnRPCResponseListener() {
                                @Override
                                public void onResponse(int correlationId, RPCResponse response) {
                                    mExecutionHandler.post(new Runnable() {
                                        @Override
                                        public void run() {
                                            isReregisterFinished = true;
                                            if(isFirstHmiNotNoneReceived){
                                                Log.d(TAG,"We are done reregistering and have received a non None hmi status");
                                                launchSdlActivity();
                                            }else{
                                                Log.d(TAG,"No HMI status besides none has been received yet, will not launch the activity");
                                            }
                                        }
                                    });
                                }
                            });
                            sendRpc(reRegister);
                        } else {
                            isReregisterFinished = true;
                        }
                        mConnectionStatus = Status.CONNECTED;
                        onConnect();
                        mApplicationStatusListener.onStatusChange(mApplicationConfig.getAppId(), Status.CONNECTED);

                        for (LifecycleListener listener : mLifecycleListeners) {
                            listener.onSdlConnect();
                        }
                    }

                    //when to launch the activity
                    //need to start them once we have not received a none status and once we
                    //receive a callback on the change registration
                    if (!isFirstHmiNotNoneReceived && hmiLevel != HMILevel.HMI_NONE) {
                        isFirstHmiNotNoneReceived = true;
                        if(isReregisterFinished){
                            Log.d(TAG, "We are good already to go and start the sdl activity");
                            launchSdlActivity();
                        }else {
                            Log.d(TAG, "We are not done reregistering the language. Waiting for the reregister to come back");
                        }
                    }

                    switch (hmiLevel) {

                        case HMI_FULL:
                            for (LifecycleListener listener : mLifecycleListeners) {
                                listener.onForeground();
                            }
                            break;
                        case HMI_LIMITED:
                        case HMI_BACKGROUND:
                            for (LifecycleListener listener : mLifecycleListeners) {
                                listener.onBackground();
                            }
                            break;
                        case HMI_NONE:
                            if (isFirstHmiNotNoneReceived) {
                                isFirstHmiNotNoneReceived = false;
                                for (LifecycleListener listener : mLifecycleListeners) {
                                    listener.onExit();
                                }
                            }
                            break;
                    }

                }
            });

        }

        private void launchSdlActivity(){
            Log.i(TAG, toString() + " is launching activity: " + mApplicationConfig.getMainSdlActivityClass().getCanonicalName());
            // TODO: Add check for resume
            onCreate();
            mSdlActivityManager.onSdlAppLaunch(SdlApplication.this, mApplicationConfig.getMainSdlActivityClass());
        }

        @Override
        public final void onProxyClosed(String info, Exception e, SdlDisconnectedReason reason) {
            if(reason!= SdlDisconnectedReason.LANGUAGE_CHANGE){
                mExecutionHandler.post(new Runnable() {
                    @Override
                    public void run() {
                        closeConnection(true, true, true);
                    }
                });
            }else {
                closeConnection(false, false, false);
                isFirstHmiReceived = false;
                isFirstHmiNotNoneReceived = false;
                isReregisterFinished = false;

                mConnectionStatus = Status.CONNECTING;
                mApplicationStatusListener.onStatusChange(mApplicationConfig.getAppId(), Status.CONNECTING);
            }
        }

        @Override
        public final void onServiceEnded(OnServiceEnded serviceEnded) {

        }

        @Override
        public final void onServiceNACKed(OnServiceNACKed serviceNACKed) {

        }

        @Override
        public final void onOnStreamRPC(OnStreamRPC notification) {

        }

        @Override
        public final void onStreamRPCResponse(StreamRPCResponse response) {

        }

        @Override
        public final void onError(String info, Exception e) {
            mExecutionHandler.post(new Runnable() {
                @Override
                public void run() {
                    closeConnection(true, true, true);
                }
            });
        }

        @Override
        public final void onGenericResponse(GenericResponse response) {

        }

        @Override
        public final void onOnCommand(final OnCommand notification) {
            mExecutionHandler.post(new Runnable() {
                @Override
                public void run() {
                    if (notification != null && notification.getCmdID() != null) {
                        SdlMenuOption.SelectListener listener = mMenuListenerRegistry.get(notification.getCmdID());
                        if (listener != null) {
                            TriggerSource triggerSource = notification.getTriggerSource();
                            listener.onSelect(triggerSource != null ? triggerSource : TriggerSource.TS_MENU);
                        }
                    }
                }
            });
        }

        @Override
        public final void onAddCommandResponse(AddCommandResponse response) {

        }

        @Override
        public final void onAddSubMenuResponse(AddSubMenuResponse response) {

        }

        @Override
        public final void onCreateInteractionChoiceSetResponse(CreateInteractionChoiceSetResponse response) {

        }

        @Override
        public final void onAlertResponse(AlertResponse response) {

        }

        @Override
        public final void onDeleteCommandResponse(DeleteCommandResponse response) {

        }

        @Override
        public final void onDeleteInteractionChoiceSetResponse(DeleteInteractionChoiceSetResponse response) {

        }

        @Override
        public final void onDeleteSubMenuResponse(DeleteSubMenuResponse response) {

        }

        @Override
        public final void onPerformInteractionResponse(PerformInteractionResponse response) {

        }

        @Override
        public final void onResetGlobalPropertiesResponse(ResetGlobalPropertiesResponse response) {

        }

        @Override
        public final void onSetGlobalPropertiesResponse(SetGlobalPropertiesResponse response) {

        }

        @Override
        public final void onSetMediaClockTimerResponse(SetMediaClockTimerResponse response) {

        }

        @Override
        public final void onShowResponse(ShowResponse response) {

        }

        @Override
        public final void onSpeakResponse(SpeakResponse response) {

        }

        @Override
        public final void onOnButtonEvent(OnButtonEvent notification) {

        }

        @Override
        public final void onOnButtonPress(final OnButtonPress notification) {
            mExecutionHandler.post(new Runnable() {
                @Override
                public void run() {
                    if(notification != null && notification.getCustomButtonName() != null){
                        int buttonId = notification.getCustomButtonName();
                        if(buttonId == BACK_BUTTON_ID){
                            mSdlActivityManager.back();
                        } else {
                            SdlButton.OnPressListener listener = mButtonListenerRegistry.get(buttonId);
                            if (listener != null) {
                                listener.onButtonPress();
                            }
                        }
                    }
                }
            });
        }

        @Override
        public final void onSubscribeButtonResponse(SubscribeButtonResponse response) {

        }

        @Override
        public final void onUnsubscribeButtonResponse(UnsubscribeButtonResponse response) {

        }

        @Override
        public final void onOnPermissionsChange(final OnPermissionsChange notification) {
            mExecutionHandler.post(new Runnable() {
                @Override
                public void run() {
                    mSdlPermissionManager.onPermissionChange(notification);
                }
            });
        }

        @Override
        public final void onSubscribeVehicleDataResponse(SubscribeVehicleDataResponse response) {

        }

        @Override
        public final void onUnsubscribeVehicleDataResponse(UnsubscribeVehicleDataResponse response) {

        }

        @Override
        public final void onGetVehicleDataResponse(GetVehicleDataResponse response) {

        }

        @Override
        public final void onOnVehicleData(OnVehicleData notification) {

        }

        @Override
        public final void onPerformAudioPassThruResponse(PerformAudioPassThruResponse response) {

        }

        @Override
        public final void onEndAudioPassThruResponse(EndAudioPassThruResponse response) {

        }

        @Override
        public final void onOnAudioPassThru(final OnAudioPassThru notification) {
            mExecutionHandler.post(new Runnable() {
                @Override
                public void run() {
                    Log.d(TAG,"Sending bytes back to the listener");
                    if(mAudioPassThruListener!=null)
                        mAudioPassThruListener.receiveData(notification.getAPTData());
                }
            });

        }

        @Override
        public final void onPutFileResponse(PutFileResponse response) {

        }

        @Override
        public final void onDeleteFileResponse(DeleteFileResponse response) {

        }

        @Override
        public final void onListFilesResponse(ListFilesResponse response) {

        }

        @Override
        public final void onSetAppIconResponse(SetAppIconResponse response) {

        }

        @Override
        public final void onScrollableMessageResponse(ScrollableMessageResponse response) {

        }

        @Override
        public final void onChangeRegistrationResponse(ChangeRegistrationResponse response) {

        }

        @Override
        public final void onSetDisplayLayoutResponse(SetDisplayLayoutResponse response) {

        }

        @Override
        public final void onOnLanguageChange(OnLanguageChange notification) {

        }

        @Override
        public final void onOnHashChange(OnHashChange notification) {

        }

        @Override
        public final void onSliderResponse(SliderResponse response) {

        }

        @Override
        public final void onOnDriverDistraction(OnDriverDistraction notification) {

        }

        @Override
        public final void onOnTBTClientState(OnTBTClientState notification) {

        }

        @Override
        public final void onOnSystemRequest(OnSystemRequest notification) {

        }

        @Override
        public final void onSystemRequestResponse(SystemRequestResponse response) {

        }

        @Override
        public final void onOnKeyboardInput(OnKeyboardInput notification) {

        }

        @Override
        public final void onOnTouchEvent(OnTouchEvent notification) {

        }

        @Override
        public final void onDiagnosticMessageResponse(DiagnosticMessageResponse response) {

        }

        @Override
        public final void onReadDIDResponse(ReadDIDResponse response) {

        }

        @Override
        public final void onGetDTCsResponse(GetDTCsResponse response) {

        }

        @Override
        public final void onOnLockScreenNotification(final OnLockScreenStatus notification) {
            mExecutionHandler.post(new Runnable() {
                @Override
                public void run() {
                    Log.i(TAG, "OnLockScreenStatus received.");
                    if(notification != null && notification.getShowLockScreen() != null) {
                        Log.i(TAG, "LockScreenStatus: " + notification.getShowLockScreen().name());
                        mLockScreenStatusListener.onLockScreenStatus(getId(), notification.getShowLockScreen());
                    }
                }
            });
        }

        @Override
        public final void onDialNumberResponse(DialNumberResponse response) {

        }

        @Override
        public final void onSendLocationResponse(SendLocationResponse response) {

        }

        @Override
        public final void onShowConstantTbtResponse(ShowConstantTbtResponse response) {

        }

        @Override
        public final void onAlertManeuverResponse(AlertManeuverResponse response) {

        }

        @Override
        public final void onUpdateTurnListResponse(UpdateTurnListResponse response) {

        }

        @Override
        public final void onServiceDataACK() {

        }
    };

    interface ConnectionStatusListener {

        void onStatusChange(String appId, SdlApplication.Status status);

    }

    public interface LifecycleListener {

        void onSdlConnect();
        void onBackground();
        void onForeground();
        void onExit();
        void onSdlDisconnect();

    }

}<|MERGE_RESOLUTION|>--- conflicted
+++ resolved
@@ -91,11 +91,8 @@
 import com.smartdevicelink.proxy.rpc.UpdateTurnListResponse;
 import com.smartdevicelink.proxy.rpc.VehicleType;
 import com.smartdevicelink.proxy.rpc.enums.HMILevel;
-<<<<<<< HEAD
 import com.smartdevicelink.proxy.rpc.enums.LockScreenStatus;
-=======
 import com.smartdevicelink.proxy.rpc.enums.Language;
->>>>>>> 41e006f4
 import com.smartdevicelink.proxy.rpc.enums.Result;
 import com.smartdevicelink.proxy.rpc.enums.SdlDisconnectedReason;
 import com.smartdevicelink.proxy.rpc.enums.TriggerSource;
@@ -334,10 +331,6 @@
                     }
                 }
             };
-<<<<<<< HEAD
-
-=======
->>>>>>> 41e006f4
             if(mSdlProxyALM != null) {
                 mSdlProxyALM.addOnRPCNotificationListener(functionID, dispatchingListener);
             }
