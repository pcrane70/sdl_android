package com.smartdevicelink.api;

import android.content.Context;
import android.os.Bundle;
import android.os.Handler;
import android.os.HandlerThread;
import android.os.Looper;
import android.os.Process;
import android.support.annotation.VisibleForTesting;
import android.util.Log;
import android.util.SparseArray;

import com.smartdevicelink.api.diagnostics.DiagnosticManager;
import com.smartdevicelink.api.file.SdlFileManager;
import com.smartdevicelink.api.lockscreen.LockScreenStatusListener;
import com.smartdevicelink.api.menu.SdlMenuManager;
import com.smartdevicelink.api.menu.SdlMenuTransaction;
import com.smartdevicelink.api.menu.SelectListener;
import com.smartdevicelink.api.permission.SdlPermissionManager;
<<<<<<< HEAD
import com.smartdevicelink.api.speak.SdlTextToSpeak;
import com.smartdevicelink.api.view.SdlAudioPassThruDialog;
import com.smartdevicelink.api.view.SdlButton;
import com.smartdevicelink.api.view.SdlChoiceSetManager;
=======
import com.smartdevicelink.api.vehicledata.SdlVehicleDataManager;
>>>>>>> e576261f
import com.smartdevicelink.exception.SdlException;
import com.smartdevicelink.protocol.enums.FunctionID;
import com.smartdevicelink.proxy.RPCNotification;
import com.smartdevicelink.proxy.RPCRequest;
import com.smartdevicelink.proxy.RPCResponse;
import com.smartdevicelink.proxy.SdlProxyALM;
import com.smartdevicelink.proxy.callbacks.OnServiceEnded;
import com.smartdevicelink.proxy.callbacks.OnServiceNACKed;
import com.smartdevicelink.proxy.interfaces.IProxyListenerALM;
import com.smartdevicelink.proxy.rpc.AddCommandResponse;
import com.smartdevicelink.proxy.rpc.AddSubMenuResponse;
import com.smartdevicelink.proxy.rpc.AlertManeuverResponse;
import com.smartdevicelink.proxy.rpc.AlertResponse;
import com.smartdevicelink.proxy.rpc.ChangeRegistration;
import com.smartdevicelink.proxy.rpc.ChangeRegistrationResponse;
import com.smartdevicelink.proxy.rpc.CreateInteractionChoiceSetResponse;
import com.smartdevicelink.proxy.rpc.DeleteCommandResponse;
import com.smartdevicelink.proxy.rpc.DeleteFileResponse;
import com.smartdevicelink.proxy.rpc.DeleteInteractionChoiceSetResponse;
import com.smartdevicelink.proxy.rpc.DeleteSubMenuResponse;
import com.smartdevicelink.proxy.rpc.DiagnosticMessageResponse;
import com.smartdevicelink.proxy.rpc.DialNumberResponse;
import com.smartdevicelink.proxy.rpc.DisplayCapabilities;
import com.smartdevicelink.proxy.rpc.EndAudioPassThruResponse;
import com.smartdevicelink.proxy.rpc.GenericResponse;
import com.smartdevicelink.proxy.rpc.GetDTCsResponse;
import com.smartdevicelink.proxy.rpc.GetVehicleDataResponse;
import com.smartdevicelink.proxy.rpc.GetWayPointsResponse;
import com.smartdevicelink.proxy.rpc.HMICapabilities;
import com.smartdevicelink.proxy.rpc.ListFilesResponse;
import com.smartdevicelink.proxy.rpc.OnAudioPassThru;
import com.smartdevicelink.proxy.rpc.OnButtonEvent;
import com.smartdevicelink.proxy.rpc.OnButtonPress;
import com.smartdevicelink.proxy.rpc.OnCommand;
import com.smartdevicelink.proxy.rpc.OnDriverDistraction;
import com.smartdevicelink.proxy.rpc.OnHMIStatus;
import com.smartdevicelink.proxy.rpc.OnHashChange;
import com.smartdevicelink.proxy.rpc.OnKeyboardInput;
import com.smartdevicelink.proxy.rpc.OnLanguageChange;
import com.smartdevicelink.proxy.rpc.OnLockScreenStatus;
import com.smartdevicelink.proxy.rpc.OnPermissionsChange;
import com.smartdevicelink.proxy.rpc.OnStreamRPC;
import com.smartdevicelink.proxy.rpc.OnSystemRequest;
import com.smartdevicelink.proxy.rpc.OnTBTClientState;
import com.smartdevicelink.proxy.rpc.OnTouchEvent;
import com.smartdevicelink.proxy.rpc.OnVehicleData;
import com.smartdevicelink.proxy.rpc.OnWayPointChange;
import com.smartdevicelink.proxy.rpc.PerformAudioPassThruResponse;
import com.smartdevicelink.proxy.rpc.PerformInteractionResponse;
import com.smartdevicelink.proxy.rpc.PutFileResponse;
import com.smartdevicelink.proxy.rpc.ReadDIDResponse;
import com.smartdevicelink.proxy.rpc.ResetGlobalPropertiesResponse;
import com.smartdevicelink.proxy.rpc.ScrollableMessageResponse;
import com.smartdevicelink.proxy.rpc.SdlMsgVersion;
import com.smartdevicelink.proxy.rpc.SendLocationResponse;
import com.smartdevicelink.proxy.rpc.SetAppIconResponse;
import com.smartdevicelink.proxy.rpc.SetDisplayLayoutResponse;
import com.smartdevicelink.proxy.rpc.SetGlobalPropertiesResponse;
import com.smartdevicelink.proxy.rpc.SetMediaClockTimerResponse;
import com.smartdevicelink.proxy.rpc.ShowConstantTbtResponse;
import com.smartdevicelink.proxy.rpc.ShowResponse;
import com.smartdevicelink.proxy.rpc.SliderResponse;
import com.smartdevicelink.proxy.rpc.SpeakResponse;
import com.smartdevicelink.proxy.rpc.StreamRPCResponse;
import com.smartdevicelink.proxy.rpc.SubscribeButtonResponse;
import com.smartdevicelink.proxy.rpc.SubscribeVehicleDataResponse;
import com.smartdevicelink.proxy.rpc.SubscribeWayPointsResponse;
import com.smartdevicelink.proxy.rpc.SystemRequestResponse;
import com.smartdevicelink.proxy.rpc.TTSChunk;
import com.smartdevicelink.proxy.rpc.UnsubscribeButtonResponse;
import com.smartdevicelink.proxy.rpc.UnsubscribeVehicleDataResponse;
import com.smartdevicelink.proxy.rpc.UnsubscribeWayPointsResponse;
import com.smartdevicelink.proxy.rpc.UpdateTurnListResponse;
import com.smartdevicelink.proxy.rpc.VehicleType;
import com.smartdevicelink.proxy.rpc.enums.DriverDistractionState;
import com.smartdevicelink.proxy.rpc.enums.HMILevel;
import com.smartdevicelink.proxy.rpc.enums.LockScreenStatus;
import com.smartdevicelink.proxy.rpc.enums.Language;
import com.smartdevicelink.proxy.rpc.enums.Result;
import com.smartdevicelink.proxy.rpc.enums.SdlDisconnectedReason;
import com.smartdevicelink.proxy.rpc.enums.TriggerSource;
import com.smartdevicelink.proxy.rpc.listeners.OnRPCNotificationListener;
import com.smartdevicelink.proxy.rpc.listeners.OnRPCResponseListener;

import org.json.JSONException;

import java.util.ArrayList;
import java.util.List;
import java.util.concurrent.CopyOnWriteArrayList;

public class SdlApplication extends SdlContextAbsImpl {

    private static final String TAG = SdlApplication.class.getSimpleName();

    private static final String THREAD_NAME_BASE = "SDL_THREAD_";

    public static final int BACK_BUTTON_ID = 0;

    private static final int CHANGE_REGISTRATION_DELAY = 3000;

    public enum Status {
        CONNECTING,
        CONNECTED,
        DISCONNECTED,
        RECONNECTING
    }

    private HandlerThread mExecutionThread;
    private Handler mExecutionHandler;

    private int mAutoCoorId = 100;
    private int mAutoButtonId = BACK_BUTTON_ID + 1;

    private SdlApplicationConfig mApplicationConfig;
    private LockScreenStatusListener mLockScreenStatusListener;
    @VisibleForTesting
    SdlActivityManager mSdlActivityManager;
    private SdlPermissionManager mSdlPermissionManager;
    private SdlChoiceSetManager mSdlChoiceSetManager;
    private SdlFileManager mSdlFileManager;
    private SdlMenuManager mSdlMenuManager;
    private DiagnosticManager mDiagnosticManager;
    private SdlVehicleDataManager mSdlVehicleDataManager;
    private SdlProxyALM mSdlProxyALM;

    private final ArrayList<LifecycleListener> mLifecycleListeners = new ArrayList<>();
    private final SparseArray<CopyOnWriteArrayList<RPCNotificationListenerRecord>> mNotificationListeners = new SparseArray<>();

    private ConnectionStatusListener mApplicationStatusListener;
    private Status mConnectionStatus;
    private Language mConnectedLanguage;

    private boolean isFirstHmiReceived = false;
    private boolean isFirstHmiNotNoneReceived = false;

    private SparseArray<SelectListener> mMenuListenerRegistry = new SparseArray<>();
    private SparseArray<SdlButton.OnPressListener> mButtonListenerRegistry = new SparseArray<>();
    private SdlAudioPassThruDialog.ReceiveDataListener mAudioPassThruListener;

    private DriverDistractionState mDriverDistractionState = DriverDistractionState.DD_ON;

    private DriverDistractionState mDriverDistractionState = DriverDistractionState.DD_ON;

    void initialize(final SdlConnectionService service,
                   final SdlApplicationConfig config,
                   final ConnectionStatusListener listener,
                   final LockScreenStatusListener lockScreenActivityManager){
        mApplicationConfig = config;
        initializeExecutionThread(service.getApplicationContext());
        mExecutionHandler.post(new Runnable() {
            @Override
            public void run() {
                mSdlProxyALM = mApplicationConfig.buildProxy(service, null, mIProxyListenerALM);
                if (mSdlProxyALM == null) {
                    listener.onStatusChange(mApplicationConfig.getAppId(), Status.DISCONNECTED);
                    return;
                }
                mApplicationStatusListener = listener;
                mSdlActivityManager = new SdlActivityManager();
                mLockScreenStatusListener = lockScreenActivityManager;
                mSdlPermissionManager = new SdlPermissionManager();
                mLifecycleListeners.add(mSdlActivityManager);
                mSdlFileManager = new SdlFileManager(SdlApplication.this, mApplicationConfig);
                mSdlVehicleDataManager = new SdlVehicleDataManager(SdlApplication.this);
                mLifecycleListeners.add(mSdlFileManager);
                mDiagnosticManager = new DiagnosticManager(SdlApplication.this);
                createItemManagers();
                if (mSdlProxyALM != null) {
                    mConnectionStatus = Status.CONNECTING;
                    listener.onStatusChange(mApplicationConfig.getAppId(), Status.CONNECTING);
                } else {
                    onCreate();
                }
            }
        });
    }

    //TODO: have it so that we are not recreating the managers
    private void createItemManagers(){
        mSdlMenuManager = new SdlMenuManager();
        mSdlChoiceSetManager = new SdlChoiceSetManager(SdlApplication.this);
    }

    // Methods to be overridden by developer.
    protected void onConnect() {
    }

    protected void onCreate() {
    }

    protected void onDisconnect() {
    }

    // Executed on main to set up execution thread
    final void initializeExecutionThread(Context androidContext) {
        if (!isInitialized()) {
            setAndroidContext(androidContext);
            setSdlApplicationContext(this);
            /* Handler thread is spawned under the default priority to ensure that it is lower
             * priority than the main thread. */
            mExecutionThread = new HandlerThread(
                    THREAD_NAME_BASE + mApplicationConfig.getAppName().replace(' ', '_'),
                    Process.THREAD_PRIORITY_DEFAULT + Process.THREAD_PRIORITY_LESS_FAVORABLE);
            mExecutionThread.start();
            mExecutionHandler = new Handler(mExecutionThread.getLooper());
            setInitialized(true);
        } else {
            Log.w(TAG, "Attempting to initialize SdlContext that is already initialized. Class " +
                    this.getClass().getCanonicalName());
        }
    }

    public final String getName() {
        return mApplicationConfig.getAppName();
    }

    final public String getId(){
        return mApplicationConfig.getAppId();
    }

    final SdlActivityManager getSdlActivityManager() {
        return mSdlActivityManager;
    }

    final void closeConnection(boolean notifyStatusListener, boolean destroyProxy, boolean destroyThread) {
        if (mConnectionStatus != Status.DISCONNECTED) {
            for (LifecycleListener listener : mLifecycleListeners) {
                listener.onSdlDisconnect();
            }
            mConnectionStatus = Status.DISCONNECTED;

            if(notifyStatusListener)
                mLockScreenStatusListener.onLockScreenStatus(getId(), LockScreenStatus.OFF);
                mApplicationStatusListener.onStatusChange(mApplicationConfig.getAppId(), Status.DISCONNECTED);
            onDisconnect();
            if(destroyProxy){
                try {
                    mSdlProxyALM.dispose();
                } catch (SdlException e) {
                    e.printStackTrace();
                }
                mSdlProxyALM = null;

            }
            if(destroyThread){
                mExecutionHandler.removeCallbacksAndMessages(null);
                mExecutionHandler = null;
                mExecutionThread.quit();
                mExecutionThread = null;
            }
        }
    }

    @Override
    public final String toString() {
        return String.format("SdlApplication: %s-%s",
                mApplicationConfig.getAppName(), mApplicationConfig.getAppId());
    }

    /****************************
     * SdlContext interface methods
     ****************************/

    @Override
    public final void startSdlActivity(final Class<? extends SdlActivity> activity, final Bundle bundle, final int flags) {
        mExecutionHandler.post(new Runnable() {
            @Override
            public void run() {
                mSdlActivityManager.startSdlActivity(SdlApplication.this, activity, bundle, flags);
            }
        });
    }

    @Override
    public SdlPermissionManager getSdlPermissionManager() {
        return mSdlPermissionManager;
    }

    @Override
    public final void startSdlActivity(Class<? extends SdlActivity> activity, int flags) {
        startSdlActivity(activity, null, flags);
    }

    @Override
    public final SdlFileManager getSdlFileManager() {
        return mSdlFileManager;
    }

    @Override
    public final SdlMenuManager getSdlMenuManager() {
        return mSdlMenuManager;
    }

    @Override
    public final SdlChoiceSetManager getSdlChoiceSetManager(){
        return mSdlChoiceSetManager;
    }

    @Override
    public DiagnosticManager getDiagnosticManager() {
        return mDiagnosticManager;
    }

    @Override
    public final int registerButtonCallback(SdlButton.OnPressListener listener) {
        int buttonId = mAutoButtonId++;
        mButtonListenerRegistry.append(buttonId, listener);
        return buttonId;
    }

    @Override
    public final void unregisterButtonCallback(int id) {
        mButtonListenerRegistry.remove(id);
    }

    @Override
    public final void registerMenuCallback(int id, SelectListener listener) {
        mMenuListenerRegistry.append(id, listener);
    }

    @Override
    public final void registerRpcNotificationListener(FunctionID functionID, OnRPCNotificationListener rpcNotificationListener) {
        synchronized (mNotificationListeners) {
            final int id = functionID.getId();
            CopyOnWriteArrayList<RPCNotificationListenerRecord> listenerList = mNotificationListeners.get(id);
            if (listenerList == null) {
                listenerList = new CopyOnWriteArrayList<>();
                mNotificationListeners.append(id, listenerList);
                listenerList.add(new RPCNotificationListenerRecord(rpcNotificationListener));

                OnRPCNotificationListener dispatchingListener = new OnRPCNotificationListener() {

                    @Override
                    public void onNotified(RPCNotification notification) {
                        synchronized (mNotificationListeners) {
                            List<RPCNotificationListenerRecord> listenerSet = mNotificationListeners.get(id);
                            for (RPCNotificationListenerRecord record : listenerSet) {
                                if(record.isValid) record.notificationListener.onNotified(notification);
                            }
                        }
                    }
                };
                if (mSdlProxyALM != null) {
                    mSdlProxyALM.addOnRPCNotificationListener(functionID, dispatchingListener);
                }
            } else {
                // This will match any ListenerRecord previously created with the given listener
                if(!listenerList.contains(new RPCNotificationListenerRecord(rpcNotificationListener))) {
                    listenerList.add(new RPCNotificationListenerRecord(rpcNotificationListener));
                }
            }
        }
    }

    @Override
    public final void unregisterRpcNotificationListener(FunctionID functionID, OnRPCNotificationListener rpcNotificationListener) {
        synchronized (mNotificationListeners) {
            int id = functionID.getId();
            List<RPCNotificationListenerRecord> listenerRecordList = mNotificationListeners.get(id);
            if (listenerRecordList != null) {
                // This will match any record created previously with this listener.
                int listenerIndex = listenerRecordList.indexOf(new RPCNotificationListenerRecord(rpcNotificationListener));
                if(listenerIndex >= 0) listenerRecordList.remove(listenerIndex).isValid = false;
                if (listenerRecordList.isEmpty() && mSdlProxyALM != null) {
                    mSdlProxyALM.removeOnRPCNotificationListener(functionID);
                    mNotificationListeners.put(id, null);
                }
            }
        }
    }

    @Override
    public final HMICapabilities getHmiCapabilities() {
        if(mSdlProxyALM == null) return null;
        try {
            return mSdlProxyALM.getHmiCapabilities();
        } catch (SdlException e) {
            Log.e(TAG, "Unable to retrieve HMICapabilities");
            e.printStackTrace();
            return null;
        }
    }

    @Override
    public final DisplayCapabilities getDisplayCapabilities() {
        if(mSdlProxyALM == null) return null;
        try {
            return mSdlProxyALM.getDisplayCapabilities();
        } catch (SdlException e) {
            Log.e(TAG, "Unable to retrieve DisplayCapabilities");
            e.printStackTrace();
            return null;
        }
    }

    @Override
    public final VehicleType getVehicleType() {
        if(mSdlProxyALM == null) return null;
        try {
            return mSdlProxyALM.getVehicleType();
        } catch (SdlException e) {
            Log.e(TAG, "Unable to retrieve VehicleType");
            e.printStackTrace();
            return null;
        }
    }

    @Override
    public final SdlMsgVersion getSdlMessageVersion() {
        if(mSdlProxyALM == null) return null;
        try{
            return mSdlProxyALM.getSdlMsgVersion();
        } catch (SdlException e) {
            Log.e(TAG, "Unable to retrieve SdlMessageVersion");
            e.printStackTrace();
            return null;
        }
    }

    @Override
    public Language getConnectedLanguage() {
        return mConnectedLanguage;
    }

    @Override
    public final SdlMenuTransaction beginGlobalMenuTransaction() {
        return new SdlMenuTransaction(this, null);
    }

    @Override
    public final void unregisterMenuCallback(int id) {
        mMenuListenerRegistry.remove(id);
    }

    @Override
    public final void registerAudioPassThruListener(SdlAudioPassThruDialog.ReceiveDataListener listener) {
        mAudioPassThruListener= listener;
    }

    @Override
    public final void unregisterAudioPassThruListener(SdlAudioPassThruDialog.ReceiveDataListener listener) {
        if(mAudioPassThruListener==listener){
            mAudioPassThruListener=null;
        }
    }

    @Override
    public final boolean sendRpc(final RPCRequest request) {
        if (Thread.currentThread() != mExecutionThread) {
            Log.e(TAG, "RPC Sent from thread: " + +Thread.currentThread().getId() + " - " +
                    Thread.currentThread().getName());
            throw new RuntimeException("RPCs may only be sent from the SdlApplication's execution " +
                    "thread. Use SdlContext#getExecutionHandler() to obtain a reference to the " +
                    "execution handler");
        }
        if (mSdlProxyALM != null) {
            try {
                request.setCorrelationID(mAutoCoorId++);
                Log.v(TAG, request.serializeJSON().toString(3));
                final OnRPCResponseListener listener = request.getOnRPCResponseListener();
                OnRPCResponseListener newListener = new OnRPCResponseListener() {
                    @Override
                    public void onResponse(final int correlationId, final RPCResponse response) {
                        request.setOnRPCResponseListener(listener);

                        mExecutionHandler.post(new Runnable() {
                            @Override
                            public void run() {
                                try {
                                    String jsonString = response.serializeJSON().toString(3);
                                    switch (response.getResultCode()) {

                                        case SUCCESS:
                                            Log.v(TAG, jsonString);
                                            break;
                                        case ABORTED:
                                        case IGNORED:
                                        case UNSUPPORTED_REQUEST:
                                        case WARNINGS:
                                        case USER_DISALLOWED:
                                            Log.w(TAG, jsonString);
                                            break;
                                        case INVALID_DATA:
                                        case OUT_OF_MEMORY:
                                        case TOO_MANY_PENDING_REQUESTS:
                                        case INVALID_ID:
                                        case DUPLICATE_NAME:
                                        case TOO_MANY_APPLICATIONS:
                                        case APPLICATION_REGISTERED_ALREADY:
                                        case WRONG_LANGUAGE:
                                        case APPLICATION_NOT_REGISTERED:
                                        case IN_USE:
                                        case VEHICLE_DATA_NOT_ALLOWED:
                                        case VEHICLE_DATA_NOT_AVAILABLE:
                                        case REJECTED:
                                        case UNSUPPORTED_RESOURCE:
                                        case FILE_NOT_FOUND:
                                        case GENERIC_ERROR:
                                        case DISALLOWED:
                                        case TIMED_OUT:
                                        case CANCEL_ROUTE:
                                        case TRUNCATED_DATA:
                                        case RETRY:
                                        case SAVED:
                                        case INVALID_CERT:
                                        case EXPIRED_CERT:
                                        case RESUME_FAILED:
                                            Log.e(TAG, jsonString);
                                            break;
                                    }
                                } catch (JSONException e) {
                                    e.printStackTrace();
                                }
                                if (listener != null) listener.onResponse(correlationId, response);
                            }
                        });
                    }

                    @Override
                    public void onError(final int correlationId, final Result resultCode, final String info) {
                        request.setOnRPCResponseListener(listener);
                        mExecutionHandler.post(new Runnable() {
                            @Override
                            public void run() {
                                Log.w(TAG, "RPC Error for correlation ID " + correlationId + " Result: " +
                                        resultCode + " - " + info);
                                if(listener != null) listener.onError(correlationId, resultCode, info);
                            }
                        });
                    }
                };
                request.setOnRPCResponseListener(newListener);
                mSdlProxyALM.sendRPCRequest(request);
            } catch (SdlException e) {
                e.printStackTrace();
                return false;
            } catch (JSONException e) {
                e.printStackTrace();
            }
            return true;
        } else {
            return false;
        }
    }

    public final Handler getExecutionHandler() {
        return mExecutionHandler;
    }

    @Override
    public boolean sendTextToSpeak(String text) {
        SdlTextToSpeak tts= new SdlTextToSpeak.Builder()
                .addSpokenChunk(text)
                .build();
        return tts.send(this);
    }

    @Override
    public boolean sendTextToSpeak(TTSChunk chunk) {
        SdlTextToSpeak tts = new SdlTextToSpeak.Builder()
                .addSpokenChunk(chunk)
                .build();
        return tts.send(this);
    }

    @Override
    public final Looper getSdlExecutionLooper() {
        return mExecutionThread != null ? mExecutionThread.getLooper(): null;
    }

    @Override
    public DriverDistractionState getCurrentDDState() {
        return mDriverDistractionState;
    }

    @Override
    public DriverDistractionState getCurrentDDState() {
        return mDriverDistractionState;
    }

    @Override
    public SdlVehicleDataManager getVehicleDataManager() {
        return mSdlVehicleDataManager;
    }

    /***********************************
     * IProxyListenerALM interface methods
     * All notification and response handling
     * should be offloaded onto the handler thread.
     ***********************************/

    private IProxyListenerALM mIProxyListenerALM = new IProxyListenerALM(){

        @Override
        public final void onOnHMIStatus(final OnHMIStatus notification) {
            mExecutionHandler.post(new Runnable() {
                @Override
                public void run() {
                HMILevel hmiLevel = notification.getHmiLevel();
                mSdlPermissionManager.onHmi(hmiLevel);

                    if (notification == null || notification.getHmiLevel() == null) {
                        Log.w(TAG, "INVALID OnHMIStatus Notification Received!");
                        return;
                    }

                    Log.i(TAG, toString() + " Received HMILevel: " + hmiLevel.name());

                    if (!isFirstHmiReceived) {
                        isFirstHmiReceived = true;
                        try {
                            if(mApplicationConfig.languageIsSupported(mSdlProxyALM.getSdlLanguage())){
                                 mConnectedLanguage = mSdlProxyALM.getSdlLanguage();
                                Log.v(TAG,"Config indicates the app supports the lang the module requested");
                            }else {
                                mConnectedLanguage = mApplicationConfig.getDefaultLanguage();
                                Log.v(TAG,"Config indicates the app does not support the lang the module requested, going to default");

                            }
                            Log.v(TAG,"Connected Lang: "+ mConnectedLanguage.toString()+ " "+"Module Lang: "+ mSdlProxyALM.getSdlLanguage().toString());
                        } catch (SdlException e) {
                            e.printStackTrace();
                            Log.e(TAG, "Language could not be grabbed from proxy object");
                            mConnectedLanguage = mApplicationConfig.getDefaultLanguage();
                        }
                        if(mConnectedLanguage!=mApplicationConfig.getDefaultLanguage()){
                            changeRegistrationTask().run();
                        }
                        mConnectionStatus = Status.CONNECTED;
                        onConnect();
                        mApplicationStatusListener.onStatusChange(mApplicationConfig.getAppId(), Status.CONNECTED);

                        for (LifecycleListener listener : mLifecycleListeners) {
                            listener.onSdlConnect();
                        }
                    }

                    if (!isFirstHmiNotNoneReceived && hmiLevel != HMILevel.HMI_NONE) {
                        isFirstHmiNotNoneReceived = true;
                        Log.i(TAG, toString() + " is launching entry point activity: " + mApplicationConfig.getMainSdlActivityClass().getCanonicalName());
                        // TODO: Add check for resume
                        onCreate();
                        mSdlActivityManager.onSdlAppLaunch(SdlApplication.this, mApplicationConfig.getMainSdlActivityClass());
                    }

                    switch (hmiLevel) {

                        case HMI_FULL:
                            for (LifecycleListener listener : mLifecycleListeners) {
                                listener.onForeground();
                            }
                            break;
                        case HMI_LIMITED:
                        case HMI_BACKGROUND:
                            for (LifecycleListener listener : mLifecycleListeners) {
                                listener.onBackground();
                            }
                            break;
                        case HMI_NONE:
                            if (isFirstHmiNotNoneReceived) {
                                isFirstHmiNotNoneReceived = false;
                                for (LifecycleListener listener : mLifecycleListeners) {
                                    listener.onExit();
                                }
                            }
                            break;
                    }

                }
            });

        }

        @Override
        public final void onProxyClosed(String info, Exception e, final SdlDisconnectedReason reason) {
            mExecutionHandler.post(new Runnable() {
                @Override
                public void run() {
                    if(reason!= SdlDisconnectedReason.LANGUAGE_CHANGE){
                        closeConnection(true, true, true);
                    }else {
                        closeConnection(false, false, false);
                        isFirstHmiReceived = false;
                        isFirstHmiNotNoneReceived = false;
                        createItemManagers();
                        mConnectionStatus = Status.RECONNECTING;
                        mApplicationStatusListener.onStatusChange(mApplicationConfig.getAppId(), Status.RECONNECTING);
                    }
                }
            });
        }

        @Override
        public final void onServiceEnded(OnServiceEnded serviceEnded) {

        }

        @Override
        public final void onServiceNACKed(OnServiceNACKed serviceNACKed) {

        }

        @Override
        public final void onOnStreamRPC(OnStreamRPC notification) {

        }

        @Override
        public final void onStreamRPCResponse(StreamRPCResponse response) {

        }

        @Override
        public final void onError(String info, Exception e) {
            mExecutionHandler.post(new Runnable() {
                @Override
                public void run() {
                    closeConnection(true, true, true);
                }
            });
        }

        @Override
        public final void onGenericResponse(GenericResponse response) {

        }

        @Override
        public final void onOnCommand(final OnCommand notification) {
            mExecutionHandler.post(new Runnable() {
                @Override
                public void run() {
                    if (notification != null && notification.getCmdID() != null) {
                        SelectListener listener = mMenuListenerRegistry.get(notification.getCmdID());
                        if (listener != null) {
                            TriggerSource triggerSource = notification.getTriggerSource();
                            listener.onSelect(triggerSource != null ? triggerSource : TriggerSource.TS_MENU);
                        }
                    }
                }
            });
        }

        @Override
        public final void onAddCommandResponse(AddCommandResponse response) {

        }

        @Override
        public final void onAddSubMenuResponse(AddSubMenuResponse response) {

        }

        @Override
        public final void onCreateInteractionChoiceSetResponse(CreateInteractionChoiceSetResponse response) {

        }

        @Override
        public final void onAlertResponse(AlertResponse response) {

        }

        @Override
        public final void onDeleteCommandResponse(DeleteCommandResponse response) {

        }

        @Override
        public final void onDeleteInteractionChoiceSetResponse(DeleteInteractionChoiceSetResponse response) {

        }

        @Override
        public final void onDeleteSubMenuResponse(DeleteSubMenuResponse response) {

        }

        @Override
        public final void onPerformInteractionResponse(PerformInteractionResponse response) {

        }

        @Override
        public final void onResetGlobalPropertiesResponse(ResetGlobalPropertiesResponse response) {

        }

        @Override
        public final void onSetGlobalPropertiesResponse(SetGlobalPropertiesResponse response) {

        }

        @Override
        public final void onSetMediaClockTimerResponse(SetMediaClockTimerResponse response) {

        }

        @Override
        public final void onShowResponse(ShowResponse response) {

        }

        @Override
        public final void onSpeakResponse(SpeakResponse response) {

        }

        @Override
        public final void onOnButtonEvent(OnButtonEvent notification) {

        }

        @Override
        public final void onOnButtonPress(final OnButtonPress notification) {
            mExecutionHandler.post(new Runnable() {
                @Override
                public void run() {
                    if(notification != null && notification.getCustomButtonName() != null){
                        int buttonId = notification.getCustomButtonName();
                        if(buttonId == BACK_BUTTON_ID){
                            mSdlActivityManager.back();
                        } else {
                            SdlButton.OnPressListener listener = mButtonListenerRegistry.get(buttonId);
                            if (listener != null) {
                                listener.onButtonPress();
                            }
                        }
                    }
                }
            });
        }

        @Override
        public final void onSubscribeButtonResponse(SubscribeButtonResponse response) {

        }

        @Override
        public final void onUnsubscribeButtonResponse(UnsubscribeButtonResponse response) {

        }

        @Override
        public final void onOnPermissionsChange(final OnPermissionsChange notification) {
            mExecutionHandler.post(new Runnable() {
                @Override
                public void run() {
                    mSdlPermissionManager.onPermissionChange(notification);
                }
            });
        }

        @Override
        public final void onSubscribeVehicleDataResponse(SubscribeVehicleDataResponse response) {

        }

        @Override
        public final void onUnsubscribeVehicleDataResponse(UnsubscribeVehicleDataResponse response) {

        }

        @Override
        public final void onGetVehicleDataResponse(final GetVehicleDataResponse response) {

        }

        @Override
        public final void onOnVehicleData(final OnVehicleData notification) {
            mExecutionHandler.post(new Runnable() {
                @Override
                public void run() {
                    mSdlVehicleDataManager.OnVehicleData(notification);
                }
            });
        }

        @Override
        public final void onPerformAudioPassThruResponse(PerformAudioPassThruResponse response) {

        }

        @Override
        public final void onEndAudioPassThruResponse(EndAudioPassThruResponse response) {

        }

        @Override
        public final void onOnAudioPassThru(final OnAudioPassThru notification) {
            mExecutionHandler.post(new Runnable() {
                @Override
                public void run() {
                    Log.d(TAG,"Sending bytes back to the listener");
                    if(mAudioPassThruListener!=null)
                        mAudioPassThruListener.receiveData(notification.getAPTData());
                }
            });

        }

        @Override
        public final void onPutFileResponse(PutFileResponse response) {

        }

        @Override
        public final void onDeleteFileResponse(DeleteFileResponse response) {

        }

        @Override
        public final void onListFilesResponse(ListFilesResponse response) {

        }

        @Override
        public final void onSetAppIconResponse(SetAppIconResponse response) {

        }

        @Override
        public final void onScrollableMessageResponse(ScrollableMessageResponse response) {

        }

        @Override
        public final void onChangeRegistrationResponse(ChangeRegistrationResponse response) {

        }

        @Override
        public final void onSetDisplayLayoutResponse(SetDisplayLayoutResponse response) {

        }

        @Override
        public final void onOnLanguageChange(OnLanguageChange notification) {

        }

        @Override
        public final void onOnHashChange(OnHashChange notification) {

        }

        @Override
        public final void onSliderResponse(SliderResponse response) {

        }

        @Override
        public final void onOnDriverDistraction(final OnDriverDistraction notification) {
            mExecutionHandler.post(new Runnable() {
                @Override
                public void run() {
                    mDriverDistractionState = notification.getState();
                }
            });
        }

        @Override
        public final void onOnTBTClientState(OnTBTClientState notification) {

        }

        @Override
        public final void onOnSystemRequest(OnSystemRequest notification) {

        }

        @Override
        public final void onSystemRequestResponse(SystemRequestResponse response) {

        }

        @Override
        public final void onOnKeyboardInput(OnKeyboardInput notification) {

        }

        @Override
        public final void onOnTouchEvent(OnTouchEvent notification) {

        }

        @Override
        public final void onDiagnosticMessageResponse(DiagnosticMessageResponse response) {

        }

        @Override
        public final void onReadDIDResponse(ReadDIDResponse response) {

        }

        @Override
        public final void onGetDTCsResponse(GetDTCsResponse response) {

        }

        @Override
        public final void onOnLockScreenNotification(final OnLockScreenStatus notification) {
            mExecutionHandler.post(new Runnable() {
                @Override
                public void run() {
                    Log.i(TAG, "OnLockScreenStatus received.");
                    if(notification != null && notification.getShowLockScreen() != null) {
                        Log.i(TAG, "LockScreenStatus: " + notification.getShowLockScreen().name());
                        mLockScreenStatusListener.onLockScreenStatus(getId(), notification.getShowLockScreen());
                    }
                }
            });
        }

        @Override
        public final void onDialNumberResponse(DialNumberResponse response) {

        }

        @Override
        public final void onSendLocationResponse(SendLocationResponse response) {

        }

        @Override
        public final void onShowConstantTbtResponse(ShowConstantTbtResponse response) {

        }

        @Override
        public final void onAlertManeuverResponse(AlertManeuverResponse response) {

        }

        @Override
        public final void onUpdateTurnListResponse(UpdateTurnListResponse response) {

        }

        @Override
        public void onServiceDataACK(int dataSize) {

        }

        @Override
        public void onGetWayPointsResponse(GetWayPointsResponse response) {

        }

        @Override
        public void onSubscribeWayPointsResponse(SubscribeWayPointsResponse response) {

        }

        @Override
        public void onUnsubscribeWayPointsResponse(UnsubscribeWayPointsResponse response) {

        }

        @Override
        public void onOnWayPointChange(OnWayPointChange notification) {

        }
    };

    interface ConnectionStatusListener {

        void onStatusChange(String appId, SdlApplication.Status status);

    }

    public interface LifecycleListener {

        void onSdlConnect();
        void onBackground();
        void onForeground();
        void onExit();
        void onSdlDisconnect();

    }

    private Runnable changeRegistrationTask(){
        return new Runnable() {
            boolean hasExecutedOnce = false;

            @Override
            public void run() {
                Language connectedLang = getConnectedLanguage();
                ChangeRegistration reRegister = new ChangeRegistration();
                reRegister.setLanguage(connectedLang);
                reRegister.setHmiDisplayLanguage(connectedLang);
                final Runnable reuseRunnable = this;
                reRegister.setOnRPCResponseListener(new OnRPCResponseListener() {
                    @Override
                    public void onResponse(int correlationId, final RPCResponse response) {
                    }

                    @Override
                    public void onError(int correlationId, Result resultCode, String info) {
                        super.onError(correlationId, resultCode, info);
                        if(resultCode != Result.SUCCESS && !hasExecutedOnce){
                            hasExecutedOnce = true;
                            mExecutionHandler.postDelayed(reuseRunnable,CHANGE_REGISTRATION_DELAY);
                        }
                    }
                });
                sendRpc(reRegister);
            }
        };
    }

    private final class RPCNotificationListenerRecord{
        volatile boolean isValid = true;
        final OnRPCNotificationListener notificationListener;

        RPCNotificationListenerRecord(OnRPCNotificationListener listener){
            notificationListener = listener;
        }

        @Override
        public boolean equals(Object o) {
            if (this == o) return true;
            if (o == null || getClass() != o.getClass()) return false;

            RPCNotificationListenerRecord that = (RPCNotificationListenerRecord) o;

            return notificationListener.equals(that.notificationListener);

        }

        @Override
        public int hashCode() {
            return notificationListener.hashCode();
        }
    }

}<|MERGE_RESOLUTION|>--- conflicted
+++ resolved
@@ -17,14 +17,11 @@
 import com.smartdevicelink.api.menu.SdlMenuTransaction;
 import com.smartdevicelink.api.menu.SelectListener;
 import com.smartdevicelink.api.permission.SdlPermissionManager;
-<<<<<<< HEAD
 import com.smartdevicelink.api.speak.SdlTextToSpeak;
 import com.smartdevicelink.api.view.SdlAudioPassThruDialog;
 import com.smartdevicelink.api.view.SdlButton;
 import com.smartdevicelink.api.view.SdlChoiceSetManager;
-=======
 import com.smartdevicelink.api.vehicledata.SdlVehicleDataManager;
->>>>>>> e576261f
 import com.smartdevicelink.exception.SdlException;
 import com.smartdevicelink.protocol.enums.FunctionID;
 import com.smartdevicelink.proxy.RPCNotification;
@@ -166,8 +163,6 @@
 
     private DriverDistractionState mDriverDistractionState = DriverDistractionState.DD_ON;
 
-    private DriverDistractionState mDriverDistractionState = DriverDistractionState.DD_ON;
-
     void initialize(final SdlConnectionService service,
                    final SdlApplicationConfig config,
                    final ConnectionStatusListener listener,
@@ -601,11 +596,6 @@
     }
 
     @Override
-    public DriverDistractionState getCurrentDDState() {
-        return mDriverDistractionState;
-    }
-
-    @Override
     public SdlVehicleDataManager getVehicleDataManager() {
         return mSdlVehicleDataManager;
     }
