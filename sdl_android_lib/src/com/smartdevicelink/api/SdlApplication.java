--- conflicted
+++ resolved
@@ -4,11 +4,8 @@
 import android.util.Log;
 import android.util.SparseArray;
 
-<<<<<<< HEAD
 import com.smartdevicelink.api.file.SdlFileManager;
-=======
 import com.smartdevicelink.api.interfaces.SdlButtonListener;
->>>>>>> ad850368
 import com.smartdevicelink.exception.SdlException;
 import com.smartdevicelink.protocol.enums.FunctionID;
 import com.smartdevicelink.proxy.RPCRequest;
@@ -187,10 +184,10 @@
     }
 
     @Override
-<<<<<<< HEAD
     public SdlFileManager getSdlFileManager() {
         return mSdlFileManager;
-=======
+    }
+
     public int registerButtonCallback(SdlButtonListener listener) {
         int buttonId = mAutoButtonId++;
         mButtonListenerRegistry.append(buttonId, listener);
@@ -217,7 +214,6 @@
         } else {
             return false;
         }
->>>>>>> ad850368
     }
 
     /***********************************
