--- conflicted
+++ resolved
@@ -142,14 +142,9 @@
     private boolean isFirstHmiReceived = false;
     private boolean isFirstHmiNotNoneReceived = false;
 
-<<<<<<< HEAD
-    private SparseArray<SdlMenuOption.SelectListener> mMenuListenerRegistry = new SparseArray<>();
+    private SparseArray<SelectListener> mMenuListenerRegistry = new SparseArray<>();
     private SparseArray<SdlButton.OnPressListener> mButtonListenerRegistry = new SparseArray<>();
     private SdlAudioPassThruDialog.ReceiveDataListener mAudioPassThruListener;
-=======
-    private SparseArray<SdlButtonListener> mButtonListenerRegistry = new SparseArray<>();
-    private SparseArray<SelectListener> mMenuListenerRegistry = new SparseArray<>();
->>>>>>> bc26fb33
 
     private DriverDistractionState mDriverDistractionState = DriverDistractionState.DD_ON;
 
