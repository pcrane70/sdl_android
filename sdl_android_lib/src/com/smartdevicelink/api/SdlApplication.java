package com.smartdevicelink.api;

import android.content.Context;
import android.os.Bundle;
import android.os.Handler;
import android.os.HandlerThread;
import android.os.Looper;
import android.os.Process;
import android.support.annotation.VisibleForTesting;
import android.util.Log;
import android.util.SparseArray;

import com.smartdevicelink.api.diagnostics.DiagnosticManager;
import com.smartdevicelink.api.file.SdlFileManager;
import com.smartdevicelink.api.lockscreen.LockScreenStatusListener;
import com.smartdevicelink.api.menu.SdlMenuManager;
import com.smartdevicelink.api.menu.SdlMenuOption;
import com.smartdevicelink.api.menu.SdlMenuTransaction;
import com.smartdevicelink.api.permission.SdlPermissionManager;
import com.smartdevicelink.api.speak.SdlTextToSpeak;
import com.smartdevicelink.api.view.SdlAudioPassThruDialog;
import com.smartdevicelink.api.view.SdlButton;
import com.smartdevicelink.api.view.SdlChoiceSetManager;
import com.smartdevicelink.exception.SdlException;
import com.smartdevicelink.protocol.enums.FunctionID;
import com.smartdevicelink.proxy.RPCNotification;
import com.smartdevicelink.proxy.RPCRequest;
import com.smartdevicelink.proxy.RPCResponse;
import com.smartdevicelink.proxy.SdlProxyALM;
import com.smartdevicelink.proxy.callbacks.OnServiceEnded;
import com.smartdevicelink.proxy.callbacks.OnServiceNACKed;
import com.smartdevicelink.proxy.interfaces.IProxyListenerALM;
import com.smartdevicelink.proxy.rpc.AddCommandResponse;
import com.smartdevicelink.proxy.rpc.AddSubMenuResponse;
import com.smartdevicelink.proxy.rpc.AlertManeuverResponse;
import com.smartdevicelink.proxy.rpc.AlertResponse;
import com.smartdevicelink.proxy.rpc.ChangeRegistration;
import com.smartdevicelink.proxy.rpc.ChangeRegistrationResponse;
import com.smartdevicelink.proxy.rpc.CreateInteractionChoiceSetResponse;
import com.smartdevicelink.proxy.rpc.DeleteCommandResponse;
import com.smartdevicelink.proxy.rpc.DeleteFileResponse;
import com.smartdevicelink.proxy.rpc.DeleteInteractionChoiceSetResponse;
import com.smartdevicelink.proxy.rpc.DeleteSubMenuResponse;
import com.smartdevicelink.proxy.rpc.DiagnosticMessageResponse;
import com.smartdevicelink.proxy.rpc.DialNumberResponse;
import com.smartdevicelink.proxy.rpc.DisplayCapabilities;
import com.smartdevicelink.proxy.rpc.EndAudioPassThruResponse;
import com.smartdevicelink.proxy.rpc.GenericResponse;
import com.smartdevicelink.proxy.rpc.GetDTCsResponse;
import com.smartdevicelink.proxy.rpc.GetVehicleDataResponse;
import com.smartdevicelink.proxy.rpc.GetWayPointsResponse;
import com.smartdevicelink.proxy.rpc.HMICapabilities;
import com.smartdevicelink.proxy.rpc.ListFilesResponse;
import com.smartdevicelink.proxy.rpc.OnAudioPassThru;
import com.smartdevicelink.proxy.rpc.OnButtonEvent;
import com.smartdevicelink.proxy.rpc.OnButtonPress;
import com.smartdevicelink.proxy.rpc.OnCommand;
import com.smartdevicelink.proxy.rpc.OnDriverDistraction;
import com.smartdevicelink.proxy.rpc.OnHMIStatus;
import com.smartdevicelink.proxy.rpc.OnHashChange;
import com.smartdevicelink.proxy.rpc.OnKeyboardInput;
import com.smartdevicelink.proxy.rpc.OnLanguageChange;
import com.smartdevicelink.proxy.rpc.OnLockScreenStatus;
import com.smartdevicelink.proxy.rpc.OnPermissionsChange;
import com.smartdevicelink.proxy.rpc.OnStreamRPC;
import com.smartdevicelink.proxy.rpc.OnSystemRequest;
import com.smartdevicelink.proxy.rpc.OnTBTClientState;
import com.smartdevicelink.proxy.rpc.OnTouchEvent;
import com.smartdevicelink.proxy.rpc.OnVehicleData;
import com.smartdevicelink.proxy.rpc.OnWayPointChange;
import com.smartdevicelink.proxy.rpc.PerformAudioPassThruResponse;
import com.smartdevicelink.proxy.rpc.PerformInteractionResponse;
import com.smartdevicelink.proxy.rpc.PutFileResponse;
import com.smartdevicelink.proxy.rpc.ReadDIDResponse;
import com.smartdevicelink.proxy.rpc.ResetGlobalPropertiesResponse;
import com.smartdevicelink.proxy.rpc.ScrollableMessageResponse;
import com.smartdevicelink.proxy.rpc.SdlMsgVersion;
import com.smartdevicelink.proxy.rpc.SendLocationResponse;
import com.smartdevicelink.proxy.rpc.SetAppIconResponse;
import com.smartdevicelink.proxy.rpc.SetDisplayLayoutResponse;
import com.smartdevicelink.proxy.rpc.SetGlobalPropertiesResponse;
import com.smartdevicelink.proxy.rpc.SetMediaClockTimerResponse;
import com.smartdevicelink.proxy.rpc.ShowConstantTbtResponse;
import com.smartdevicelink.proxy.rpc.ShowResponse;
import com.smartdevicelink.proxy.rpc.SliderResponse;
import com.smartdevicelink.proxy.rpc.SpeakResponse;
import com.smartdevicelink.proxy.rpc.StreamRPCResponse;
import com.smartdevicelink.proxy.rpc.SubscribeButtonResponse;
import com.smartdevicelink.proxy.rpc.SubscribeVehicleDataResponse;
import com.smartdevicelink.proxy.rpc.SubscribeWayPointsResponse;
import com.smartdevicelink.proxy.rpc.SystemRequestResponse;
import com.smartdevicelink.proxy.rpc.TTSChunk;
import com.smartdevicelink.proxy.rpc.UnsubscribeButtonResponse;
import com.smartdevicelink.proxy.rpc.UnsubscribeVehicleDataResponse;
import com.smartdevicelink.proxy.rpc.UnsubscribeWayPointsResponse;
import com.smartdevicelink.proxy.rpc.UpdateTurnListResponse;
import com.smartdevicelink.proxy.rpc.VehicleType;
import com.smartdevicelink.proxy.rpc.enums.DriverDistractionState;
import com.smartdevicelink.proxy.rpc.enums.HMILevel;
import com.smartdevicelink.proxy.rpc.enums.LockScreenStatus;
import com.smartdevicelink.proxy.rpc.enums.Language;
import com.smartdevicelink.proxy.rpc.enums.Result;
import com.smartdevicelink.proxy.rpc.enums.SdlDisconnectedReason;
import com.smartdevicelink.proxy.rpc.enums.TriggerSource;
import com.smartdevicelink.proxy.rpc.listeners.OnRPCNotificationListener;
import com.smartdevicelink.proxy.rpc.listeners.OnRPCResponseListener;

import org.json.JSONException;

import java.util.ArrayList;
import java.util.HashSet;

public class SdlApplication extends SdlContextAbsImpl {

    private static final String TAG = SdlApplication.class.getSimpleName();

    private static final String THREAD_NAME_BASE = "SDL_THREAD_";

    public static final int BACK_BUTTON_ID = 0;

    private static final int CHANGE_REGISTRATION_DELAY = 3000;

    public enum Status {
        CONNECTING,
        CONNECTED,
        DISCONNECTED
    }

    private HandlerThread mExecutionThread;
    private Handler mExecutionHandler;

    private int mAutoCoorId = 100;
    private int mAutoButtonId = BACK_BUTTON_ID + 1;

    private SdlApplicationConfig mApplicationConfig;
    private LockScreenStatusListener mLockScreenStatusListener;
    @VisibleForTesting
    SdlActivityManager mSdlActivityManager;
    private SdlPermissionManager mSdlPermissionManager;
    private SdlChoiceSetManager mSdlChoiceSetManager;
    private SdlFileManager mSdlFileManager;
    private SdlMenuManager mSdlMenuManager;
    private DiagnosticManager mDiagnosticManager;
    private SdlProxyALM mSdlProxyALM;

    private final ArrayList<LifecycleListener> mLifecycleListeners = new ArrayList<>();
    private final SparseArray<HashSet<OnRPCNotificationListener>> mNotificationListeners = new SparseArray<>();

    private ConnectionStatusListener mApplicationStatusListener;
    private Status mConnectionStatus;
    private Language mConnectedLanguage;

    private boolean isFirstHmiReceived = false;
    private boolean isFirstHmiNotNoneReceived = false;

    private SparseArray<SdlMenuOption.SelectListener> mMenuListenerRegistry = new SparseArray<>();
    private SparseArray<SdlButton.OnPressListener> mButtonListenerRegistry = new SparseArray<>();
    private SdlAudioPassThruDialog.ReceiveDataListener mAudioPassThruListener;

    private DriverDistractionState mDriverDistractionState = DriverDistractionState.DD_ON;

    void initialize(final SdlConnectionService service,
                   final SdlApplicationConfig config,
                   final ConnectionStatusListener listener,
                   final LockScreenStatusListener lockScreenActivityManager){
        mApplicationConfig = config;
        initializeExecutionThread(service.getApplicationContext());
        mExecutionHandler.post(new Runnable() {
            @Override
            public void run() {
                mSdlProxyALM = mApplicationConfig.buildProxy(service, null, mIProxyListenerALM);
                if (mSdlProxyALM == null) {
                    listener.onStatusChange(mApplicationConfig.getAppId(), Status.DISCONNECTED);
                    return;
                }
                mApplicationStatusListener = listener;
                mSdlActivityManager = new SdlActivityManager();
                mLockScreenStatusListener = lockScreenActivityManager;
                mSdlPermissionManager = new SdlPermissionManager();
                mLifecycleListeners.add(mSdlActivityManager);
                mSdlFileManager = new SdlFileManager(SdlApplication.this, mApplicationConfig);
                mLifecycleListeners.add(mSdlFileManager);
                mDiagnosticManager = new DiagnosticManager(SdlApplication.this);
                createItemManagers();
                if (mSdlProxyALM != null) {
                    mConnectionStatus = Status.CONNECTING;
                    listener.onStatusChange(mApplicationConfig.getAppId(), Status.CONNECTING);
                } else {
                    onCreate();
                }
            }
        });
    }

    //TODO: have it so that we are not recreating the managers
    private void createItemManagers(){
        mSdlMenuManager = new SdlMenuManager();
        mSdlChoiceSetManager = new SdlChoiceSetManager(SdlApplication.this);
    }

    // Methods to be overridden by developer.
    protected void onConnect() {
    }

    protected void onCreate() {
    }

    protected void onDisconnect() {
    }

    // Executed on main to set up execution thread
    final void initializeExecutionThread(Context androidContext) {
        if (!isInitialized()) {
            setAndroidContext(androidContext);
            setSdlApplicationContext(this);
            /* Handler thread is spawned under the default priority to ensure that it is lower
             * priority than the main thread. */
            mExecutionThread = new HandlerThread(
                    THREAD_NAME_BASE + mApplicationConfig.getAppName().replace(' ', '_'),
                    Process.THREAD_PRIORITY_DEFAULT + Process.THREAD_PRIORITY_LESS_FAVORABLE);
            mExecutionThread.start();
            mExecutionHandler = new Handler(mExecutionThread.getLooper());
            setInitialized(true);
        } else {
            Log.w(TAG, "Attempting to initialize SdlContext that is already initialized. Class " +
                    this.getClass().getCanonicalName());
        }
    }

    public final String getName() {
        return mApplicationConfig.getAppName();
    }

    final public String getId(){
        return mApplicationConfig.getAppId();
    }

    final SdlActivityManager getSdlActivityManager() {
        return mSdlActivityManager;
    }

    final void closeConnection(boolean notifyStatusListener, boolean destroyProxy, boolean destroyThread) {
        if (mConnectionStatus != Status.DISCONNECTED) {
            for (LifecycleListener listener : mLifecycleListeners) {
                listener.onSdlDisconnect();
            }
            mConnectionStatus = Status.DISCONNECTED;

            if(notifyStatusListener)
                mLockScreenStatusListener.onLockScreenStatus(getId(), LockScreenStatus.OFF);
                mApplicationStatusListener.onStatusChange(mApplicationConfig.getAppId(), Status.DISCONNECTED);
            onDisconnect();
            if(destroyProxy){
                try {
                    mSdlProxyALM.dispose();
                } catch (SdlException e) {
                    e.printStackTrace();
                }
                mSdlProxyALM = null;

            }
            if(destroyThread){
                mExecutionHandler.removeCallbacksAndMessages(null);
                mExecutionHandler = null;
                mExecutionThread.quit();
                mExecutionThread = null;
            }
        }
    }

    @Override
    public final String toString() {
        return String.format("SdlApplication: %s-%s",
                mApplicationConfig.getAppName(), mApplicationConfig.getAppId());
    }

    /****************************
     * SdlContext interface methods
     ****************************/

    @Override
    public final void startSdlActivity(final Class<? extends SdlActivity> activity, final Bundle bundle, final int flags) {
        mExecutionHandler.post(new Runnable() {
            @Override
            public void run() {
                mSdlActivityManager.startSdlActivity(SdlApplication.this, activity, bundle, flags);
            }
        });
    }

    @Override
    public SdlPermissionManager getSdlPermissionManager() {
        return mSdlPermissionManager;
    }

    @Override
    public final void startSdlActivity(Class<? extends SdlActivity> activity, int flags) {
        startSdlActivity(activity, null, flags);
    }

    @Override
    public final SdlFileManager getSdlFileManager() {
        return mSdlFileManager;
    }

    @Override
    public final SdlMenuManager getSdlMenuManager() {
        return mSdlMenuManager;
    }

    @Override
<<<<<<< HEAD
    public final SdlChoiceSetManager getSdlChoiceSetManager(){return mSdlChoiceSetManager;}

    @Override
    public final int registerButtonCallback(SdlButton.OnPressListener listener) {
=======
    public DiagnosticManager getDiagnosticManager() {
        return mDiagnosticManager;
    }

    public final int registerButtonCallback(SdlButtonListener listener) {
>>>>>>> a84d2584
        int buttonId = mAutoButtonId++;
        mButtonListenerRegistry.append(buttonId, listener);
        return buttonId;
    }

    @Override
    public final void unregisterButtonCallback(int id) {
        mButtonListenerRegistry.remove(id);
    }

    @Override
    public final void registerMenuCallback(int id, SdlMenuOption.SelectListener listener) {
        mMenuListenerRegistry.append(id, listener);
    }

    @Override
    public final void registerRpcNotificationListener(FunctionID functionID, OnRPCNotificationListener rpcNotificationListener) {
        final int id = functionID.getId();
        HashSet<OnRPCNotificationListener> listenerSet = mNotificationListeners.get(id);
        if(listenerSet == null){
            listenerSet = new HashSet<>();
            mNotificationListeners.append(id, listenerSet);
            listenerSet.add(rpcNotificationListener);

            OnRPCNotificationListener dispatchingListener = new OnRPCNotificationListener(){

                @Override
                public void onNotified(RPCNotification notification) {
                    HashSet<OnRPCNotificationListener> listenerSet = mNotificationListeners.get(id);
                    for (OnRPCNotificationListener clientListener : listenerSet) {
                        clientListener.onNotified(notification);
                    }
                }
            };
            if(mSdlProxyALM != null) {
                mSdlProxyALM.addOnRPCNotificationListener(functionID, dispatchingListener);
            }
        } else {
            listenerSet.add(rpcNotificationListener);
        }
    }

    @Override
    public final void unregisterRpcNotificationListener(FunctionID functionID, OnRPCNotificationListener rpcNotificationListener) {
        int id = functionID.getId();
        HashSet<OnRPCNotificationListener> listenerSet = mNotificationListeners.get(id);
        if(listenerSet != null){
            listenerSet.remove(rpcNotificationListener);
            if(listenerSet.isEmpty() && mSdlProxyALM != null){
                mSdlProxyALM.removeOnRPCNotificationListener(functionID);
                mNotificationListeners.put(id, null);
            }
        }
    }

    @Override
    public final HMICapabilities getHmiCapabilities() {
        if(mSdlProxyALM == null) return null;
        try {
            return mSdlProxyALM.getHmiCapabilities();
        } catch (SdlException e) {
            Log.e(TAG, "Unable to retrieve HMICapabilities");
            e.printStackTrace();
            return null;
        }
    }

    @Override
    public final DisplayCapabilities getDisplayCapabilities() {
        if(mSdlProxyALM == null) return null;
        try {
            return mSdlProxyALM.getDisplayCapabilities();
        } catch (SdlException e) {
            Log.e(TAG, "Unable to retrieve DisplayCapabilities");
            e.printStackTrace();
            return null;
        }
    }

    @Override
    public final VehicleType getVehicleType() {
        if(mSdlProxyALM == null) return null;
        try {
            return mSdlProxyALM.getVehicleType();
        } catch (SdlException e) {
            Log.e(TAG, "Unable to retrieve VehicleType");
            e.printStackTrace();
            return null;
        }
    }

    @Override
    public final SdlMsgVersion getSdlMessageVersion() {
        if(mSdlProxyALM == null) return null;
        try{
            return mSdlProxyALM.getSdlMsgVersion();
        } catch (SdlException e) {
            Log.e(TAG, "Unable to retrieve SdlMessageVersion");
            e.printStackTrace();
            return null;
        }
    }

    @Override
    public Language getConnectedLanguage() {
        return mConnectedLanguage;
    }

    @Override
    public final SdlMenuTransaction beginGlobalMenuTransaction() {
        return new SdlMenuTransaction(this, null);
    }

    @Override
    public final void unregisterMenuCallback(int id) {
        mMenuListenerRegistry.remove(id);
    }

    @Override
    public final void registerAudioPassThruListener(SdlAudioPassThruDialog.ReceiveDataListener listener) {
        mAudioPassThruListener= listener;
    }

    @Override
    public final void unregisterAudioPassThruListener(SdlAudioPassThruDialog.ReceiveDataListener listener) {
        if(mAudioPassThruListener==listener){
            mAudioPassThruListener=null;
        }
    }

    @Override
    public final boolean sendRpc(final RPCRequest request) {
        if (Thread.currentThread() != mExecutionThread) {
            Log.e(TAG, "RPC Sent from thread: " + +Thread.currentThread().getId() + " - " +
                    Thread.currentThread().getName());
            throw new RuntimeException("RPCs may only be sent from the SdlApplication's execution " +
                    "thread. Use SdlContext#getExecutionHandler() to obtain a reference to the " +
                    "execution handler");
        }
        if (mSdlProxyALM != null) {
            try {
                request.setCorrelationID(mAutoCoorId++);
                Log.v(TAG, request.serializeJSON().toString(3));
                final OnRPCResponseListener listener = request.getOnRPCResponseListener();
                OnRPCResponseListener newListener = new OnRPCResponseListener() {
                    @Override
                    public void onResponse(final int correlationId, final RPCResponse response) {
                        request.setOnRPCResponseListener(listener);

                        mExecutionHandler.post(new Runnable() {
                            @Override
                            public void run() {
                                try {
                                    String jsonString = response.serializeJSON().toString(3);
                                    switch (response.getResultCode()) {

                                        case SUCCESS:
                                            Log.v(TAG, jsonString);
                                            break;
                                        case ABORTED:
                                        case IGNORED:
                                        case UNSUPPORTED_REQUEST:
                                        case WARNINGS:
                                        case USER_DISALLOWED:
                                            Log.w(TAG, jsonString);
                                            break;
                                        case INVALID_DATA:
                                        case OUT_OF_MEMORY:
                                        case TOO_MANY_PENDING_REQUESTS:
                                        case INVALID_ID:
                                        case DUPLICATE_NAME:
                                        case TOO_MANY_APPLICATIONS:
                                        case APPLICATION_REGISTERED_ALREADY:
                                        case WRONG_LANGUAGE:
                                        case APPLICATION_NOT_REGISTERED:
                                        case IN_USE:
                                        case VEHICLE_DATA_NOT_ALLOWED:
                                        case VEHICLE_DATA_NOT_AVAILABLE:
                                        case REJECTED:
                                        case UNSUPPORTED_RESOURCE:
                                        case FILE_NOT_FOUND:
                                        case GENERIC_ERROR:
                                        case DISALLOWED:
                                        case TIMED_OUT:
                                        case CANCEL_ROUTE:
                                        case TRUNCATED_DATA:
                                        case RETRY:
                                        case SAVED:
                                        case INVALID_CERT:
                                        case EXPIRED_CERT:
                                        case RESUME_FAILED:
                                            Log.e(TAG, jsonString);
                                            break;
                                    }
                                } catch (JSONException e) {
                                    e.printStackTrace();
                                }
                                if (listener != null) listener.onResponse(correlationId, response);
                            }
                        });
                    }

                    @Override
                    public void onError(final int correlationId, final Result resultCode, final String info) {
                        request.setOnRPCResponseListener(listener);
                        mExecutionHandler.post(new Runnable() {
                            @Override
                            public void run() {
                                Log.w(TAG, "RPC Error for correlation ID " + correlationId + " Result: " +
                                        resultCode + " - " + info);
                                if(listener != null) listener.onError(correlationId, resultCode, info);
                            }
                        });
                    }
                };
                request.setOnRPCResponseListener(newListener);
                mSdlProxyALM.sendRPCRequest(request);
            } catch (SdlException e) {
                e.printStackTrace();
                return false;
            } catch (JSONException e) {
                e.printStackTrace();
            }
            return true;
        } else {
            return false;
        }
    }

    public final Handler getExecutionHandler() {
        return mExecutionHandler;
    }

    @Override
    public boolean sendTextToSpeak(String text) {
        SdlTextToSpeak tts= new SdlTextToSpeak.Builder()
                .addSpokenChunk(text)
                .build();
        return tts.send(this);
    }

    @Override
    public boolean sendTextToSpeak(TTSChunk chunk) {
        SdlTextToSpeak tts = new SdlTextToSpeak.Builder()
                .addSpokenChunk(chunk)
                .build();
        return tts.send(this);
    }

    @Override
    public final Looper getSdlExecutionLooper() {
        return mExecutionThread != null ? mExecutionThread.getLooper(): null;
    }

    @Override
    public DriverDistractionState getCurrentDDState() {
        return mDriverDistractionState;
    }

    /***********************************
     * IProxyListenerALM interface methods
     * All notification and response handling
     * should be offloaded onto the handler thread.
     ***********************************/

    private IProxyListenerALM mIProxyListenerALM = new IProxyListenerALM(){

        @Override
        public final void onOnHMIStatus(final OnHMIStatus notification) {
            mExecutionHandler.post(new Runnable() {
                @Override
                public void run() {
                HMILevel hmiLevel = notification.getHmiLevel();
                mSdlPermissionManager.onHmi(hmiLevel);

                    if (notification == null || notification.getHmiLevel() == null) {
                        Log.w(TAG, "INVALID OnHMIStatus Notification Received!");
                        return;
                    }

                    Log.i(TAG, toString() + " Received HMILevel: " + hmiLevel.name());

                    if (!isFirstHmiReceived) {
                        isFirstHmiReceived = true;
                        try {
                            if(mApplicationConfig.languageIsSupported(mSdlProxyALM.getSdlLanguage())){
                                 mConnectedLanguage = mSdlProxyALM.getSdlLanguage();
                                Log.d(TAG,"Config indicates the app supports the lang the module requested");
                            }else {
                                mConnectedLanguage = mApplicationConfig.getDefaultLanguage();
                                Log.d(TAG,"Config indicates the app does not support the lang the module requested, going to default");

                            }
                        } catch (SdlException e) {
                            e.printStackTrace();
                            Log.e(TAG, "Language could not be grabbed from proxy object");
                            mConnectedLanguage = mApplicationConfig.getDefaultLanguage();
                        }
                        changeRegistrationTask().run();
                        mConnectionStatus = Status.CONNECTED;
                        onConnect();
                        mApplicationStatusListener.onStatusChange(mApplicationConfig.getAppId(), Status.CONNECTED);

                        for (LifecycleListener listener : mLifecycleListeners) {
                            listener.onSdlConnect();
                        }
                    }

                    if (!isFirstHmiNotNoneReceived && hmiLevel != HMILevel.HMI_NONE) {
                        isFirstHmiNotNoneReceived = true;
                        Log.i(TAG, toString() + " is launching entry point activity: " + mApplicationConfig.getMainSdlActivityClass().getCanonicalName());
                        // TODO: Add check for resume
                        onCreate();
                        mSdlActivityManager.onSdlAppLaunch(SdlApplication.this, mApplicationConfig.getMainSdlActivityClass());
                    }

                    switch (hmiLevel) {

                        case HMI_FULL:
                            for (LifecycleListener listener : mLifecycleListeners) {
                                listener.onForeground();
                            }
                            break;
                        case HMI_LIMITED:
                        case HMI_BACKGROUND:
                            for (LifecycleListener listener : mLifecycleListeners) {
                                listener.onBackground();
                            }
                            break;
                        case HMI_NONE:
                            if (isFirstHmiNotNoneReceived) {
                                isFirstHmiNotNoneReceived = false;
                                for (LifecycleListener listener : mLifecycleListeners) {
                                    listener.onExit();
                                }
                            }
                            break;
                    }

                }
            });

        }

        @Override
        public final void onProxyClosed(String info, Exception e, final SdlDisconnectedReason reason) {
            mExecutionHandler.post(new Runnable() {
                @Override
                public void run() {
                    if(reason!= SdlDisconnectedReason.LANGUAGE_CHANGE){
                        closeConnection(true, true, true);
                    }else {
                        closeConnection(false, false, false);
                        isFirstHmiReceived = false;
                        isFirstHmiNotNoneReceived = false;
                        createItemManagers();
                        mConnectionStatus = Status.CONNECTING;
                        mApplicationStatusListener.onStatusChange(mApplicationConfig.getAppId(), Status.CONNECTING);
                    }
                }
            });
        }

        @Override
        public final void onServiceEnded(OnServiceEnded serviceEnded) {

        }

        @Override
        public final void onServiceNACKed(OnServiceNACKed serviceNACKed) {

        }

        @Override
        public final void onOnStreamRPC(OnStreamRPC notification) {

        }

        @Override
        public final void onStreamRPCResponse(StreamRPCResponse response) {

        }

        @Override
        public final void onError(String info, Exception e) {
            mExecutionHandler.post(new Runnable() {
                @Override
                public void run() {
                    closeConnection(true, true, true);
                }
            });
        }

        @Override
        public final void onGenericResponse(GenericResponse response) {

        }

        @Override
        public final void onOnCommand(final OnCommand notification) {
            mExecutionHandler.post(new Runnable() {
                @Override
                public void run() {
                    if (notification != null && notification.getCmdID() != null) {
                        SdlMenuOption.SelectListener listener = mMenuListenerRegistry.get(notification.getCmdID());
                        if (listener != null) {
                            TriggerSource triggerSource = notification.getTriggerSource();
                            listener.onSelect(triggerSource != null ? triggerSource : TriggerSource.TS_MENU);
                        }
                    }
                }
            });
        }

        @Override
        public final void onAddCommandResponse(AddCommandResponse response) {

        }

        @Override
        public final void onAddSubMenuResponse(AddSubMenuResponse response) {

        }

        @Override
        public final void onCreateInteractionChoiceSetResponse(CreateInteractionChoiceSetResponse response) {

        }

        @Override
        public final void onAlertResponse(AlertResponse response) {

        }

        @Override
        public final void onDeleteCommandResponse(DeleteCommandResponse response) {

        }

        @Override
        public final void onDeleteInteractionChoiceSetResponse(DeleteInteractionChoiceSetResponse response) {

        }

        @Override
        public final void onDeleteSubMenuResponse(DeleteSubMenuResponse response) {

        }

        @Override
        public final void onPerformInteractionResponse(PerformInteractionResponse response) {

        }

        @Override
        public final void onResetGlobalPropertiesResponse(ResetGlobalPropertiesResponse response) {

        }

        @Override
        public final void onSetGlobalPropertiesResponse(SetGlobalPropertiesResponse response) {

        }

        @Override
        public final void onSetMediaClockTimerResponse(SetMediaClockTimerResponse response) {

        }

        @Override
        public final void onShowResponse(ShowResponse response) {

        }

        @Override
        public final void onSpeakResponse(SpeakResponse response) {

        }

        @Override
        public final void onOnButtonEvent(OnButtonEvent notification) {

        }

        @Override
        public final void onOnButtonPress(final OnButtonPress notification) {
            mExecutionHandler.post(new Runnable() {
                @Override
                public void run() {
                    if(notification != null && notification.getCustomButtonName() != null){
                        int buttonId = notification.getCustomButtonName();
                        if(buttonId == BACK_BUTTON_ID){
                            mSdlActivityManager.back();
                        } else {
                            SdlButton.OnPressListener listener = mButtonListenerRegistry.get(buttonId);
                            if (listener != null) {
                                listener.onButtonPress();
                            }
                        }
                    }
                }
            });
        }

        @Override
        public final void onSubscribeButtonResponse(SubscribeButtonResponse response) {

        }

        @Override
        public final void onUnsubscribeButtonResponse(UnsubscribeButtonResponse response) {

        }

        @Override
        public final void onOnPermissionsChange(final OnPermissionsChange notification) {
            mExecutionHandler.post(new Runnable() {
                @Override
                public void run() {
                    mSdlPermissionManager.onPermissionChange(notification);
                }
            });
        }

        @Override
        public final void onSubscribeVehicleDataResponse(SubscribeVehicleDataResponse response) {

        }

        @Override
        public final void onUnsubscribeVehicleDataResponse(UnsubscribeVehicleDataResponse response) {

        }

        @Override
        public final void onGetVehicleDataResponse(GetVehicleDataResponse response) {

        }

        @Override
        public final void onOnVehicleData(OnVehicleData notification) {

        }

        @Override
        public final void onPerformAudioPassThruResponse(PerformAudioPassThruResponse response) {

        }

        @Override
        public final void onEndAudioPassThruResponse(EndAudioPassThruResponse response) {

        }

        @Override
        public final void onOnAudioPassThru(final OnAudioPassThru notification) {
            mExecutionHandler.post(new Runnable() {
                @Override
                public void run() {
                    Log.d(TAG,"Sending bytes back to the listener");
                    if(mAudioPassThruListener!=null)
                        mAudioPassThruListener.receiveData(notification.getAPTData());
                }
            });

        }

        @Override
        public final void onPutFileResponse(PutFileResponse response) {

        }

        @Override
        public final void onDeleteFileResponse(DeleteFileResponse response) {

        }

        @Override
        public final void onListFilesResponse(ListFilesResponse response) {

        }

        @Override
        public final void onSetAppIconResponse(SetAppIconResponse response) {

        }

        @Override
        public final void onScrollableMessageResponse(ScrollableMessageResponse response) {

        }

        @Override
        public final void onChangeRegistrationResponse(ChangeRegistrationResponse response) {

        }

        @Override
        public final void onSetDisplayLayoutResponse(SetDisplayLayoutResponse response) {

        }

        @Override
        public final void onOnLanguageChange(OnLanguageChange notification) {

        }

        @Override
        public final void onOnHashChange(OnHashChange notification) {

        }

        @Override
        public final void onSliderResponse(SliderResponse response) {

        }

        @Override
        public final void onOnDriverDistraction(final OnDriverDistraction notification) {
            mExecutionHandler.post(new Runnable() {
                @Override
                public void run() {
                    mDriverDistractionState = notification.getState();
                }
            });
        }

        @Override
        public final void onOnTBTClientState(OnTBTClientState notification) {

        }

        @Override
        public final void onOnSystemRequest(OnSystemRequest notification) {

        }

        @Override
        public final void onSystemRequestResponse(SystemRequestResponse response) {

        }

        @Override
        public final void onOnKeyboardInput(OnKeyboardInput notification) {

        }

        @Override
        public final void onOnTouchEvent(OnTouchEvent notification) {

        }

        @Override
        public final void onDiagnosticMessageResponse(DiagnosticMessageResponse response) {

        }

        @Override
        public final void onReadDIDResponse(ReadDIDResponse response) {

        }

        @Override
        public final void onGetDTCsResponse(GetDTCsResponse response) {

        }

        @Override
        public final void onOnLockScreenNotification(final OnLockScreenStatus notification) {
            mExecutionHandler.post(new Runnable() {
                @Override
                public void run() {
                    Log.i(TAG, "OnLockScreenStatus received.");
                    if(notification != null && notification.getShowLockScreen() != null) {
                        Log.i(TAG, "LockScreenStatus: " + notification.getShowLockScreen().name());
                        mLockScreenStatusListener.onLockScreenStatus(getId(), notification.getShowLockScreen());
                    }
                }
            });
        }

        @Override
        public final void onDialNumberResponse(DialNumberResponse response) {

        }

        @Override
        public final void onSendLocationResponse(SendLocationResponse response) {

        }

        @Override
        public final void onShowConstantTbtResponse(ShowConstantTbtResponse response) {

        }

        @Override
        public final void onAlertManeuverResponse(AlertManeuverResponse response) {

        }

        @Override
        public final void onUpdateTurnListResponse(UpdateTurnListResponse response) {

        }

        @Override
        public void onServiceDataACK(int dataSize) {

        }

        @Override
        public void onGetWayPointsResponse(GetWayPointsResponse response) {

        }

        @Override
        public void onSubscribeWayPointsResponse(SubscribeWayPointsResponse response) {

        }

        @Override
        public void onUnsubscribeWayPointsResponse(UnsubscribeWayPointsResponse response) {

        }

        @Override
        public void onOnWayPointChange(OnWayPointChange notification) {

        }
    };

    interface ConnectionStatusListener {

        void onStatusChange(String appId, SdlApplication.Status status);

    }

    public interface LifecycleListener {

        void onSdlConnect();
        void onBackground();
        void onForeground();
        void onExit();
        void onSdlDisconnect();

    }

    private Runnable changeRegistrationTask(){
        return new Runnable() {
            boolean hasExecutedOnce = false;

            @Override
            public void run() {
                Language connectedLang = getConnectedLanguage();
                ChangeRegistration reRegister = new ChangeRegistration();
                reRegister.setLanguage(connectedLang);
                reRegister.setHmiDisplayLanguage(connectedLang);
                final Runnable reuseRunnable = this;
                reRegister.setOnRPCResponseListener(new OnRPCResponseListener() {
                    @Override
                    public void onResponse(int correlationId, final RPCResponse response) {
                    }

                    @Override
                    public void onError(int correlationId, Result resultCode, String info) {
                        super.onError(correlationId, resultCode, info);
                        if(resultCode != Result.SUCCESS && !hasExecutedOnce){
                            hasExecutedOnce = true;
                            mExecutionHandler.postDelayed(reuseRunnable,CHANGE_REGISTRATION_DELAY);
                        }
                    }
                });
                sendRpc(reRegister);
            }
        };
    }

}<|MERGE_RESOLUTION|>--- conflicted
+++ resolved
@@ -309,18 +309,17 @@
     }
 
     @Override
-<<<<<<< HEAD
-    public final SdlChoiceSetManager getSdlChoiceSetManager(){return mSdlChoiceSetManager;}
-
-    @Override
-    public final int registerButtonCallback(SdlButton.OnPressListener listener) {
-=======
+    public final SdlChoiceSetManager getSdlChoiceSetManager(){
+        return mSdlChoiceSetManager;
+    }
+
+    @Override
     public DiagnosticManager getDiagnosticManager() {
         return mDiagnosticManager;
     }
 
-    public final int registerButtonCallback(SdlButtonListener listener) {
->>>>>>> a84d2584
+    @Override
+    public final int registerButtonCallback(SdlButton.OnPressListener listener) {
         int buttonId = mAutoButtonId++;
         mButtonListenerRegistry.append(buttonId, listener);
         return buttonId;
