package com.smartdevicelink.api;

import android.content.Context;
import android.os.Handler;
import android.os.HandlerThread;
import android.os.Process;
import android.support.annotation.VisibleForTesting;
import android.util.Log;
import android.util.SparseArray;

import com.smartdevicelink.api.file.SdlFileManager;
import com.smartdevicelink.api.view.SdlAudioPassThruDialog;
import com.smartdevicelink.api.view.SdlButton;
import com.smartdevicelink.api.menu.SdlMenu;
import com.smartdevicelink.api.permission.SdlPermissionManager;
import com.smartdevicelink.api.menu.SdlMenuManager;
import com.smartdevicelink.api.menu.SdlMenuOption;
import com.smartdevicelink.api.menu.SdlMenuTransaction;
import com.smartdevicelink.exception.SdlException;
import com.smartdevicelink.protocol.enums.FunctionID;
import com.smartdevicelink.proxy.RPCRequest;
import com.smartdevicelink.proxy.RPCResponse;
import com.smartdevicelink.proxy.SdlProxyALM;
import com.smartdevicelink.proxy.callbacks.OnServiceEnded;
import com.smartdevicelink.proxy.callbacks.OnServiceNACKed;
import com.smartdevicelink.proxy.interfaces.IProxyListenerALM;
import com.smartdevicelink.proxy.rpc.AddCommandResponse;
import com.smartdevicelink.proxy.rpc.AddSubMenuResponse;
import com.smartdevicelink.proxy.rpc.AlertManeuverResponse;
import com.smartdevicelink.proxy.rpc.AlertResponse;
import com.smartdevicelink.proxy.rpc.ChangeRegistrationResponse;
import com.smartdevicelink.proxy.rpc.CreateInteractionChoiceSetResponse;
import com.smartdevicelink.proxy.rpc.DeleteCommandResponse;
import com.smartdevicelink.proxy.rpc.DeleteFileResponse;
import com.smartdevicelink.proxy.rpc.DeleteInteractionChoiceSetResponse;
import com.smartdevicelink.proxy.rpc.DeleteSubMenuResponse;
import com.smartdevicelink.proxy.rpc.DiagnosticMessageResponse;
import com.smartdevicelink.proxy.rpc.DialNumberResponse;
import com.smartdevicelink.proxy.rpc.DisplayCapabilities;
import com.smartdevicelink.proxy.rpc.EndAudioPassThruResponse;
import com.smartdevicelink.proxy.rpc.GenericResponse;
import com.smartdevicelink.proxy.rpc.GetDTCsResponse;
import com.smartdevicelink.proxy.rpc.GetVehicleDataResponse;
import com.smartdevicelink.proxy.rpc.ListFilesResponse;
import com.smartdevicelink.proxy.rpc.OnAudioPassThru;
import com.smartdevicelink.proxy.rpc.OnButtonEvent;
import com.smartdevicelink.proxy.rpc.OnButtonPress;
import com.smartdevicelink.proxy.rpc.OnCommand;
import com.smartdevicelink.proxy.rpc.OnDriverDistraction;
import com.smartdevicelink.proxy.rpc.OnHMIStatus;
import com.smartdevicelink.proxy.rpc.OnHashChange;
import com.smartdevicelink.proxy.rpc.OnKeyboardInput;
import com.smartdevicelink.proxy.rpc.OnLanguageChange;
import com.smartdevicelink.proxy.rpc.OnLockScreenStatus;
import com.smartdevicelink.proxy.rpc.OnPermissionsChange;
import com.smartdevicelink.proxy.rpc.OnStreamRPC;
import com.smartdevicelink.proxy.rpc.OnSystemRequest;
import com.smartdevicelink.proxy.rpc.OnTBTClientState;
import com.smartdevicelink.proxy.rpc.OnTouchEvent;
import com.smartdevicelink.proxy.rpc.OnVehicleData;
import com.smartdevicelink.proxy.rpc.PerformAudioPassThruResponse;
import com.smartdevicelink.proxy.rpc.PerformInteractionResponse;
import com.smartdevicelink.proxy.rpc.PutFileResponse;
import com.smartdevicelink.proxy.rpc.ReadDIDResponse;
import com.smartdevicelink.proxy.rpc.ResetGlobalPropertiesResponse;
import com.smartdevicelink.proxy.rpc.ScrollableMessageResponse;
import com.smartdevicelink.proxy.rpc.SendLocationResponse;
import com.smartdevicelink.proxy.rpc.SetAppIconResponse;
import com.smartdevicelink.proxy.rpc.SetDisplayLayoutResponse;
import com.smartdevicelink.proxy.rpc.SetGlobalPropertiesResponse;
import com.smartdevicelink.proxy.rpc.SetMediaClockTimerResponse;
import com.smartdevicelink.proxy.rpc.ShowConstantTbtResponse;
import com.smartdevicelink.proxy.rpc.ShowResponse;
import com.smartdevicelink.proxy.rpc.SliderResponse;
import com.smartdevicelink.proxy.rpc.SpeakResponse;
import com.smartdevicelink.proxy.rpc.StreamRPCResponse;
import com.smartdevicelink.proxy.rpc.SubscribeButtonResponse;
import com.smartdevicelink.proxy.rpc.SubscribeVehicleDataResponse;
import com.smartdevicelink.proxy.rpc.SystemRequestResponse;
import com.smartdevicelink.proxy.rpc.UnsubscribeButtonResponse;
import com.smartdevicelink.proxy.rpc.UnsubscribeVehicleDataResponse;
import com.smartdevicelink.proxy.rpc.UpdateTurnListResponse;
import com.smartdevicelink.proxy.rpc.enums.HMILevel;
import com.smartdevicelink.proxy.rpc.enums.Result;
import com.smartdevicelink.proxy.rpc.enums.SdlDisconnectedReason;
import com.smartdevicelink.proxy.rpc.enums.TriggerSource;
import com.smartdevicelink.proxy.rpc.listeners.OnRPCNotificationListener;
import com.smartdevicelink.proxy.rpc.listeners.OnRPCResponseListener;

import org.json.JSONException;

import java.util.ArrayList;

public class SdlApplication extends SdlContextAbsImpl {

    private static final String TAG = SdlApplication.class.getSimpleName();

    private static final String THREAD_NAME_BASE = "SDL_THREAD_";

    public static final int BACK_BUTTON_ID = 0;

    public enum Status {
        CONNECTING,
        CONNECTED,
        DISCONNECTED
    }

    private HandlerThread mExecutionThread;
    private Handler mExecutionHandler;

    private int mAutoCoorId = 100;
    private int mAutoButtonId = BACK_BUTTON_ID + 1;

    private SdlApplicationConfig mApplicationConfig;
    @VisibleForTesting
    SdlActivityManager mSdlActivityManager;
    private SdlPermissionManager mSdlPermissionManager;
    private SdlFileManager mSdlFileManager;
    private SdlMenuManager mSdlMenuManager;
    private SdlProxyALM mSdlProxyALM;

    private final ArrayList<LifecycleListener> mLifecycleListeners = new ArrayList<>();

    private ConnectionStatusListener mApplicationStatusListener;
    private Status mConnectionStatus;

    private boolean isFirstHmiReceived = false;
    private boolean isFirstHmiNotNoneReceived = false;
<<<<<<< HEAD
    private SparseArray<SdlButton.OnPressListener> mButtonListenerRegistry = new SparseArray<>();
    private SparseArray<SdlMenuItem.SelectListener> mMenuListenerRegistry = new SparseArray<>();
    private SdlAudioPassThruDialog.ReceiveDataListener mAudioPassThruListener;
=======

    private SparseArray<SdlButtonListener> mButtonListenerRegistry = new SparseArray<>();
    private SparseArray<SdlMenuOption.SelectListener> mMenuListenerRegistry = new SparseArray<>();
>>>>>>> b50e9798

    void initialize(final SdlConnectionService service,
                   final SdlApplicationConfig config,
                   final ConnectionStatusListener listener) {
        mApplicationConfig = config;
        initializeExecutionThread(service.getApplicationContext());
        mExecutionHandler.post(new Runnable() {
            @Override
            public void run() {
                mSdlProxyALM = mApplicationConfig.buildProxy(service, null, mIProxyListenerALM);
                if (mSdlProxyALM == null) {
                    listener.onStatusChange(mApplicationConfig.getAppId(), Status.DISCONNECTED);
                    return;
                }
                mApplicationStatusListener = listener;
                mSdlActivityManager = new SdlActivityManager();
                mSdlPermissionManager = new SdlPermissionManager();
                mSdlMenuManager = new SdlMenuManager();
                mLifecycleListeners.add(mSdlActivityManager);
                mSdlFileManager = new SdlFileManager(SdlApplication.this, mApplicationConfig);
                mLifecycleListeners.add(mSdlFileManager);
                if (mSdlProxyALM != null) {
                    mConnectionStatus = Status.CONNECTING;
                    listener.onStatusChange(mApplicationConfig.getAppId(), Status.CONNECTING);
                } else {
                    onCreate();
                }
            }
        });
    }

    // Methods to be overridden by developer.
    protected void onConnect() {
    }

    protected void onCreate() {
    }

    protected void onDisconnect() {
    }

    // Executed on main to set up execution thread
    final void initializeExecutionThread(Context androidContext) {
        if (!isInitialized()) {
            setAndroidContext(androidContext);
            setSdlApplicationContext(this);
            /* Handler thread is spawned under the default priority to ensure that it is lower
             * priority than the main thread. */
            mExecutionThread = new HandlerThread(
                    THREAD_NAME_BASE + mApplicationConfig.getAppName().replace(' ', '_'),
                    Process.THREAD_PRIORITY_DEFAULT + Process.THREAD_PRIORITY_LESS_FAVORABLE);
            mExecutionThread.start();
            mExecutionHandler = new Handler(mExecutionThread.getLooper());
            setInitialized(true);
        } else {
            Log.w(TAG, "Attempting to initialize SdlContext that is already initialized. Class " +
                    this.getClass().getCanonicalName());
        }
    }

    public final void addNotificationListener(FunctionID notificationId, OnRPCNotificationListener listener) {
        mSdlProxyALM.addOnRPCNotificationListener(notificationId, listener);
    }

    public final void removeNotificationListener(FunctionID notificationId) {
        mSdlProxyALM.removeOnRPCNotificationListener(notificationId);
    }

    public final String getName() {
        return mApplicationConfig.getAppName();
    }

    final SdlActivityManager getSdlActivityManager() {
        return mSdlActivityManager;
    }

    final void closeConnection(boolean notifyStatusListener) {
        if (mConnectionStatus != Status.DISCONNECTED) {
            for (LifecycleListener listener : mLifecycleListeners) {
                listener.onSdlDisconnect();
            }
            mConnectionStatus = Status.DISCONNECTED;
            if (notifyStatusListener)
                mApplicationStatusListener.onStatusChange(mApplicationConfig.getAppId(), Status.DISCONNECTED);
            try {
                mSdlProxyALM.dispose();
            } catch (SdlException e) {
                e.printStackTrace();
            }
            onDisconnect();
            mSdlProxyALM = null;
            mExecutionHandler.removeCallbacksAndMessages(null);
            mExecutionHandler = null;
            mExecutionThread.quit();
            mExecutionThread = null;
        }
    }

    public DisplayCapabilities getDisplayCapabilities(){
        try {
            return mSdlProxyALM.getDisplayCapabilities();
        } catch (SdlException e) {
            e.printStackTrace();
            return null;
        }
    }

    @Override
    public final String toString() {
        return String.format("SdlApplication: %s-%s",
                mApplicationConfig.getAppName(), mApplicationConfig.getAppId());
    }

    /****************************
     * SdlContext interface methods
     ****************************/

    @Override
    public final void startSdlActivity(final Class<? extends SdlActivity> activity, final int flags) {
        mExecutionHandler.post(new Runnable() {
            @Override
            public void run() {
                mSdlActivityManager.startSdlActivity(SdlApplication.this, activity, flags);
            }
        });
    }

    @Override
    public final SdlFileManager getSdlFileManager() {
        return mSdlFileManager;
    }

<<<<<<< HEAD
    public int registerButtonCallback(SdlButton.OnPressListener listener) {
=======
    @Override
    public final SdlMenuManager getSdlMenuManager() {
        return mSdlMenuManager;
    }

    public final int registerButtonCallback(SdlButtonListener listener) {
>>>>>>> b50e9798
        int buttonId = mAutoButtonId++;
        mButtonListenerRegistry.append(buttonId, listener);
        return buttonId;
    }

    @Override
    public final void unregisterButtonCallback(int id) {
        mButtonListenerRegistry.remove(id);
    }

    @Override
    public final void registerMenuCallback(int id, SdlMenuOption.SelectListener listener) {
        mMenuListenerRegistry.append(id, listener);
    }

    @Override
    public final SdlMenuTransaction beginGlobalMenuTransaction() {
        return new SdlMenuTransaction(this, null);
    }

    @Override
    public final void unregisterMenuCallback(int id) {
        mMenuListenerRegistry.remove(id);
    }

    @Override
<<<<<<< HEAD
    public void registerAudioPassThruListener(SdlAudioPassThruDialog.ReceiveDataListener listener) {
        mAudioPassThruListener= listener;
    }

    @Override
    public void unregisterAudioPassThruListener(SdlAudioPassThruDialog.ReceiveDataListener listener) {
        if(mAudioPassThruListener==listener){
            mAudioPassThruListener=null;
        }
    }

    @Override
    final public boolean sendRpc(final RPCRequest request){
        if(Thread.currentThread() != mExecutionThread){
            Log.e(TAG, "RPC Sent from thread: " + + Thread.currentThread().getId() + " - " +
=======
    public final boolean sendRpc(final RPCRequest request) {
        if (Thread.currentThread() != mExecutionThread) {
            Log.e(TAG, "RPC Sent from thread: " + +Thread.currentThread().getId() + " - " +
>>>>>>> b50e9798
                    Thread.currentThread().getName());
            throw new RuntimeException("RPCs may only be sent from the SdlApplication's execution " +
                    "thread. Use SdlContext#getExecutionHandler() to obtain a reference to the " +
                    "execution handler");
        }
        if (mSdlProxyALM != null) {
            try {
                request.setCorrelationID(mAutoCoorId++);
                Log.d(TAG, "Sending RPCRequest type " + request.getFunctionName());
                Log.v(TAG, request.serializeJSON().toString(3));
                final OnRPCResponseListener listener = request.getOnRPCResponseListener();
                OnRPCResponseListener newListener = new OnRPCResponseListener() {
                    @Override
                    public void onResponse(final int correlationId, final RPCResponse response) {
                        mExecutionHandler.post(new Runnable() {
                            @Override
                            public void run() {
                                try {
                                    String jsonString = response.serializeJSON().toString(3);
                                    switch (response.getResultCode()) {

                                        case SUCCESS:
                                            Log.v(TAG, jsonString);
                                            break;
                                        case ABORTED:
                                        case IGNORED:
                                        case UNSUPPORTED_REQUEST:
                                        case WARNINGS:
                                        case USER_DISALLOWED:
                                            Log.w(TAG, jsonString);
                                            break;
                                        case INVALID_DATA:
                                        case OUT_OF_MEMORY:
                                        case TOO_MANY_PENDING_REQUESTS:
                                        case INVALID_ID:
                                        case DUPLICATE_NAME:
                                        case TOO_MANY_APPLICATIONS:
                                        case APPLICATION_REGISTERED_ALREADY:
                                        case WRONG_LANGUAGE:
                                        case APPLICATION_NOT_REGISTERED:
                                        case IN_USE:
                                        case VEHICLE_DATA_NOT_ALLOWED:
                                        case VEHICLE_DATA_NOT_AVAILABLE:
                                        case REJECTED:
                                        case UNSUPPORTED_RESOURCE:
                                        case FILE_NOT_FOUND:
                                        case GENERIC_ERROR:
                                        case DISALLOWED:
                                        case TIMED_OUT:
                                        case CANCEL_ROUTE:
                                        case TRUNCATED_DATA:
                                        case RETRY:
                                        case SAVED:
                                        case INVALID_CERT:
                                        case EXPIRED_CERT:
                                        case RESUME_FAILED:
                                            Log.e(TAG, jsonString);
                                            break;
                                    }
                                } catch (JSONException e) {
                                    e.printStackTrace();
                                }
                                if (listener != null) listener.onResponse(correlationId, response);
                                request.setOnRPCResponseListener(listener);
                            }
                        });
                    }

                    @Override
                    public void onError(final int correlationId, final Result resultCode, final String info) {
                        mExecutionHandler.post(new Runnable() {
                            @Override
                            public void run() {
                                Log.w(TAG, "RPC Error for correlation ID " + correlationId + " Result: " +
                                        resultCode + " - " + info);
                                if (listener != null)
                                    listener.onError(correlationId, resultCode, info);
                                request.setOnRPCResponseListener(listener);
                            }
                        });
                    }
                };
                request.setOnRPCResponseListener(newListener);
                mSdlProxyALM.sendRPCRequest(request);
            } catch (SdlException e) {
                e.printStackTrace();
                return false;
            } catch (JSONException e) {
                e.printStackTrace();
            }
            return true;
        } else {
            return false;
        }
    }

    @Override
    public SdlPermissionManager getSdlPermissionManager() {
        return mSdlPermissionManager;
    }

    public final Handler getExecutionHandler() {
        return mExecutionHandler;
    }

    /***********************************
     * IProxyListenerALM interface methods
     * All notification and response handling
     * should be offloaded onto the handler thread.
     ***********************************/

    private IProxyListenerALM mIProxyListenerALM = new IProxyListenerALM(){

        @Override
        public final void onOnHMIStatus(final OnHMIStatus notification) {
            mExecutionHandler.post(new Runnable() {
                @Override
                public void run() {
                HMILevel hmiLevel = notification.getHmiLevel();
                mSdlPermissionManager.onHmi(hmiLevel);

                    if (notification == null || notification.getHmiLevel() == null) {
                        Log.w(TAG, "INVALID OnHMIStatus Notification Received!");
                        return;
                    }

                    Log.i(TAG, toString() + " Received HMILevel: " + hmiLevel.name());

                    if (!isFirstHmiReceived) {
                        isFirstHmiReceived = true;
                        mConnectionStatus = Status.CONNECTED;
                        onConnect();
                        mApplicationStatusListener.onStatusChange(mApplicationConfig.getAppId(), Status.CONNECTED);

                        for (LifecycleListener listener : mLifecycleListeners) {
                            listener.onSdlConnect();
                        }
                    }

                    if (!isFirstHmiNotNoneReceived && hmiLevel != HMILevel.HMI_NONE) {
                        Log.i(TAG, toString() + " is launching activity: " + mApplicationConfig.getMainSdlActivityClass().getCanonicalName());
                        // TODO: Add check for resume
                        onCreate();
                        mSdlActivityManager.onSdlAppLaunch(SdlApplication.this, mApplicationConfig.getMainSdlActivityClass());
                        isFirstHmiNotNoneReceived = true;
                    }

                    switch (hmiLevel) {

                        case HMI_FULL:
                            for (LifecycleListener listener : mLifecycleListeners) {
                                listener.onForeground();
                            }
                            break;
                        case HMI_LIMITED:
                        case HMI_BACKGROUND:
                            for (LifecycleListener listener : mLifecycleListeners) {
                                listener.onBackground();
                            }
                            break;
                        case HMI_NONE:
                            if (isFirstHmiNotNoneReceived) {
                                isFirstHmiNotNoneReceived = false;
                                for (LifecycleListener listener : mLifecycleListeners) {
                                    listener.onExit();
                                }
                            }
                            break;
                    }

                }
            });

        }

        @Override
        public final void onProxyClosed(String info, Exception e, SdlDisconnectedReason reason) {
            mExecutionHandler.post(new Runnable() {
                @Override
                public void run() {
                    closeConnection(true);
                }
            });
        }

        @Override
        public final void onServiceEnded(OnServiceEnded serviceEnded) {

        }

        @Override
        public final void onServiceNACKed(OnServiceNACKed serviceNACKed) {

        }

        @Override
        public final void onOnStreamRPC(OnStreamRPC notification) {

        }

        @Override
        public final void onStreamRPCResponse(StreamRPCResponse response) {

        }

        @Override
        public final void onError(String info, Exception e) {
            mExecutionHandler.post(new Runnable() {
                @Override
                public void run() {
                    closeConnection(true);
                }
            });
        }

        @Override
        public final void onGenericResponse(GenericResponse response) {

        }

        @Override
        public final void onOnCommand(final OnCommand notification) {
            mExecutionHandler.post(new Runnable() {
                @Override
                public void run() {
                    if (notification != null && notification.getCmdID() != null) {
                        SdlMenuOption.SelectListener listener = mMenuListenerRegistry.get(notification.getCmdID());
                        if (listener != null) {
                            TriggerSource triggerSource = notification.getTriggerSource();
                            listener.onSelect(triggerSource != null ? triggerSource : TriggerSource.TS_MENU);
                        }
                    }
                }
            });
        }

        @Override
        public final void onAddCommandResponse(AddCommandResponse response) {

        }

        @Override
        public final void onAddSubMenuResponse(AddSubMenuResponse response) {

        }

        @Override
        public final void onCreateInteractionChoiceSetResponse(CreateInteractionChoiceSetResponse response) {

        }

        @Override
        public final void onAlertResponse(AlertResponse response) {

        }

        @Override
        public final void onDeleteCommandResponse(DeleteCommandResponse response) {

        }

        @Override
        public final void onDeleteInteractionChoiceSetResponse(DeleteInteractionChoiceSetResponse response) {

        }

        @Override
        public final void onDeleteSubMenuResponse(DeleteSubMenuResponse response) {

        }

        @Override
        public final void onPerformInteractionResponse(PerformInteractionResponse response) {

        }

        @Override
        public final void onResetGlobalPropertiesResponse(ResetGlobalPropertiesResponse response) {

        }

        @Override
        public final void onSetGlobalPropertiesResponse(SetGlobalPropertiesResponse response) {

        }

        @Override
        public final void onSetMediaClockTimerResponse(SetMediaClockTimerResponse response) {

        }

        @Override
        public final void onShowResponse(ShowResponse response) {

        }

        @Override
        public final void onSpeakResponse(SpeakResponse response) {

        }

        @Override
        public final void onOnButtonEvent(OnButtonEvent notification) {

        }

<<<<<<< HEAD
    @Override
    public final void onOnButtonPress(final OnButtonPress notification) {
        mExecutionHandler.post(new Runnable() {
            @Override
            public void run() {
                if(notification != null && notification.getCustomButtonName() != null){
                    int buttonId = notification.getCustomButtonName();
                    if(buttonId == BACK_BUTTON_ID){
                        mSdlActivityManager.back();
                    } else {
                        SdlButton.OnPressListener listener = mButtonListenerRegistry.get(buttonId);
                        if (listener != null) {
                            listener.onButtonPress();
=======
        @Override
        public final void onOnButtonPress(final OnButtonPress notification) {
            mExecutionHandler.post(new Runnable() {
                @Override
                public void run() {
                    if (notification != null && notification.getCustomButtonName() != null) {
                        int buttonId = notification.getCustomButtonName();
                        if (buttonId == BACK_BUTTON_ID) {
                            mSdlActivityManager.back();
                        } else {
                            SdlButtonListener listener = mButtonListenerRegistry.get(buttonId);
                            if (listener != null) {
                                listener.onButtonPress();
                            }
>>>>>>> b50e9798
                        }
                    }
                }
            });
        }

        @Override
        public final void onSubscribeButtonResponse(SubscribeButtonResponse response) {

        }

        @Override
        public final void onUnsubscribeButtonResponse(UnsubscribeButtonResponse response) {

        }

        @Override
        public final void onOnPermissionsChange(final OnPermissionsChange notification) {
            mExecutionHandler.post(new Runnable() {
                @Override
                public void run() {
                    mSdlPermissionManager.onPermissionChange(notification);
                }
            });
        }

        @Override
        public final void onSubscribeVehicleDataResponse(SubscribeVehicleDataResponse response) {

        }

        @Override
        public final void onUnsubscribeVehicleDataResponse(UnsubscribeVehicleDataResponse response) {

        }

        @Override
        public final void onGetVehicleDataResponse(GetVehicleDataResponse response) {

        }

        @Override
        public final void onOnVehicleData(OnVehicleData notification) {

        }

        @Override
        public final void onPerformAudioPassThruResponse(PerformAudioPassThruResponse response) {

        }

        @Override
        public final void onEndAudioPassThruResponse(EndAudioPassThruResponse response) {

        }

<<<<<<< HEAD
    @Override
    public final void onOnAudioPassThru(final OnAudioPassThru notification) {
        mExecutionHandler.post(new Runnable() {
            @Override
            public void run() {
                Log.d(TAG,"Sending bytes back to the listener");
                if(mAudioPassThruListener!=null)
                    mAudioPassThruListener.receiveData(notification.getAPTData());
            }
        });
=======
        @Override
        public final void onOnAudioPassThru(OnAudioPassThru notification) {
>>>>>>> b50e9798

        }

        @Override
        public final void onPutFileResponse(PutFileResponse response) {

        }

        @Override
        public final void onDeleteFileResponse(DeleteFileResponse response) {

        }

        @Override
        public final void onListFilesResponse(ListFilesResponse response) {

        }

        @Override
        public final void onSetAppIconResponse(SetAppIconResponse response) {

        }

        @Override
        public final void onScrollableMessageResponse(ScrollableMessageResponse response) {

        }

        @Override
        public final void onChangeRegistrationResponse(ChangeRegistrationResponse response) {

        }

        @Override
        public final void onSetDisplayLayoutResponse(SetDisplayLayoutResponse response) {

        }

        @Override
        public final void onOnLanguageChange(OnLanguageChange notification) {

        }

        @Override
        public final void onOnHashChange(OnHashChange notification) {

        }

        @Override
        public final void onSliderResponse(SliderResponse response) {

        }

        @Override
        public final void onOnDriverDistraction(OnDriverDistraction notification) {

        }

        @Override
        public final void onOnTBTClientState(OnTBTClientState notification) {

        }

        @Override
        public final void onOnSystemRequest(OnSystemRequest notification) {

        }

        @Override
        public final void onSystemRequestResponse(SystemRequestResponse response) {

        }

        @Override
        public final void onOnKeyboardInput(OnKeyboardInput notification) {

        }

        @Override
        public final void onOnTouchEvent(OnTouchEvent notification) {

        }

        @Override
        public final void onDiagnosticMessageResponse(DiagnosticMessageResponse response) {

        }

        @Override
        public final void onReadDIDResponse(ReadDIDResponse response) {

        }

        @Override
        public final void onGetDTCsResponse(GetDTCsResponse response) {

        }

        @Override
        public final void onOnLockScreenNotification(OnLockScreenStatus notification) {

        }

        @Override
        public final void onDialNumberResponse(DialNumberResponse response) {

        }

        @Override
        public final void onSendLocationResponse(SendLocationResponse response) {

        }

        @Override
        public final void onShowConstantTbtResponse(ShowConstantTbtResponse response) {

        }

        @Override
        public final void onAlertManeuverResponse(AlertManeuverResponse response) {

        }

        @Override
        public final void onUpdateTurnListResponse(UpdateTurnListResponse response) {

        }

        @Override
        public final void onServiceDataACK() {

        }
    };

    interface ConnectionStatusListener {

        void onStatusChange(String appId, SdlApplication.Status status);

    }

    public interface LifecycleListener {

        void onSdlConnect();
        void onBackground();
        void onForeground();
        void onExit();
        void onSdlDisconnect();

    }

}<|MERGE_RESOLUTION|>--- conflicted
+++ resolved
@@ -126,15 +126,9 @@
 
     private boolean isFirstHmiReceived = false;
     private boolean isFirstHmiNotNoneReceived = false;
-<<<<<<< HEAD
+    private SparseArray<SdlMenuOption.SelectListener> mMenuListenerRegistry = new SparseArray<>();
     private SparseArray<SdlButton.OnPressListener> mButtonListenerRegistry = new SparseArray<>();
-    private SparseArray<SdlMenuItem.SelectListener> mMenuListenerRegistry = new SparseArray<>();
     private SdlAudioPassThruDialog.ReceiveDataListener mAudioPassThruListener;
-=======
-
-    private SparseArray<SdlButtonListener> mButtonListenerRegistry = new SparseArray<>();
-    private SparseArray<SdlMenuOption.SelectListener> mMenuListenerRegistry = new SparseArray<>();
->>>>>>> b50e9798
 
     void initialize(final SdlConnectionService service,
                    final SdlApplicationConfig config,
@@ -267,16 +261,12 @@
         return mSdlFileManager;
     }
 
-<<<<<<< HEAD
-    public int registerButtonCallback(SdlButton.OnPressListener listener) {
-=======
     @Override
     public final SdlMenuManager getSdlMenuManager() {
         return mSdlMenuManager;
     }
 
-    public final int registerButtonCallback(SdlButtonListener listener) {
->>>>>>> b50e9798
+    public int registerButtonCallback(SdlButton.OnPressListener listener) {
         int buttonId = mAutoButtonId++;
         mButtonListenerRegistry.append(buttonId, listener);
         return buttonId;
@@ -303,7 +293,6 @@
     }
 
     @Override
-<<<<<<< HEAD
     public void registerAudioPassThruListener(SdlAudioPassThruDialog.ReceiveDataListener listener) {
         mAudioPassThruListener= listener;
     }
@@ -316,14 +305,9 @@
     }
 
     @Override
-    final public boolean sendRpc(final RPCRequest request){
-        if(Thread.currentThread() != mExecutionThread){
-            Log.e(TAG, "RPC Sent from thread: " + + Thread.currentThread().getId() + " - " +
-=======
     public final boolean sendRpc(final RPCRequest request) {
         if (Thread.currentThread() != mExecutionThread) {
             Log.e(TAG, "RPC Sent from thread: " + +Thread.currentThread().getId() + " - " +
->>>>>>> b50e9798
                     Thread.currentThread().getName());
             throw new RuntimeException("RPCs may only be sent from the SdlApplication's execution " +
                     "thread. Use SdlContext#getExecutionHandler() to obtain a reference to the " +
@@ -399,8 +383,7 @@
                             public void run() {
                                 Log.w(TAG, "RPC Error for correlation ID " + correlationId + " Result: " +
                                         resultCode + " - " + info);
-                                if (listener != null)
-                                    listener.onError(correlationId, resultCode, info);
+                                if(listener != null) listener.onError(correlationId, resultCode, info);
                                 request.setOnRPCResponseListener(listener);
                             }
                         });
@@ -630,36 +613,20 @@
 
         }
 
-<<<<<<< HEAD
-    @Override
-    public final void onOnButtonPress(final OnButtonPress notification) {
-        mExecutionHandler.post(new Runnable() {
-            @Override
-            public void run() {
-                if(notification != null && notification.getCustomButtonName() != null){
-                    int buttonId = notification.getCustomButtonName();
-                    if(buttonId == BACK_BUTTON_ID){
-                        mSdlActivityManager.back();
-                    } else {
-                        SdlButton.OnPressListener listener = mButtonListenerRegistry.get(buttonId);
-                        if (listener != null) {
-                            listener.onButtonPress();
-=======
         @Override
         public final void onOnButtonPress(final OnButtonPress notification) {
             mExecutionHandler.post(new Runnable() {
                 @Override
                 public void run() {
-                    if (notification != null && notification.getCustomButtonName() != null) {
+                    if(notification != null && notification.getCustomButtonName() != null){
                         int buttonId = notification.getCustomButtonName();
-                        if (buttonId == BACK_BUTTON_ID) {
+                        if(buttonId == BACK_BUTTON_ID){
                             mSdlActivityManager.back();
                         } else {
-                            SdlButtonListener listener = mButtonListenerRegistry.get(buttonId);
+                            SdlButton.OnPressListener listener = mButtonListenerRegistry.get(buttonId);
                             if (listener != null) {
                                 listener.onButtonPress();
                             }
->>>>>>> b50e9798
                         }
                     }
                 }
@@ -716,21 +683,16 @@
 
         }
 
-<<<<<<< HEAD
-    @Override
-    public final void onOnAudioPassThru(final OnAudioPassThru notification) {
-        mExecutionHandler.post(new Runnable() {
-            @Override
-            public void run() {
-                Log.d(TAG,"Sending bytes back to the listener");
-                if(mAudioPassThruListener!=null)
-                    mAudioPassThruListener.receiveData(notification.getAPTData());
-            }
-        });
-=======
-        @Override
-        public final void onOnAudioPassThru(OnAudioPassThru notification) {
->>>>>>> b50e9798
+        @Override
+        public final void onOnAudioPassThru(final OnAudioPassThru notification) {
+            mExecutionHandler.post(new Runnable() {
+                @Override
+                public void run() {
+                    Log.d(TAG,"Sending bytes back to the listener");
+                    if(mAudioPassThruListener!=null)
+                        mAudioPassThruListener.receiveData(notification.getAPTData());
+                }
+            });
 
         }
 
