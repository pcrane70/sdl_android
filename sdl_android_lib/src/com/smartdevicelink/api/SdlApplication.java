--- conflicted
+++ resolved
@@ -263,18 +263,16 @@
     }
 
     @Override
-<<<<<<< HEAD
     public SdlPermissionManager getSdlPermissionManager() {
         return mSdlPermissionManager;
     }
 
-=======
+    @Override
     public final void startSdlActivity(Class<? extends SdlActivity> activity, int flags) {
         startSdlActivity(activity, null, flags);
     }
 
     @Override
->>>>>>> c448139d
     public final SdlFileManager getSdlFileManager() {
         return mSdlFileManager;
     }
