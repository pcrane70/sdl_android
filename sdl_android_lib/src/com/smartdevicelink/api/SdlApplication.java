--- conflicted
+++ resolved
@@ -126,18 +126,12 @@
 
     private SparseArray<SdlButtonListener> mButtonListenerRegistry = new SparseArray<>();
     private SparseArray<SdlMenuItem.SelectListener> mMenuListenerRegistry = new SparseArray<>();
-
-<<<<<<< HEAD
-    SdlApplication(final SdlConnectionService service, final SdlApplicationConfig config,
+    
+    SdlApplication(final SdlConnectionService service,
+                   final SdlApplicationConfig config,
                    final ConnectionStatusListener listener,
                    final LockScreenStatusListener lockScreenActivityManager){
-
-=======
-    SdlApplication(final SdlConnectionService service,
-                   final SdlApplicationConfig config,
-                   final ConnectionStatusListener listener){
         mApplicationConfig = config;
->>>>>>> 582dc173
         initialize(service.getApplicationContext());
         mExecutionHandler.post(new Runnable() {
             @Override
