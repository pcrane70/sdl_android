package com.smartdevicelink.api;

import android.content.Context;
import android.util.Log;
import android.util.SparseArray;

<<<<<<< HEAD
import com.smartdevicelink.api.permission.SdlPermissionManager;
=======
import com.smartdevicelink.api.interfaces.SdlButtonListener;
>>>>>>> ad850368
import com.smartdevicelink.exception.SdlException;
import com.smartdevicelink.protocol.enums.FunctionID;
import com.smartdevicelink.proxy.RPCRequest;
import com.smartdevicelink.proxy.SdlProxyALM;
import com.smartdevicelink.proxy.callbacks.OnServiceEnded;
import com.smartdevicelink.proxy.callbacks.OnServiceNACKed;
import com.smartdevicelink.proxy.interfaces.IProxyListenerALM;
import com.smartdevicelink.proxy.rpc.AddCommandResponse;
import com.smartdevicelink.proxy.rpc.AddSubMenuResponse;
import com.smartdevicelink.proxy.rpc.AlertManeuverResponse;
import com.smartdevicelink.proxy.rpc.AlertResponse;
import com.smartdevicelink.proxy.rpc.ChangeRegistrationResponse;
import com.smartdevicelink.proxy.rpc.CreateInteractionChoiceSetResponse;
import com.smartdevicelink.proxy.rpc.DeleteCommandResponse;
import com.smartdevicelink.proxy.rpc.DeleteFileResponse;
import com.smartdevicelink.proxy.rpc.DeleteInteractionChoiceSetResponse;
import com.smartdevicelink.proxy.rpc.DeleteSubMenuResponse;
import com.smartdevicelink.proxy.rpc.DiagnosticMessageResponse;
import com.smartdevicelink.proxy.rpc.DialNumberResponse;
import com.smartdevicelink.proxy.rpc.EndAudioPassThruResponse;
import com.smartdevicelink.proxy.rpc.GenericResponse;
import com.smartdevicelink.proxy.rpc.GetDTCsResponse;
import com.smartdevicelink.proxy.rpc.GetVehicleDataResponse;
import com.smartdevicelink.proxy.rpc.ListFilesResponse;
import com.smartdevicelink.proxy.rpc.OnAudioPassThru;
import com.smartdevicelink.proxy.rpc.OnButtonEvent;
import com.smartdevicelink.proxy.rpc.OnButtonPress;
import com.smartdevicelink.proxy.rpc.OnCommand;
import com.smartdevicelink.proxy.rpc.OnDriverDistraction;
import com.smartdevicelink.proxy.rpc.OnHMIStatus;
import com.smartdevicelink.proxy.rpc.OnHashChange;
import com.smartdevicelink.proxy.rpc.OnKeyboardInput;
import com.smartdevicelink.proxy.rpc.OnLanguageChange;
import com.smartdevicelink.proxy.rpc.OnLockScreenStatus;
import com.smartdevicelink.proxy.rpc.OnPermissionsChange;
import com.smartdevicelink.proxy.rpc.OnStreamRPC;
import com.smartdevicelink.proxy.rpc.OnSystemRequest;
import com.smartdevicelink.proxy.rpc.OnTBTClientState;
import com.smartdevicelink.proxy.rpc.OnTouchEvent;
import com.smartdevicelink.proxy.rpc.OnVehicleData;
import com.smartdevicelink.proxy.rpc.PerformAudioPassThruResponse;
import com.smartdevicelink.proxy.rpc.PerformInteractionResponse;
import com.smartdevicelink.proxy.rpc.PutFileResponse;
import com.smartdevicelink.proxy.rpc.ReadDIDResponse;
import com.smartdevicelink.proxy.rpc.ResetGlobalPropertiesResponse;
import com.smartdevicelink.proxy.rpc.ScrollableMessageResponse;
import com.smartdevicelink.proxy.rpc.SendLocationResponse;
import com.smartdevicelink.proxy.rpc.SetAppIconResponse;
import com.smartdevicelink.proxy.rpc.SetDisplayLayoutResponse;
import com.smartdevicelink.proxy.rpc.SetGlobalPropertiesResponse;
import com.smartdevicelink.proxy.rpc.SetMediaClockTimerResponse;
import com.smartdevicelink.proxy.rpc.ShowConstantTbtResponse;
import com.smartdevicelink.proxy.rpc.ShowResponse;
import com.smartdevicelink.proxy.rpc.SliderResponse;
import com.smartdevicelink.proxy.rpc.SpeakResponse;
import com.smartdevicelink.proxy.rpc.StreamRPCResponse;
import com.smartdevicelink.proxy.rpc.SubscribeButtonResponse;
import com.smartdevicelink.proxy.rpc.SubscribeVehicleDataResponse;
import com.smartdevicelink.proxy.rpc.SystemRequestResponse;
import com.smartdevicelink.proxy.rpc.UnsubscribeButtonResponse;
import com.smartdevicelink.proxy.rpc.UnsubscribeVehicleDataResponse;
import com.smartdevicelink.proxy.rpc.UpdateTurnListResponse;
import com.smartdevicelink.proxy.rpc.enums.HMILevel;
import com.smartdevicelink.proxy.rpc.enums.SdlDisconnectedReason;
import com.smartdevicelink.proxy.rpc.listeners.OnRPCNotificationListener;

import java.util.ArrayList;

public class SdlApplication extends SdlContextAbsImpl implements IProxyListenerALM{

    private static final String TAG = SdlApplication.class.getSimpleName();

    public static final int BACK_BUTTON_ID = 0;

    public enum Status {
        CONNECTING,
        CONNECTED,
        DISCONNECTED
    }

    private int mAutoCoorId = 100;
    private int mAutoButtonId = BACK_BUTTON_ID + 1;

    private SdlApplicationConfig mApplicationConfig;

    private SdlActivityManager mSdlActivityManager;
    private SdlPermissionManager mSdlPermissionManager;
    private SdlProxyALM mSdlProxyALM;

    private final ArrayList<LifecycleListener> mLifecycleListeners = new ArrayList<>();

    private ConnectionStatusListener mApplicationStatusListener;
    private Status mConnectionStatus;

    private boolean isFirstHmiReceived = false;
    private boolean isFirstHmiNotNoneReceived = false;

    private SparseArray<SdlButtonListener> mButtonListenerRegistry = new SparseArray<>();
    
    SdlApplication(SdlConnectionService service, SdlApplicationConfig config, ConnectionStatusListener listener){
        initialize(service.getApplicationContext());
        mApplicationConfig = config;
        mSdlProxyALM = mApplicationConfig.buildProxy(service, null, this);
        if(mSdlProxyALM == null){
            listener.onStatusChange(mApplicationConfig.getAppId(), Status.DISCONNECTED);
            return;
        }
        mApplicationStatusListener = listener;
        mSdlActivityManager = new SdlActivityManager();
        mSdlPermissionManager = new SdlPermissionManager(mSdlProxyALM);
        mLifecycleListeners.add(mSdlActivityManager);
        if(mSdlProxyALM != null){
            mConnectionStatus = Status.CONNECTING;
            listener.onStatusChange(mApplicationConfig.getAppId(), Status.CONNECTING);
        }
    }

    void initialize(Context androidContext){
        if(!isInitialized()) {
            setAndroidContext(androidContext);
            setSdlApplicationContext(this);
            setInitialized(true);
        } else {
            Log.w(TAG, "Attempting to initialize SdlContext that is already initialized. Class " +
                    this.getClass().getCanonicalName());
        }
    }

    final public void addNotificationListener(FunctionID notificationId, OnRPCNotificationListener listener){
        mSdlProxyALM.addOnRPCNotificationListener(notificationId, listener);
    }

    final public void removeNotificationListener(FunctionID notificationId){
        mSdlProxyALM.removeOnRPCNotificationListener(notificationId);
    }

    final public String getName(){
        return mApplicationConfig.getAppName();
    }

    SdlActivityManager getSdlActivityManager() {
        return mSdlActivityManager;
    }

    final void closeConnection(boolean notifyStatusListener) {
        if(mConnectionStatus != Status.DISCONNECTED) {
            for(LifecycleListener listener: mLifecycleListeners){
                listener.onSdlDisconnect();
            }
            mConnectionStatus = Status.DISCONNECTED;
            if(notifyStatusListener)
                mApplicationStatusListener.onStatusChange(mApplicationConfig.getAppId(), Status.DISCONNECTED);
            try {
                mSdlProxyALM.dispose();
            } catch (SdlException e) {
                e.printStackTrace();
            }
            mSdlProxyALM = null;
        }
    }

    @Override
    public String toString(){
        return String.format("SdlApplication: %s-%s",
                mApplicationConfig.getAppName(), mApplicationConfig.getAppId());
    }

    /****************************
     SdlContext interface methods
     ****************************/

    @Override
    public final void startSdlActivity(Class<? extends SdlActivity> activity, int flags) {
        mSdlActivityManager.startSdlActivity(this, activity, flags);
    }

    @Override
<<<<<<< HEAD
    public SdlPermissionManager getSdlPermissionManager() {
        return mSdlPermissionManager;
=======
    public int registerButtonCallback(SdlButtonListener listener) {
        int buttonId = mAutoButtonId++;
        mButtonListenerRegistry.append(buttonId, listener);
        return buttonId;
    }

    @Override
    public void unregisterButtonCallback(int id) {
        mButtonListenerRegistry.remove(id);
    }

    @Override
    final public boolean sendRpc(RPCRequest request){
        if(mSdlProxyALM != null){
            try {
                request.setCorrelationID(mAutoCoorId++);
                Log.d(TAG, "Sending RPCRequest type " + request.getFunctionName());
                mSdlProxyALM.sendRPCRequest(request);
            } catch (SdlException e) {
                e.printStackTrace();
                return false;
            }
            return true;
        } else {
            return false;
        }
>>>>>>> ad850368
    }

    /***********************************
     IProxyListenerALM interface methods
     ***********************************/

    @Override
    public final void onOnHMIStatus(OnHMIStatus notification) {

        if(notification == null || notification.getHmiLevel() == null){
            Log.w(TAG, "INVALID OnHMIStatus Notification Received!");
            return;
        }

        HMILevel hmiLevel = notification.getHmiLevel();

        Log.i(TAG, toString() + " Received HMILevel: " + hmiLevel.name());

        if(!isFirstHmiReceived){
            isFirstHmiReceived = true;
            mConnectionStatus = Status.CONNECTED;
            mApplicationStatusListener.onStatusChange(mApplicationConfig.getAppId(), Status.CONNECTED);

            for(LifecycleListener listener: mLifecycleListeners){
                listener.onSdlConnect();
            }
        }

        if(!isFirstHmiNotNoneReceived && hmiLevel != HMILevel.HMI_NONE){
            Log.i(TAG, toString() + " is launching activity: " + mApplicationConfig.getMainSdlActivity().getCanonicalName());
            // TODO: Add check for resume
            mSdlActivityManager.onSdlAppLaunch(this, mApplicationConfig.getMainSdlActivity());
            isFirstHmiNotNoneReceived = true;
        }

        switch (hmiLevel){

            case HMI_FULL:
                for(LifecycleListener listener: mLifecycleListeners){
                    listener.onForeground();
                }
                break;
            case HMI_LIMITED:
            case HMI_BACKGROUND:
                for(LifecycleListener listener: mLifecycleListeners){
                    listener.onBackground();
                }
                break;
            case HMI_NONE:
                if(isFirstHmiNotNoneReceived) {
                    isFirstHmiNotNoneReceived = false;
                    for(LifecycleListener listener: mLifecycleListeners){
                        listener.onExit();
                    }
                }
                break;
        }

    }

    @Override
    public final void onProxyClosed(String info, Exception e, SdlDisconnectedReason reason) {
        closeConnection(true);
    }

    @Override
    public final void onServiceEnded(OnServiceEnded serviceEnded) {

    }

    @Override
    public final void onServiceNACKed(OnServiceNACKed serviceNACKed) {

    }

    @Override
    public final void onOnStreamRPC(OnStreamRPC notification) {

    }

    @Override
    public final void onStreamRPCResponse(StreamRPCResponse response) {

    }

    @Override
    public final void onError(String info, Exception e) {
        closeConnection(true);
    }

    @Override
    public final void onGenericResponse(GenericResponse response) {

    }

    @Override
    public final void onOnCommand(OnCommand notification) {

    }

    @Override
    public final void onAddCommandResponse(AddCommandResponse response) {

    }

    @Override
    public final void onAddSubMenuResponse(AddSubMenuResponse response) {

    }

    @Override
    public final void onCreateInteractionChoiceSetResponse(CreateInteractionChoiceSetResponse response) {

    }

    @Override
    public final void onAlertResponse(AlertResponse response) {

    }

    @Override
    public final void onDeleteCommandResponse(DeleteCommandResponse response) {

    }

    @Override
    public final void onDeleteInteractionChoiceSetResponse(DeleteInteractionChoiceSetResponse response) {

    }

    @Override
    public final void onDeleteSubMenuResponse(DeleteSubMenuResponse response) {

    }

    @Override
    public final void onPerformInteractionResponse(PerformInteractionResponse response) {

    }

    @Override
    public final void onResetGlobalPropertiesResponse(ResetGlobalPropertiesResponse response) {

    }

    @Override
    public final void onSetGlobalPropertiesResponse(SetGlobalPropertiesResponse response) {

    }

    @Override
    public final void onSetMediaClockTimerResponse(SetMediaClockTimerResponse response) {

    }

    @Override
    public final void onShowResponse(ShowResponse response) {

    }

    @Override
    public final void onSpeakResponse(SpeakResponse response) {

    }

    @Override
    public final void onOnButtonEvent(OnButtonEvent notification) {

    }

    @Override
    public final void onOnButtonPress(OnButtonPress notification) {
        if(notification != null && notification.getCustomButtonName() != null){
            int buttonId = notification.getCustomButtonName();
            if(buttonId == BACK_BUTTON_ID){
                mSdlActivityManager.back();
            } else {
                SdlButtonListener listener = mButtonListenerRegistry.get(buttonId);
                if(listener != null){
                    listener.onButtonPress();
                }
            }
        }
    }

    @Override
    public final void onSubscribeButtonResponse(SubscribeButtonResponse response) {

    }

    @Override
    public final void onUnsubscribeButtonResponse(UnsubscribeButtonResponse response) {

    }

    @Override
    public final void onOnPermissionsChange(OnPermissionsChange notification) {
    }

    @Override
    public final void onSubscribeVehicleDataResponse(SubscribeVehicleDataResponse response) {

    }

    @Override
    public final void onUnsubscribeVehicleDataResponse(UnsubscribeVehicleDataResponse response) {

    }

    @Override
    public final void onGetVehicleDataResponse(GetVehicleDataResponse response) {

    }

    @Override
    public final void onOnVehicleData(OnVehicleData notification) {

    }

    @Override
    public final void onPerformAudioPassThruResponse(PerformAudioPassThruResponse response) {

    }

    @Override
    public final void onEndAudioPassThruResponse(EndAudioPassThruResponse response) {

    }

    @Override
    public final void onOnAudioPassThru(OnAudioPassThru notification) {

    }

    @Override
    public final void onPutFileResponse(PutFileResponse response) {

    }

    @Override
    public final void onDeleteFileResponse(DeleteFileResponse response) {

    }

    @Override
    public final void onListFilesResponse(ListFilesResponse response) {

    }

    @Override
    public final void onSetAppIconResponse(SetAppIconResponse response) {

    }

    @Override
    public final void onScrollableMessageResponse(ScrollableMessageResponse response) {

    }

    @Override
    public final void onChangeRegistrationResponse(ChangeRegistrationResponse response) {

    }

    @Override
    public final void onSetDisplayLayoutResponse(SetDisplayLayoutResponse response) {

    }

    @Override
    public final void onOnLanguageChange(OnLanguageChange notification) {

    }

    @Override
    public final void onOnHashChange(OnHashChange notification) {

    }

    @Override
    public final void onSliderResponse(SliderResponse response) {

    }

    @Override
    public final void onOnDriverDistraction(OnDriverDistraction notification) {

    }

    @Override
    public final void onOnTBTClientState(OnTBTClientState notification) {

    }

    @Override
    public final void onOnSystemRequest(OnSystemRequest notification) {

    }

    @Override
    public final void onSystemRequestResponse(SystemRequestResponse response) {

    }

    @Override
    public final void onOnKeyboardInput(OnKeyboardInput notification) {

    }

    @Override
    public final void onOnTouchEvent(OnTouchEvent notification) {

    }

    @Override
    public final void onDiagnosticMessageResponse(DiagnosticMessageResponse response) {

    }

    @Override
    public final void onReadDIDResponse(ReadDIDResponse response) {

    }

    @Override
    public final void onGetDTCsResponse(GetDTCsResponse response) {

    }

    @Override
    public final void onOnLockScreenNotification(OnLockScreenStatus notification) {

    }

    @Override
    public final void onDialNumberResponse(DialNumberResponse response) {

    }

    @Override
    public final void onSendLocationResponse(SendLocationResponse response) {

    }

    @Override
    public final void onShowConstantTbtResponse(ShowConstantTbtResponse response) {

    }

    @Override
    public final void onAlertManeuverResponse(AlertManeuverResponse response) {

    }

    @Override
    public final void onUpdateTurnListResponse(UpdateTurnListResponse response) {

    }

    @Override
    public final void onServiceDataACK() {

    }

    interface ConnectionStatusListener {

        void onStatusChange(String appId, SdlApplication.Status status);

    }

    interface LifecycleListener {

        void onSdlConnect();
        void onBackground();
        void onForeground();
        void onExit();
        void onSdlDisconnect();

    }

}<|MERGE_RESOLUTION|>--- conflicted
+++ resolved
@@ -4,11 +4,8 @@
 import android.util.Log;
 import android.util.SparseArray;
 
-<<<<<<< HEAD
 import com.smartdevicelink.api.permission.SdlPermissionManager;
-=======
 import com.smartdevicelink.api.interfaces.SdlButtonListener;
->>>>>>> ad850368
 import com.smartdevicelink.exception.SdlException;
 import com.smartdevicelink.protocol.enums.FunctionID;
 import com.smartdevicelink.proxy.RPCRequest;
@@ -186,10 +183,6 @@
     }
 
     @Override
-<<<<<<< HEAD
-    public SdlPermissionManager getSdlPermissionManager() {
-        return mSdlPermissionManager;
-=======
     public int registerButtonCallback(SdlButtonListener listener) {
         int buttonId = mAutoButtonId++;
         mButtonListenerRegistry.append(buttonId, listener);
@@ -216,7 +209,11 @@
         } else {
             return false;
         }
->>>>>>> ad850368
+    }
+
+    @Override
+    public SdlPermissionManager getSdlPermissionManager() {
+        return mSdlPermissionManager;
     }
 
     /***********************************
