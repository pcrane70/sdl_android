--- conflicted
+++ resolved
@@ -135,12 +135,8 @@
 
     void initialize(final SdlConnectionService service,
                    final SdlApplicationConfig config,
-<<<<<<< HEAD
                    final ConnectionStatusListener listener,
                    final LockScreenStatusListener lockScreenActivityManager){
-=======
-                   final ConnectionStatusListener listener) {
->>>>>>> 45b6746c
         mApplicationConfig = config;
         initializeExecutionThread(service.getApplicationContext());
         mExecutionHandler.post(new Runnable() {
@@ -153,12 +149,9 @@
                 }
                 mApplicationStatusListener = listener;
                 mSdlActivityManager = new SdlActivityManager();
-<<<<<<< HEAD
                 mLockScreenStatusListener = lockScreenActivityManager;
-=======
                 mSdlMenuManager = new SdlMenuManager();
 
->>>>>>> 45b6746c
                 mLifecycleListeners.add(mSdlActivityManager);
                 mSdlFileManager = new SdlFileManager(SdlApplication.this, mApplicationConfig);
                 mLifecycleListeners.add(mSdlFileManager);
@@ -205,15 +198,11 @@
         return mApplicationConfig.getAppName();
     }
 
-<<<<<<< HEAD
     final public String getId(){
         return mApplicationConfig.getAppId();
     }
 
-    SdlActivityManager getSdlActivityManager() {
-=======
     final SdlActivityManager getSdlActivityManager() {
->>>>>>> 45b6746c
         return mSdlActivityManager;
     }
 
@@ -223,13 +212,11 @@
                 listener.onSdlDisconnect();
             }
             mConnectionStatus = Status.DISCONNECTED;
-<<<<<<< HEAD
-            if(notifyStatusListener)
+
+            if(notifyStatusListener) {
                 mLockScreenStatusListener.onLockScreenStatus(getId(), LockScreenStatus.OFF);
-=======
-            if (notifyStatusListener)
->>>>>>> 45b6746c
-                mApplicationStatusListener.onStatusChange(mApplicationConfig.getAppId(), Status.DISCONNECTED);
+                mApplicationStatusListener.onStatusChange(mApplicationConfig.getAppId(), mConnectionStatus);
+            }
             try {
                 mSdlProxyALM.dispose();
             } catch (SdlException e) {
@@ -845,26 +832,19 @@
 
         }
 
-<<<<<<< HEAD
-    @Override
-    public final void onOnLockScreenNotification(final OnLockScreenStatus notification) {
-        mExecutionHandler.post(new Runnable() {
-            @Override
-            public void run() {
-                Log.i(TAG, "OnLockScreenStatus received.");
-                if(notification != null && notification.getShowLockScreen() != null) {
-                    Log.i(TAG, "LockScreenStatus: " + notification.getShowLockScreen().name());
-                    mLockScreenStatusListener.onLockScreenStatus(getId(), notification.getShowLockScreen());
+        @Override
+        public final void onOnLockScreenNotification(final OnLockScreenStatus notification) {
+            mExecutionHandler.post(new Runnable() {
+                @Override
+                public void run() {
+                    Log.i(TAG, "OnLockScreenStatus received.");
+                    if(notification != null && notification.getShowLockScreen() != null) {
+                        Log.i(TAG, "LockScreenStatus: " + notification.getShowLockScreen().name());
+                        mLockScreenStatusListener.onLockScreenStatus(getId(), notification.getShowLockScreen());
+                    }
                 }
-            }
-        });
-    }
-=======
-        @Override
-        public final void onOnLockScreenNotification(OnLockScreenStatus notification) {
-
-        }
->>>>>>> 45b6746c
+            });
+        }
 
         @Override
         public final void onDialNumberResponse(DialNumberResponse response) {
