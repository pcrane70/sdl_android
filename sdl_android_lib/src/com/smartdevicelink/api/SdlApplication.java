--- conflicted
+++ resolved
@@ -4,16 +4,11 @@
 import android.util.Log;
 import android.util.SparseArray;
 
-<<<<<<< HEAD
 import com.smartdevicelink.api.permission.SdlPermissionManager;
 import com.smartdevicelink.api.file.SdlFileManager;
 import com.smartdevicelink.api.view.SdlButton;
-=======
-import com.smartdevicelink.api.file.SdlFileManager;
-import com.smartdevicelink.api.interfaces.SdlButtonListener;
 import com.smartdevicelink.api.menu.SdlMenu;
 import com.smartdevicelink.api.menu.SdlMenuItem;
->>>>>>> fdbc8dc0
 import com.smartdevicelink.exception.SdlException;
 import com.smartdevicelink.protocol.enums.FunctionID;
 import com.smartdevicelink.proxy.RPCRequest;
@@ -109,13 +104,9 @@
     private SdlApplicationConfig mApplicationConfig;
 
     private SdlActivityManager mSdlActivityManager;
-<<<<<<< HEAD
     private SdlPermissionManager mSdlPermissionManager;
     private SdlFileManager mSdlFileManager;
-=======
-    private SdlFileManager mSdlFileManager;
     private SdlMenu mTopMenu;
->>>>>>> fdbc8dc0
     private SdlProxyALM mSdlProxyALM;
 
     private final ArrayList<LifecycleListener> mLifecycleListeners = new ArrayList<>();
@@ -125,13 +116,8 @@
 
     private boolean isFirstHmiReceived = false;
     private boolean isFirstHmiNotNoneReceived = false;
-
-<<<<<<< HEAD
     private SparseArray<SdlButton.OnPressListener> mButtonListenerRegistry = new SparseArray<>();
-=======
-    private SparseArray<SdlButtonListener> mButtonListenerRegistry = new SparseArray<>();
     private SparseArray<SdlMenuItem.SelectListener> mMenuListenerRegistry = new SparseArray<>();
->>>>>>> fdbc8dc0
     
     SdlApplication(SdlConnectionService service, SdlApplicationConfig config, ConnectionStatusListener listener){
         initialize(service.getApplicationContext());
@@ -227,11 +213,7 @@
         return mSdlFileManager;
     }
 
-<<<<<<< HEAD
     public int registerButtonCallback(SdlButton.OnPressListener listener) {
-=======
-    public int registerButtonCallback(SdlButtonListener listener) {
->>>>>>> fdbc8dc0
         int buttonId = mAutoButtonId++;
         mButtonListenerRegistry.append(buttonId, listener);
         return buttonId;
@@ -296,13 +278,12 @@
     }
 
     @Override
-<<<<<<< HEAD
     public SdlPermissionManager getSdlPermissionManager() {
         return mSdlPermissionManager;
-=======
+    }
+
     public SdlMenu getTopMenu() {
         return mTopMenu;
->>>>>>> fdbc8dc0
     }
 
     /***********************************
