package com.smartdevicelink.api;

import android.content.Context;
import android.os.Handler;
import android.os.HandlerThread;
import android.os.Process;
import android.support.annotation.VisibleForTesting;
import android.util.Log;
import android.util.SparseArray;

import com.smartdevicelink.api.choiceset.SdlChoiceSetManager;
import com.smartdevicelink.api.permission.SdlPermissionManager;
import com.smartdevicelink.api.file.SdlFileManager;
import com.smartdevicelink.api.view.SdlAudioPassThruDialog;
import com.smartdevicelink.api.view.SdlButton;
import com.smartdevicelink.api.menu.SdlMenu;
import com.smartdevicelink.api.menu.SdlMenuItem;
import com.smartdevicelink.api.permission.SdlPermissionManager;
import com.smartdevicelink.exception.SdlException;
import com.smartdevicelink.protocol.enums.FunctionID;
import com.smartdevicelink.proxy.RPCRequest;
import com.smartdevicelink.proxy.RPCResponse;
import com.smartdevicelink.proxy.SdlProxyALM;
import com.smartdevicelink.proxy.callbacks.OnServiceEnded;
import com.smartdevicelink.proxy.callbacks.OnServiceNACKed;
import com.smartdevicelink.proxy.interfaces.IProxyListenerALM;
import com.smartdevicelink.proxy.rpc.AddCommandResponse;
import com.smartdevicelink.proxy.rpc.AddSubMenuResponse;
import com.smartdevicelink.proxy.rpc.AlertManeuverResponse;
import com.smartdevicelink.proxy.rpc.AlertResponse;
import com.smartdevicelink.proxy.rpc.ChangeRegistrationResponse;
import com.smartdevicelink.proxy.rpc.CreateInteractionChoiceSetResponse;
import com.smartdevicelink.proxy.rpc.DeleteCommandResponse;
import com.smartdevicelink.proxy.rpc.DeleteFileResponse;
import com.smartdevicelink.proxy.rpc.DeleteInteractionChoiceSetResponse;
import com.smartdevicelink.proxy.rpc.DeleteSubMenuResponse;
import com.smartdevicelink.proxy.rpc.DiagnosticMessageResponse;
import com.smartdevicelink.proxy.rpc.DialNumberResponse;
import com.smartdevicelink.proxy.rpc.DisplayCapabilities;
import com.smartdevicelink.proxy.rpc.EndAudioPassThruResponse;
import com.smartdevicelink.proxy.rpc.GenericResponse;
import com.smartdevicelink.proxy.rpc.GetDTCsResponse;
import com.smartdevicelink.proxy.rpc.GetVehicleDataResponse;
import com.smartdevicelink.proxy.rpc.ListFilesResponse;
import com.smartdevicelink.proxy.rpc.OnAudioPassThru;
import com.smartdevicelink.proxy.rpc.OnButtonEvent;
import com.smartdevicelink.proxy.rpc.OnButtonPress;
import com.smartdevicelink.proxy.rpc.OnCommand;
import com.smartdevicelink.proxy.rpc.OnDriverDistraction;
import com.smartdevicelink.proxy.rpc.OnHMIStatus;
import com.smartdevicelink.proxy.rpc.OnHashChange;
import com.smartdevicelink.proxy.rpc.OnKeyboardInput;
import com.smartdevicelink.proxy.rpc.OnLanguageChange;
import com.smartdevicelink.proxy.rpc.OnLockScreenStatus;
import com.smartdevicelink.proxy.rpc.OnPermissionsChange;
import com.smartdevicelink.proxy.rpc.OnStreamRPC;
import com.smartdevicelink.proxy.rpc.OnSystemRequest;
import com.smartdevicelink.proxy.rpc.OnTBTClientState;
import com.smartdevicelink.proxy.rpc.OnTouchEvent;
import com.smartdevicelink.proxy.rpc.OnVehicleData;
import com.smartdevicelink.proxy.rpc.PerformAudioPassThruResponse;
import com.smartdevicelink.proxy.rpc.PerformInteractionResponse;
import com.smartdevicelink.proxy.rpc.PutFileResponse;
import com.smartdevicelink.proxy.rpc.ReadDIDResponse;
import com.smartdevicelink.proxy.rpc.ResetGlobalPropertiesResponse;
import com.smartdevicelink.proxy.rpc.ScrollableMessageResponse;
import com.smartdevicelink.proxy.rpc.SendLocationResponse;
import com.smartdevicelink.proxy.rpc.SetAppIconResponse;
import com.smartdevicelink.proxy.rpc.SetDisplayLayoutResponse;
import com.smartdevicelink.proxy.rpc.SetGlobalPropertiesResponse;
import com.smartdevicelink.proxy.rpc.SetMediaClockTimerResponse;
import com.smartdevicelink.proxy.rpc.ShowConstantTbtResponse;
import com.smartdevicelink.proxy.rpc.ShowResponse;
import com.smartdevicelink.proxy.rpc.SliderResponse;
import com.smartdevicelink.proxy.rpc.SpeakResponse;
import com.smartdevicelink.proxy.rpc.StreamRPCResponse;
import com.smartdevicelink.proxy.rpc.SubscribeButtonResponse;
import com.smartdevicelink.proxy.rpc.SubscribeVehicleDataResponse;
import com.smartdevicelink.proxy.rpc.SystemRequestResponse;
import com.smartdevicelink.proxy.rpc.UnsubscribeButtonResponse;
import com.smartdevicelink.proxy.rpc.UnsubscribeVehicleDataResponse;
import com.smartdevicelink.proxy.rpc.UpdateTurnListResponse;
import com.smartdevicelink.proxy.rpc.enums.HMILevel;
import com.smartdevicelink.proxy.rpc.enums.Result;
import com.smartdevicelink.proxy.rpc.enums.SdlDisconnectedReason;
import com.smartdevicelink.proxy.rpc.enums.TriggerSource;
import com.smartdevicelink.proxy.rpc.listeners.OnRPCNotificationListener;
import com.smartdevicelink.proxy.rpc.listeners.OnRPCResponseListener;

import org.json.JSONException;

import java.util.ArrayList;

public class SdlApplication extends SdlContextAbsImpl implements IProxyListenerALM{

    private static final String TAG = SdlApplication.class.getSimpleName();

    private static final String TOP_MENU_NAME = "Top Menu";
    private static final String THREAD_NAME_BASE = "SDL_THREAD_";

    public static final int BACK_BUTTON_ID = 0;

    public enum Status {
        CONNECTING,
        CONNECTED,
        DISCONNECTED
    }

    private HandlerThread mExecutionThread;
    private Handler mExecutionHandler;

    private int mAutoCoorId = 100;
    private int mAutoButtonId = BACK_BUTTON_ID + 1;

    private SdlApplicationConfig mApplicationConfig;
    @VisibleForTesting
    SdlActivityManager mSdlActivityManager;
    private SdlPermissionManager mSdlPermissionManager;
    private SdlFileManager mSdlFileManager;
    private SdlPermissionManager mSdlPermissionManager;
    private SdlChoiceSetManager mSdlChoiceSetManager;
    private SdlMenu mTopMenu;
    private SdlProxyALM mSdlProxyALM;

    private final ArrayList<LifecycleListener> mLifecycleListeners = new ArrayList<>();

    private ConnectionStatusListener mApplicationStatusListener;
    private Status mConnectionStatus;

    private boolean isFirstHmiReceived = false;
    private boolean isFirstHmiNotNoneReceived = false;
    private SparseArray<SdlButton.OnPressListener> mButtonListenerRegistry = new SparseArray<>();
    private SparseArray<SdlMenuItem.SelectListener> mMenuListenerRegistry = new SparseArray<>();
<<<<<<< HEAD

    SdlApplication(SdlConnectionService service, SdlApplicationConfig config, ConnectionStatusListener listener){
        initialize(service.getApplicationContext());
        mApplicationConfig = config;
        mSdlProxyALM = mApplicationConfig.buildProxy(service, null, this);
        if(mSdlProxyALM == null){
            listener.onStatusChange(mApplicationConfig.getAppId(), Status.DISCONNECTED);
            return;
        }
        mApplicationStatusListener = listener;
        mSdlActivityManager = new SdlActivityManager();
        mSdlPermissionManager = new SdlPermissionManager(mSdlProxyALM);
        mLifecycleListeners.add(mSdlActivityManager);
        mSdlFileManager = new SdlFileManager(this, mApplicationConfig);
        mSdlChoiceSetManager = new SdlChoiceSetManager(this);
        mLifecycleListeners.add(mSdlFileManager);
        if(mSdlProxyALM != null){
            mConnectionStatus = Status.CONNECTING;
            listener.onStatusChange(mApplicationConfig.getAppId(), Status.CONNECTING);
        }
        mTopMenu = new SdlMenu(this, TOP_MENU_NAME);
=======
    private SdlAudioPassThruDialog.ReceiveDataListener mAudioPassThruListener;

    SdlApplication(final SdlConnectionService service,
                   final SdlApplicationConfig config,
                   final ConnectionStatusListener listener){
        mApplicationConfig = config;
        initialize(service.getApplicationContext());
        mExecutionHandler.post(new Runnable() {
            @Override
            public void run() {
                mSdlProxyALM = mApplicationConfig.buildProxy(service, null, SdlApplication.this);
                if(mSdlProxyALM == null){
                    listener.onStatusChange(mApplicationConfig.getAppId(), Status.DISCONNECTED);
                    return;
                }
                mApplicationStatusListener = listener;
                mSdlActivityManager = new SdlActivityManager();
                mSdlPermissionManager = new SdlPermissionManager();
                mLifecycleListeners.add(mSdlActivityManager);
                mSdlFileManager = new SdlFileManager(SdlApplication.this, mApplicationConfig);
                mLifecycleListeners.add(mSdlFileManager);
                if(mSdlProxyALM != null){
                    mConnectionStatus = Status.CONNECTING;
                    listener.onStatusChange(mApplicationConfig.getAppId(), Status.CONNECTING);
                }
                mTopMenu = new SdlMenu(TOP_MENU_NAME);
            }
        });
>>>>>>> 9a30214b
    }

    // Executed on main to set up execution thread
    void initialize(Context androidContext){
        if(!isInitialized()) {
            setAndroidContext(androidContext);
            setSdlApplicationContext(this);
            /* Handler thread is spawned under the default priority to ensure that it is lower
             * priority than the main thread. */
            mExecutionThread = new HandlerThread(
                    THREAD_NAME_BASE + mApplicationConfig.getAppName().replace(' ', '_'),
                    Process.THREAD_PRIORITY_DEFAULT + Process.THREAD_PRIORITY_LESS_FAVORABLE);
            mExecutionThread.start();
            mExecutionHandler = new Handler(mExecutionThread.getLooper());
            setInitialized(true);
        } else {
            Log.w(TAG, "Attempting to initialize SdlContext that is already initialized. Class " +
                    this.getClass().getCanonicalName());
        }
    }

    final public void addNotificationListener(FunctionID notificationId, OnRPCNotificationListener listener){
        mSdlProxyALM.addOnRPCNotificationListener(notificationId, listener);
    }

    final public void removeNotificationListener(FunctionID notificationId){
        mSdlProxyALM.removeOnRPCNotificationListener(notificationId);
    }

    final public String getName(){
        return mApplicationConfig.getAppName();
    }

    SdlActivityManager getSdlActivityManager() {
        return mSdlActivityManager;
    }

    final void closeConnection(boolean notifyStatusListener) {
        if(mConnectionStatus != Status.DISCONNECTED) {
            for(LifecycleListener listener: mLifecycleListeners){
                listener.onSdlDisconnect();
            }
            mConnectionStatus = Status.DISCONNECTED;
            if(notifyStatusListener)
                mApplicationStatusListener.onStatusChange(mApplicationConfig.getAppId(), Status.DISCONNECTED);
            try {
                mSdlProxyALM.dispose();
            } catch (SdlException e) {
                e.printStackTrace();
            }
            mSdlProxyALM = null;
            mExecutionHandler.removeCallbacksAndMessages(null);
            mExecutionHandler = null;
            mExecutionThread.quit();
            mExecutionThread = null;
        }
    }

    public DisplayCapabilities getDisplayCapabilities(){
        try {
            return mSdlProxyALM.getDisplayCapabilities();
        } catch (SdlException e) {
            e.printStackTrace();
            return null;
        }
    }

    @Override
    public String toString(){
        return String.format("SdlApplication: %s-%s",
                mApplicationConfig.getAppName(), mApplicationConfig.getAppId());
    }

    /****************************
     SdlContext interface methods
     ****************************/

    @Override
    public final void startSdlActivity(final Class<? extends SdlActivity> activity, final int flags) {
        mExecutionHandler.post(new Runnable() {
            @Override
            public void run() {
                mSdlActivityManager.startSdlActivity(SdlApplication.this, activity, flags);
            }
        });
    }

    @Override
    public SdlFileManager getSdlFileManager() {
        return mSdlFileManager;
    }

<<<<<<< HEAD
    @Override
    public SdlChoiceSetManager getSdlChoiceSetManager(){return mSdlChoiceSetManager;}

    public int registerButtonCallback(SdlButtonListener listener) {
=======
    public int registerButtonCallback(SdlButton.OnPressListener listener) {
>>>>>>> 9a30214b
        int buttonId = mAutoButtonId++;
        mButtonListenerRegistry.append(buttonId, listener);
        return buttonId;
    }

    @Override
    public void unregisterButtonCallback(int id) {
        mButtonListenerRegistry.remove(id);
    }

    @Override
    public void registerMenuCallback(int id, SdlMenuItem.SelectListener listener) {
        mMenuListenerRegistry.append(id, listener);
    }

    @Override
    public void unregisterMenuCallback(int id) {
        mMenuListenerRegistry.remove(id);
    }

    @Override
    public void registerAudioPassThruListener(SdlAudioPassThruDialog.ReceiveDataListener listener) {
        mAudioPassThruListener= listener;
    }

    @Override
    public void unregisterAudioPassThruListener(SdlAudioPassThruDialog.ReceiveDataListener listener) {
        if(mAudioPassThruListener==listener){
            mAudioPassThruListener=null;
        }
    }

    @Override
    final public boolean sendRpc(final RPCRequest request){
        if(Thread.currentThread() != mExecutionThread){
            Log.e(TAG, "RPC Sent from thread: " + + Thread.currentThread().getId() + " - " +
                    Thread.currentThread().getName());
            throw new RuntimeException("RPCs may only be sent from the SdlApplication's execution " +
                    "thread. Use SdlContext#getExecutionHandler() to obtain a reference to the " +
                    "execution handler");
        }
        if(mSdlProxyALM != null){
            try {
                request.setCorrelationID(mAutoCoorId++);
                Log.d(TAG, "Sending RPCRequest type " + request.getFunctionName());
                Log.v(TAG, request.serializeJSON().toString(3));
                final OnRPCResponseListener listener = request.getOnRPCResponseListener();
                OnRPCResponseListener newListener = new OnRPCResponseListener() {
                    @Override
                    public void onResponse(final int correlationId, final RPCResponse response) {
                        mExecutionHandler.post(new Runnable() {
                            @Override
                            public void run() {
                                try {
                                    String jsonString = response.serializeJSON().toString(3);
                                    switch(response.getResultCode()){

                                        case SUCCESS:
                                            Log.v(TAG, jsonString);
                                            break;
                                        case ABORTED:
                                        case IGNORED:
                                        case UNSUPPORTED_REQUEST:
                                        case WARNINGS:
                                        case USER_DISALLOWED:
                                            Log.w(TAG, jsonString);
                                            break;
                                        case INVALID_DATA:
                                        case OUT_OF_MEMORY:
                                        case TOO_MANY_PENDING_REQUESTS:
                                        case INVALID_ID:
                                        case DUPLICATE_NAME:
                                        case TOO_MANY_APPLICATIONS:
                                        case APPLICATION_REGISTERED_ALREADY:
                                        case WRONG_LANGUAGE:
                                        case APPLICATION_NOT_REGISTERED:
                                        case IN_USE:
                                        case VEHICLE_DATA_NOT_ALLOWED:
                                        case VEHICLE_DATA_NOT_AVAILABLE:
                                        case REJECTED:
                                        case UNSUPPORTED_RESOURCE:
                                        case FILE_NOT_FOUND:
                                        case GENERIC_ERROR:
                                        case DISALLOWED:
                                        case TIMED_OUT:
                                        case CANCEL_ROUTE:
                                        case TRUNCATED_DATA:
                                        case RETRY:
                                        case SAVED:
                                        case INVALID_CERT:
                                        case EXPIRED_CERT:
                                        case RESUME_FAILED:
                                            Log.e(TAG, jsonString);
                                            break;
                                    }
                                } catch (JSONException e) {
                                    e.printStackTrace();
                                }
                                if(listener != null) listener.onResponse(correlationId, response);
                                request.setOnRPCResponseListener(listener);
                            }
                        });
                    }

                    @Override
                    public void onError(final int correlationId, final Result resultCode, final String info) {
                        mExecutionHandler.post(new Runnable() {
                            @Override
                            public void run() {
                                Log.w(TAG, "RPC Error for correlation ID " + correlationId + " Result: " +
                                        resultCode + " - " + info);
                                if(listener != null) listener.onError(correlationId, resultCode, info);
                                request.setOnRPCResponseListener(listener);
                            }
                        });
                    }
                };
                request.setOnRPCResponseListener(newListener);
                mSdlProxyALM.sendRPCRequest(request);
            } catch (SdlException e) {
                e.printStackTrace();
                return false;
            } catch (JSONException e) {
                e.printStackTrace();
            }
            return true;
        } else {
            return false;
        }
    }

    @Override
    public SdlPermissionManager getSdlPermissionManager() {
        return mSdlPermissionManager;
    }

<<<<<<< HEAD
    @Override
=======
>>>>>>> 9a30214b
    public SdlMenu getTopMenu() {
        return mTopMenu;
    }

    @Override
    public Handler getExecutionHandler() {
        return mExecutionHandler;
    }

    /***********************************
     IProxyListenerALM interface methods
     All notification and response handling
     should be offloaded onto the handler thread.
     ***********************************/

    @Override
    public final void onOnHMIStatus(final OnHMIStatus notification) {
        mExecutionHandler.post(new Runnable() {
            @Override
            public void run() {

                if(notification == null || notification.getHmiLevel() == null){
                    Log.w(TAG, "INVALID OnHMIStatus Notification Received!");
                    return;
                }

<<<<<<< HEAD
        HMILevel hmiLevel = notification.getHmiLevel();
        mSdlPermissionManager.setCurrentHMILevel(hmiLevel);
=======
                HMILevel hmiLevel = notification.getHmiLevel();
                mSdlPermissionManager.onHmi(hmiLevel);
>>>>>>> 9a30214b

                Log.i(TAG, toString() + " Received HMILevel: " + hmiLevel.name());

                if(!isFirstHmiReceived){
                    isFirstHmiReceived = true;
                    mConnectionStatus = Status.CONNECTED;
                    mApplicationStatusListener.onStatusChange(mApplicationConfig.getAppId(), Status.CONNECTED);

                    for(LifecycleListener listener: mLifecycleListeners){
                        listener.onSdlConnect();
                    }
                }

                if(!isFirstHmiNotNoneReceived && hmiLevel != HMILevel.HMI_NONE){
                    Log.i(TAG, toString() + " is launching activity: " + mApplicationConfig.getMainSdlActivity().getCanonicalName());
                    // TODO: Add check for resume
                    mSdlActivityManager.onSdlAppLaunch(SdlApplication.this, mApplicationConfig.getMainSdlActivity());
                    isFirstHmiNotNoneReceived = true;
                }

                switch (hmiLevel){

                    case HMI_FULL:
                        for(LifecycleListener listener: mLifecycleListeners){
                            listener.onForeground();
                        }
                        break;
                    case HMI_LIMITED:
                    case HMI_BACKGROUND:
                        for(LifecycleListener listener: mLifecycleListeners){
                            listener.onBackground();
                        }
                        break;
                    case HMI_NONE:
                        if(isFirstHmiNotNoneReceived) {
                            isFirstHmiNotNoneReceived = false;
                            for(LifecycleListener listener: mLifecycleListeners){
                                listener.onExit();
                            }
                        }
                        break;
                }

            }
        });

    }

    @Override
    public final void onProxyClosed(String info, Exception e, SdlDisconnectedReason reason) {
        mExecutionHandler.post(new Runnable() {
            @Override
            public void run() {
                closeConnection(true);
            }
        });
    }

    @Override
    public final void onServiceEnded(OnServiceEnded serviceEnded) {

    }

    @Override
    public final void onServiceNACKed(OnServiceNACKed serviceNACKed) {

    }

    @Override
    public final void onOnStreamRPC(OnStreamRPC notification) {

    }

    @Override
    public final void onStreamRPCResponse(StreamRPCResponse response) {

    }

    @Override
    public final void onError(String info, Exception e) {
        mExecutionHandler.post(new Runnable() {
            @Override
            public void run() {
                closeConnection(true);
            }
        });
    }

    @Override
    public final void onGenericResponse(GenericResponse response) {

    }

    @Override
    public final void onOnCommand(final OnCommand notification) {
        mExecutionHandler.post(new Runnable() {
            @Override
            public void run() {
                if(notification != null && notification.getCmdID() != null){
                    SdlMenuItem.SelectListener listener = mMenuListenerRegistry.get(notification.getCmdID());
                    if(listener != null){
                        if(notification.getTriggerSource() != null && notification.getTriggerSource() == TriggerSource.TS_VR){
                            listener.onVoiceSelect();
                        } else {
                            listener.onTouchSelect();
                        }
                    }
                }
            }
        });
    }

    @Override
    public final void onAddCommandResponse(AddCommandResponse response) {

    }

    @Override
    public final void onAddSubMenuResponse(AddSubMenuResponse response) {

    }

    @Override
    public final void onCreateInteractionChoiceSetResponse(CreateInteractionChoiceSetResponse response) {

    }

    @Override
    public final void onAlertResponse(AlertResponse response) {

    }

    @Override
    public final void onDeleteCommandResponse(DeleteCommandResponse response) {

    }

    @Override
    public final void onDeleteInteractionChoiceSetResponse(DeleteInteractionChoiceSetResponse response) {

    }

    @Override
    public final void onDeleteSubMenuResponse(DeleteSubMenuResponse response) {

    }

    @Override
    public final void onPerformInteractionResponse(PerformInteractionResponse response) {

    }

    @Override
    public final void onResetGlobalPropertiesResponse(ResetGlobalPropertiesResponse response) {

    }

    @Override
    public final void onSetGlobalPropertiesResponse(SetGlobalPropertiesResponse response) {

    }

    @Override
    public final void onSetMediaClockTimerResponse(SetMediaClockTimerResponse response) {

    }

    @Override
    public final void onShowResponse(ShowResponse response) {

    }

    @Override
    public final void onSpeakResponse(SpeakResponse response) {

    }

    @Override
    public final void onOnButtonEvent(OnButtonEvent notification) {

    }

    @Override
    public final void onOnButtonPress(final OnButtonPress notification) {
        mExecutionHandler.post(new Runnable() {
            @Override
            public void run() {
                if(notification != null && notification.getCustomButtonName() != null){
                    int buttonId = notification.getCustomButtonName();
                    if(buttonId == BACK_BUTTON_ID){
                        mSdlActivityManager.back();
                    } else {
                        SdlButton.OnPressListener listener = mButtonListenerRegistry.get(buttonId);
                        if (listener != null) {
                            listener.onButtonPress();
                        }
                    }
                }
            }
        });
    }

    @Override
    public final void onSubscribeButtonResponse(SubscribeButtonResponse response) {

    }

    @Override
    public final void onUnsubscribeButtonResponse(UnsubscribeButtonResponse response) {

    }

    @Override
<<<<<<< HEAD
    public final void onOnPermissionsChange(OnPermissionsChange notification) {
=======
    public final void onOnPermissionsChange(final OnPermissionsChange notification) {
        mExecutionHandler.post(new Runnable() {
            @Override
            public void run() {
                mSdlPermissionManager.onPermissionChange(notification);
            }
        });
>>>>>>> 9a30214b
    }

    @Override
    public final void onSubscribeVehicleDataResponse(SubscribeVehicleDataResponse response) {

    }

    @Override
    public final void onUnsubscribeVehicleDataResponse(UnsubscribeVehicleDataResponse response) {

    }

    @Override
    public final void onGetVehicleDataResponse(GetVehicleDataResponse response) {

    }

    @Override
    public final void onOnVehicleData(OnVehicleData notification) {

    }

    @Override
    public final void onPerformAudioPassThruResponse(PerformAudioPassThruResponse response) {

    }

    @Override
    public final void onEndAudioPassThruResponse(EndAudioPassThruResponse response) {

    }

    @Override
    public final void onOnAudioPassThru(final OnAudioPassThru notification) {
        mExecutionHandler.post(new Runnable() {
            @Override
            public void run() {
                Log.d(TAG,"Sending bytes back to the listener");
                if(mAudioPassThruListener!=null)
                    mAudioPassThruListener.receiveData(notification.getAPTData());
            }
        });

    }

    @Override
    public final void onPutFileResponse(PutFileResponse response) {

    }

    @Override
    public final void onDeleteFileResponse(DeleteFileResponse response) {

    }

    @Override
    public final void onListFilesResponse(ListFilesResponse response) {

    }

    @Override
    public final void onSetAppIconResponse(SetAppIconResponse response) {

    }

    @Override
    public final void onScrollableMessageResponse(ScrollableMessageResponse response) {

    }

    @Override
    public final void onChangeRegistrationResponse(ChangeRegistrationResponse response) {

    }

    @Override
    public final void onSetDisplayLayoutResponse(SetDisplayLayoutResponse response) {

    }

    @Override
    public final void onOnLanguageChange(OnLanguageChange notification) {

    }

    @Override
    public final void onOnHashChange(OnHashChange notification) {

    }

    @Override
    public final void onSliderResponse(SliderResponse response) {

    }

    @Override
    public final void onOnDriverDistraction(OnDriverDistraction notification) {

    }

    @Override
    public final void onOnTBTClientState(OnTBTClientState notification) {

    }

    @Override
    public final void onOnSystemRequest(OnSystemRequest notification) {

    }

    @Override
    public final void onSystemRequestResponse(SystemRequestResponse response) {

    }

    @Override
    public final void onOnKeyboardInput(OnKeyboardInput notification) {

    }

    @Override
    public final void onOnTouchEvent(OnTouchEvent notification) {

    }

    @Override
    public final void onDiagnosticMessageResponse(DiagnosticMessageResponse response) {

    }

    @Override
    public final void onReadDIDResponse(ReadDIDResponse response) {

    }

    @Override
    public final void onGetDTCsResponse(GetDTCsResponse response) {

    }

    @Override
    public final void onOnLockScreenNotification(OnLockScreenStatus notification) {

    }

    @Override
    public final void onDialNumberResponse(DialNumberResponse response) {

    }

    @Override
    public final void onSendLocationResponse(SendLocationResponse response) {

    }

    @Override
    public final void onShowConstantTbtResponse(ShowConstantTbtResponse response) {

    }

    @Override
    public final void onAlertManeuverResponse(AlertManeuverResponse response) {

    }

    @Override
    public final void onUpdateTurnListResponse(UpdateTurnListResponse response) {

    }

    @Override
    public final void onServiceDataACK() {

    }

    interface ConnectionStatusListener {

        void onStatusChange(String appId, SdlApplication.Status status);

    }

    public interface LifecycleListener {

        void onSdlConnect();
        void onBackground();
        void onForeground();
        void onExit();
        void onSdlDisconnect();

    }

}<|MERGE_RESOLUTION|>--- conflicted
+++ resolved
@@ -113,12 +113,12 @@
     private int mAutoButtonId = BACK_BUTTON_ID + 1;
 
     private SdlApplicationConfig mApplicationConfig;
+
     @VisibleForTesting
     SdlActivityManager mSdlActivityManager;
     private SdlPermissionManager mSdlPermissionManager;
+    private SdlChoiceSetManager mSdlChoiceSetManager;
     private SdlFileManager mSdlFileManager;
-    private SdlPermissionManager mSdlPermissionManager;
-    private SdlChoiceSetManager mSdlChoiceSetManager;
     private SdlMenu mTopMenu;
     private SdlProxyALM mSdlProxyALM;
 
@@ -131,29 +131,6 @@
     private boolean isFirstHmiNotNoneReceived = false;
     private SparseArray<SdlButton.OnPressListener> mButtonListenerRegistry = new SparseArray<>();
     private SparseArray<SdlMenuItem.SelectListener> mMenuListenerRegistry = new SparseArray<>();
-<<<<<<< HEAD
-
-    SdlApplication(SdlConnectionService service, SdlApplicationConfig config, ConnectionStatusListener listener){
-        initialize(service.getApplicationContext());
-        mApplicationConfig = config;
-        mSdlProxyALM = mApplicationConfig.buildProxy(service, null, this);
-        if(mSdlProxyALM == null){
-            listener.onStatusChange(mApplicationConfig.getAppId(), Status.DISCONNECTED);
-            return;
-        }
-        mApplicationStatusListener = listener;
-        mSdlActivityManager = new SdlActivityManager();
-        mSdlPermissionManager = new SdlPermissionManager(mSdlProxyALM);
-        mLifecycleListeners.add(mSdlActivityManager);
-        mSdlFileManager = new SdlFileManager(this, mApplicationConfig);
-        mSdlChoiceSetManager = new SdlChoiceSetManager(this);
-        mLifecycleListeners.add(mSdlFileManager);
-        if(mSdlProxyALM != null){
-            mConnectionStatus = Status.CONNECTING;
-            listener.onStatusChange(mApplicationConfig.getAppId(), Status.CONNECTING);
-        }
-        mTopMenu = new SdlMenu(this, TOP_MENU_NAME);
-=======
     private SdlAudioPassThruDialog.ReceiveDataListener mAudioPassThruListener;
 
     SdlApplication(final SdlConnectionService service,
@@ -174,6 +151,7 @@
                 mSdlPermissionManager = new SdlPermissionManager();
                 mLifecycleListeners.add(mSdlActivityManager);
                 mSdlFileManager = new SdlFileManager(SdlApplication.this, mApplicationConfig);
+                mSdlChoiceSetManager = new SdlChoiceSetManager(SdlApplication.this);
                 mLifecycleListeners.add(mSdlFileManager);
                 if(mSdlProxyALM != null){
                     mConnectionStatus = Status.CONNECTING;
@@ -182,7 +160,6 @@
                 mTopMenu = new SdlMenu(TOP_MENU_NAME);
             }
         });
->>>>>>> 9a30214b
     }
 
     // Executed on main to set up execution thread
@@ -275,14 +252,10 @@
         return mSdlFileManager;
     }
 
-<<<<<<< HEAD
     @Override
     public SdlChoiceSetManager getSdlChoiceSetManager(){return mSdlChoiceSetManager;}
 
-    public int registerButtonCallback(SdlButtonListener listener) {
-=======
     public int registerButtonCallback(SdlButton.OnPressListener listener) {
->>>>>>> 9a30214b
         int buttonId = mAutoButtonId++;
         mButtonListenerRegistry.append(buttonId, listener);
         return buttonId;
@@ -419,10 +392,6 @@
         return mSdlPermissionManager;
     }
 
-<<<<<<< HEAD
-    @Override
-=======
->>>>>>> 9a30214b
     public SdlMenu getTopMenu() {
         return mTopMenu;
     }
@@ -449,13 +418,8 @@
                     return;
                 }
 
-<<<<<<< HEAD
-        HMILevel hmiLevel = notification.getHmiLevel();
-        mSdlPermissionManager.setCurrentHMILevel(hmiLevel);
-=======
                 HMILevel hmiLevel = notification.getHmiLevel();
                 mSdlPermissionManager.onHmi(hmiLevel);
->>>>>>> 9a30214b
 
                 Log.i(TAG, toString() + " Received HMILevel: " + hmiLevel.name());
 
@@ -669,9 +633,6 @@
     }
 
     @Override
-<<<<<<< HEAD
-    public final void onOnPermissionsChange(OnPermissionsChange notification) {
-=======
     public final void onOnPermissionsChange(final OnPermissionsChange notification) {
         mExecutionHandler.post(new Runnable() {
             @Override
@@ -679,7 +640,6 @@
                 mSdlPermissionManager.onPermissionChange(notification);
             }
         });
->>>>>>> 9a30214b
     }
 
     @Override
