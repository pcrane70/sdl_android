--- conflicted
+++ resolved
@@ -65,11 +65,7 @@
         switch (flags){
             case SdlActivity.FLAG_CLEAR_HISTORY:
                 clearHistory(backStack);
-<<<<<<< HEAD
-                if(!backStack.empty() && backStack.peek().getClass() == main){
-=======
                 if(!backStack.empty() && backStack.peek().getClass() == activity){
->>>>>>> f86437f3
                     startTopActivity(backStack, "");
                     return true;
                 }
@@ -79,8 +75,6 @@
                 if(newTop != null){
                     String currentTemplate = clearTop(backStack, newTop);
                     startTopActivity(backStack, currentTemplate);
-<<<<<<< HEAD
-=======
                     return true;
                 }
                 break;
@@ -93,7 +87,6 @@
                         backStack.push(instanceFromStack);
                         startTopActivity(backStack, currentTemplate);
                     }
->>>>>>> f86437f3
                     return true;
                 }
                 break;
@@ -103,11 +96,7 @@
 
         try {
             String currentTemplate = "";
-<<<<<<< HEAD
-            SdlActivity newActivity = main.newInstance();
-=======
             SdlActivity newActivity = activity.newInstance();
->>>>>>> f86437f3
             newActivity.initialize(sdlContext);
 
             if(!backStack.empty()) {
