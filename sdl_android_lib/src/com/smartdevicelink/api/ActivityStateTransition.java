package com.smartdevicelink.api;

import android.os.Bundle;
import android.util.Log;

import com.smartdevicelink.api.interfaces.SdlContext;

import java.util.Stack;

abstract class ActivityStateTransition {

    private static final String TAG = ActivityStateTransition.class.getSimpleName();

    ActivityStateTransition(){

    }

    ActivityStateTransition connect(SdlActivityManager sam){
        return this;
    }

    ActivityStateTransition disconnect(SdlActivityManager sam){
        return this;
    }

    ActivityStateTransition launchApp(SdlActivityManager sam, SdlContext sdlContext,
                                      Class<? extends SdlActivity> main){
        return this;
    }

    ActivityStateTransition resumeApp(SdlActivityManager sam, SdlContext sdlContext, Bundle resumeState){
        return this;
    }

    ActivityStateTransition background(SdlActivityManager sam){
        return this;
    }

    ActivityStateTransition foreground(SdlActivityManager sam){
        return this;
    }

    ActivityStateTransition exit(SdlActivityManager sam){
        return this;
    }

    ActivityStateTransition back(SdlActivityManager sam){
        return this;
    }

    ActivityStateTransition startActivity(SdlActivityManager sam, SdlContext SdlContext,
                                          Class<? extends SdlActivity> activity, Bundle bundle, int flags){
        return this;
    }

    ActivityStateTransition finish(SdlActivityManager sam){
        return this;
    }

    protected boolean instantiateActivity(SdlActivityManager sam, SdlContext sdlContext,
                                          Class<? extends SdlActivity> activity, Bundle bundle, int flags){

        Stack<SdlActivity> backStack = sam.getBackStack();

        switch (flags){
            case SdlActivity.FLAG_CLEAR_HISTORY:
                clearHistory(backStack);
<<<<<<< HEAD
                if(!backStack.empty() && backStack.peek().getClass() == main){
                    startTopActivity(backStack, "");
=======
                if(!backStack.empty() && backStack.peek().getClass() == activity){
                    startTopActivity(backStack);
>>>>>>> 3b451cc3
                    return true;
                }
                break;
            case SdlActivity.FLAG_CLEAR_TOP:
                SdlActivity newTop = getInstanceFromStack(backStack, activity);
                if(newTop != null){
                    String currentTemplate = clearTop(backStack, newTop);
                    startTopActivity(backStack, currentTemplate);
                    return true;
                }
                break;
            case SdlActivity.FLAG_PULL_TO_TOP:
                SdlActivity instanceFromStack = getInstanceFromStack(backStack, activity);
                if(instanceFromStack != null){
                    if(instanceFromStack != backStack.peek()) {
                        stopTopActivity(backStack);
                        backStack.remove(instanceFromStack);
                        backStack.push(instanceFromStack);
                        startTopActivity(backStack);
                    }
                    return true;
                }
                break;
            default:
                break;
        }

        try {
<<<<<<< HEAD
            String currentTemplate = "";
            SdlActivity newActivity = main.newInstance();
=======
            SdlActivity newActivity = activity.newInstance();
>>>>>>> 3b451cc3
            newActivity.initialize(sdlContext);

            if(!backStack.empty()) {
                currentTemplate = stopTopActivity(backStack);
            }

            backStack.push(newActivity);
            createTopActivity(backStack, bundle);
            startTopActivity(backStack, currentTemplate);
            return true;
        } catch (InstantiationException e) {
            Log.e(TAG, "Unable to instantiate " + activity.getSimpleName(), e);
            return false;
        } catch (IllegalAccessException e) {
            Log.e(TAG, "Unable to access constructor for " + activity.getSimpleName(), e);
            return false;
        }
    }

    protected SdlActivity getInstanceFromStack(Stack<SdlActivity> backStack, Class<? extends SdlActivity> activity){
        if(!backStack.empty()) {
            for (SdlActivity act : backStack) {
                if (act.getClass() == activity) return act;
            }
        }
        return null;
    }

    protected String clearTop(Stack<SdlActivity> backStack, SdlActivity activity){
        String currentTemplate = "";
        while(!backStack.empty() && backStack.peek() != activity){
            currentTemplate = destroyTopActivity(backStack);
        }
        return currentTemplate;
    }

    protected void clearHistory(Stack<SdlActivity> backStack){
        while(backStack.size() > 1){
            destroyTopActivity(backStack);
        }
    }

    protected void createTopActivity(Stack<SdlActivity> backStack, Bundle bundle) {
        if (backStack.empty()) return;

        SdlActivity activity = backStack.peek();
        if (activity != null) {
            SdlActivity.SdlActivityState activityState = activity.getActivityState();
            if (activityState == SdlActivity.SdlActivityState.PRE_CREATE) {
                activity.performCreate(bundle);
            }
        }
    }

    protected void startTopActivity(Stack<SdlActivity> backStack, String currentTemplate){
        if(backStack.empty()) return;

        SdlActivity activity = backStack.peek();
        if(activity != null){
            SdlActivity.SdlActivityState activityState = activity.getActivityState();
            if(activityState == SdlActivity.SdlActivityState.STOPPED){
                activity.performRestart();
            }

            activityState = activity.getActivityState();
            if(activityState == SdlActivity.SdlActivityState.POST_CREATE){
                activity.performStart(currentTemplate);
            }
        }
    }

    protected void foregroundTopActivity(Stack<SdlActivity> backStack){
        if(backStack.empty()) return;

        SdlActivity activity = backStack.peek();

        if(activity != null && activity.getActivityState() == SdlActivity.SdlActivityState.BACKGROUND) {
            activity.performForeground();
        }
    }

    protected void backgroundTopActivity(Stack<SdlActivity> backStack){
        if(backStack.empty()) return;

        SdlActivity activity = backStack.peek();
        if(activity != null && activity.getActivityState() == SdlActivity.SdlActivityState.FOREGROUND) {
            activity.performBackground();
        }
    }

    protected String stopTopActivity(Stack<SdlActivity> backStack){
        String currentTemplate = "";
        if(backStack.empty()) return currentTemplate;

        backgroundTopActivity(backStack);

        SdlActivity activity = backStack.peek();
        if(activity != null && activity.getActivityState() == SdlActivity.SdlActivityState.BACKGROUND) {
            currentTemplate = activity.performStop();
        }
        return currentTemplate;
    }

    protected String destroyTopActivity(Stack<SdlActivity> backStack){
        String currentTemplate = "";
        if(backStack.empty()) return currentTemplate;

        backStack.peek().setIsFinishing(true);

        currentTemplate = stopTopActivity(backStack);

        SdlActivity activity = backStack.pop();
        if(activity != null) {
            activity.performDestroy();
        }
        return currentTemplate;
    }

    protected String clearBackStack(Stack<SdlActivity> backStack){
        String currentTemplate = "";
        clearHistory(backStack);
        if(!backStack.empty()) {
            currentTemplate = destroyTopActivity(backStack);
        }
        return currentTemplate;
    }

    protected void navigateBack(Stack<SdlActivity> backStack){
        Log.d(TAG, "Navigating back with stack size: " + backStack.size());
        if(backStack.size() > 1){
            SdlActivity topActivity = backStack.peek();
            boolean isBackHandled = topActivity.performBackNavigation();
            if(!isBackHandled){
                String currentTemplate = destroyTopActivity(backStack);
                startTopActivity(backStack, currentTemplate);
            }
        }
    }

    protected void finishActivity(Stack<SdlActivity> backStack){
        if(backStack.empty()) return;

        SdlActivity topActivity = backStack.peek();
        if(!topActivity.isFinishing()){
            SdlActivity.SdlActivityState targetState = topActivity.getActivityState();
            Log.d(TAG, "State was: " + targetState.name());
            String currentTemplate = destroyTopActivity(backStack);
            if(targetState == SdlActivity.SdlActivityState.FOREGROUND ||
                    targetState == SdlActivity.SdlActivityState.BACKGROUND){
                startTopActivity(backStack, currentTemplate);
            }
            if(targetState == SdlActivity.SdlActivityState.FOREGROUND){
                foregroundTopActivity(backStack);
            }
        } else {
            Log.w(TAG, "Finish called on SdlActivity that is already finishing.\n" +
                    "SdlActivity class: " + topActivity.getClass().getCanonicalName());
        }
    }

}<|MERGE_RESOLUTION|>--- conflicted
+++ resolved
@@ -65,13 +65,8 @@
         switch (flags){
             case SdlActivity.FLAG_CLEAR_HISTORY:
                 clearHistory(backStack);
-<<<<<<< HEAD
-                if(!backStack.empty() && backStack.peek().getClass() == main){
+                if(!backStack.empty() && backStack.peek().getClass() == activity){
                     startTopActivity(backStack, "");
-=======
-                if(!backStack.empty() && backStack.peek().getClass() == activity){
-                    startTopActivity(backStack);
->>>>>>> 3b451cc3
                     return true;
                 }
                 break;
@@ -87,10 +82,10 @@
                 SdlActivity instanceFromStack = getInstanceFromStack(backStack, activity);
                 if(instanceFromStack != null){
                     if(instanceFromStack != backStack.peek()) {
-                        stopTopActivity(backStack);
+                        String currentTemplate = stopTopActivity(backStack);
                         backStack.remove(instanceFromStack);
                         backStack.push(instanceFromStack);
-                        startTopActivity(backStack);
+                        startTopActivity(backStack, currentTemplate);
                     }
                     return true;
                 }
@@ -100,12 +95,8 @@
         }
 
         try {
-<<<<<<< HEAD
             String currentTemplate = "";
-            SdlActivity newActivity = main.newInstance();
-=======
             SdlActivity newActivity = activity.newInstance();
->>>>>>> 3b451cc3
             newActivity.initialize(sdlContext);
 
             if(!backStack.empty()) {
