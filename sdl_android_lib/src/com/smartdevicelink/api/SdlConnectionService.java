package com.smartdevicelink.api;

import android.app.Notification;
import android.app.Service;
import android.content.Intent;
import android.os.Binder;
import android.os.Handler;
import android.os.IBinder;
import android.os.Looper;
import android.support.annotation.Nullable;
import android.util.Log;

import com.smartdevicelink.api.lockscreen.LockScreenActivityManager;

import java.util.HashMap;
import java.util.Map;

public class SdlConnectionService extends Service {

    private static final String TAG = SdlConnectionService.class.getSimpleName();

    private static final int CONNECTION_TIMEOUT = 60*1000;
    private static final int SERVICE_ID = 1988;

    private final Object MAP_LOCK = new Object();

    private SdlManager mSdlManager;
    private HashMap<String, SdlApplication> mRunningApplications = new HashMap<>();
    private HashMap<String, SdlApplication> mConnectedApplications = new HashMap<>();
    private Handler mainHandler = new Handler(Looper.getMainLooper());
    private Notification mPersistentNotification;

    void startSdlApplication(SdlApplicationConfig config){
        synchronized (MAP_LOCK) {
            if (mRunningApplications.get(config.getAppId()) == null) {
<<<<<<< HEAD
                mRunningApplications.put(config.getAppId(),
                        new SdlApplication(this, config, mConnectionStatusListener,
                                LockScreenActivityManager.getInstance()));
                startTimer();
=======
                try {
                    SdlApplication application;
                    if(config.getSdlApplicationClass() == null){
                        application = new SdlApplication();
                    } else {
                        Class<? extends SdlApplication> clazz = config.getSdlApplicationClass();
                        application = clazz.newInstance();
                    }
                    application.initialize(this, config, mConnectionStatusListener);
                    mRunningApplications.put(config.getAppId(), application);
                } catch (InstantiationException e) {
                    e.printStackTrace();
                } catch (IllegalAccessException e) {
                    e.printStackTrace();
                }
>>>>>>> dc0cde0d
            }
        }
    }

    void startSdlApplication(Map<String, SdlApplicationConfig> configRegistry){
        synchronized (MAP_LOCK) {
            for (Map.Entry<String, SdlApplicationConfig> entry : configRegistry.entrySet()) {
<<<<<<< HEAD
                if (mRunningApplications.get(entry.getKey()) == null) {
                    mRunningApplications.put(entry.getKey(),
                            new SdlApplication(this, entry.getValue(), mConnectionStatusListener,
                                    LockScreenActivityManager.getInstance()));
                }
=======
                SdlApplicationConfig config = entry.getValue();
                startSdlApplication(config);
>>>>>>> dc0cde0d
            }
        }
    }

    void setPersistentNotification(Notification notification){
        this.mPersistentNotification = notification;
    }

    void setSdlManager(SdlManager manager){
        this.mSdlManager = manager;
    }

    private void startTimer(){
        mainHandler.postDelayed(new Runnable() {
            @Override
            public void run() {
                synchronized (MAP_LOCK) {
                    for (Map.Entry<String, SdlApplication> entry : mRunningApplications.entrySet()) {
                        entry.getValue().closeConnection(false);
                    }
                    mRunningApplications.clear();
                    mConnectedApplications.clear();
                    mSdlManager.sdlDisconnected();
                    Log.w(TAG, "SDL connection attempts timed out.");
                }
            }
        }, CONNECTION_TIMEOUT);
    }

    private void cancelTimer(){
        mainHandler.removeCallbacksAndMessages(null);
    }

    @Nullable
    @Override
    public IBinder onBind(Intent intent) {
        return new SdlConnectionBinder();
    }

    private SdlApplication.ConnectionStatusListener mConnectionStatusListener = new SdlApplication.ConnectionStatusListener() {
        @Override
        public void onStatusChange(String appId, SdlApplication.Status status) {
            Log.i(TAG, "AppID: " + appId + " is " + status.name());
            synchronized (MAP_LOCK){
                switch (status){
                    case CONNECTING:
                        if(mConnectedApplications.size() == 0){
                            cancelTimer();
                            startTimer();
                        }
                        break;
                    case CONNECTED:
                        if(mConnectedApplications.size() == 0) {
                            cancelTimer();
                            startForeground(SERVICE_ID, mPersistentNotification);
                        }
                        SdlApplication connectedApp = mRunningApplications.get(appId);
                        if(connectedApp != null) {
                            mConnectedApplications.put(appId, connectedApp);
                        }
                        break;
                    case DISCONNECTED:
                        mConnectedApplications.remove(appId);
                        mRunningApplications.remove(appId);
                        if(mRunningApplications.size() == 0){
                            Log.i(TAG, "All applications disconnected.");
                            mSdlManager.sdlDisconnected();
                        }
                        break;
                }
            }
        }
    };

    class SdlConnectionBinder extends Binder{
        SdlConnectionService getSdlConnectionService(){
            return SdlConnectionService.this;
        }
    }

}<|MERGE_RESOLUTION|>--- conflicted
+++ resolved
@@ -33,12 +33,6 @@
     void startSdlApplication(SdlApplicationConfig config){
         synchronized (MAP_LOCK) {
             if (mRunningApplications.get(config.getAppId()) == null) {
-<<<<<<< HEAD
-                mRunningApplications.put(config.getAppId(),
-                        new SdlApplication(this, config, mConnectionStatusListener,
-                                LockScreenActivityManager.getInstance()));
-                startTimer();
-=======
                 try {
                     SdlApplication application;
                     if(config.getSdlApplicationClass() == null){
@@ -47,14 +41,14 @@
                         Class<? extends SdlApplication> clazz = config.getSdlApplicationClass();
                         application = clazz.newInstance();
                     }
-                    application.initialize(this, config, mConnectionStatusListener);
+                    application.initialize(this, config, mConnectionStatusListener,
+                            LockScreenActivityManager.getInstance());
                     mRunningApplications.put(config.getAppId(), application);
                 } catch (InstantiationException e) {
                     e.printStackTrace();
                 } catch (IllegalAccessException e) {
                     e.printStackTrace();
                 }
->>>>>>> dc0cde0d
             }
         }
     }
@@ -62,16 +56,8 @@
     void startSdlApplication(Map<String, SdlApplicationConfig> configRegistry){
         synchronized (MAP_LOCK) {
             for (Map.Entry<String, SdlApplicationConfig> entry : configRegistry.entrySet()) {
-<<<<<<< HEAD
-                if (mRunningApplications.get(entry.getKey()) == null) {
-                    mRunningApplications.put(entry.getKey(),
-                            new SdlApplication(this, entry.getValue(), mConnectionStatusListener,
-                                    LockScreenActivityManager.getInstance()));
-                }
-=======
                 SdlApplicationConfig config = entry.getValue();
                 startSdlApplication(config);
->>>>>>> dc0cde0d
             }
         }
     }
