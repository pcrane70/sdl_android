package com.smartdevicelink.api;

import android.os.Bundle;
import android.os.Handler;
import android.support.annotation.CallSuper;
import android.support.annotation.Nullable;
import android.util.Log;

import com.smartdevicelink.api.view.SdlChoiceSetManager;
import com.smartdevicelink.api.file.SdlFileManager;
import com.smartdevicelink.api.interfaces.SdlContext;
import com.smartdevicelink.api.permission.SdlPermissionManager;
<<<<<<< HEAD
import com.smartdevicelink.api.view.SdlAudioPassThruDialog;
import com.smartdevicelink.api.view.SdlButton;
import com.smartdevicelink.api.view.SdlView;
import com.smartdevicelink.api.view.SdlViewManager;
=======
import com.smartdevicelink.api.menu.SdlMenuManager;
>>>>>>> 9d593c71
import com.smartdevicelink.api.menu.SdlMenuOption;
import com.smartdevicelink.api.menu.SdlMenuTransaction;
import com.smartdevicelink.protocol.enums.FunctionID;
import com.smartdevicelink.proxy.RPCRequest;
import com.smartdevicelink.proxy.rpc.DisplayCapabilities;
import com.smartdevicelink.proxy.rpc.HMICapabilities;
import com.smartdevicelink.proxy.rpc.SdlMsgVersion;
import com.smartdevicelink.proxy.rpc.VehicleType;
import com.smartdevicelink.proxy.rpc.listeners.OnRPCNotificationListener;

public abstract class SdlActivity extends SdlContextAbsImpl {

    private static final String TAG = SdlActivity.class.getSimpleName();

    public static final int FLAG_DEFAULT = 0;
    public static final int FLAG_CLEAR_HISTORY = 1;
    public static final int FLAG_CLEAR_TOP = 2;

    enum SdlActivityState {
        PRE_CREATE,
        POST_CREATE,
        BACKGROUND,
        FOREGROUND,
        STOPPED,
        DESTROYED
    }

    private SdlActivityState mActivityState = SdlActivityState.PRE_CREATE;

    private boolean isFinishing = false;

    private boolean superCalled;
    private boolean isBackHandled;

    private SdlViewManager mViewManager;

    final void initialize(SdlContext sdlContext) {
        if (!isInitialized()) {
            setSdlApplicationContext(sdlContext);
            setAndroidContext(sdlContext.getAndroidApplicationContext());
            mViewManager = new SdlViewManager(this);
            setInitialized(true);
        } else {
            Log.w(TAG, "Attempting to initialize SdlContext that is already initialized. Class " +
                    this.getClass().getCanonicalName());
        }
    }

    public void setContentView(SdlView view) {
        mViewManager.setRootView(view);
        view.setDisplayCapabilities(getSdlApplicationContext().getDisplayCapabilities());
    }

    @CallSuper
    protected void onCreate(@Nullable Bundle bundle) {
        superCalled = true;
    }

    @CallSuper
    protected void onCreateViews() {
        superCalled = true;
    }

    @CallSuper
    protected void onRestart(){
        superCalled = true;
    }

    @CallSuper
    protected void onStart() {
        superCalled = true;
    }

    @CallSuper
    protected void onForeground() {
        superCalled = true;
    }

    @CallSuper
    protected void onBackground() {
        superCalled = true;
    }

    @CallSuper
    protected void onStop() {
        superCalled = true;
    }

    @CallSuper
    protected void onDestroy() {
        superCalled = true;
    }

    protected final void finish() {
        ((SdlApplication) getSdlApplicationContext()).getSdlActivityManager().finish();
    }


    public final void onBackNavigation() {
        isBackHandled = false;
    }

    final SdlActivityState getActivityState() {
        return mActivityState;
    }

    final boolean isFinishing() {
        return isFinishing;
    }

    final void setIsFinishing(boolean isFinishing) {
        this.isFinishing = isFinishing;
    }

    final void performCreate(Bundle bundle) {
        superCalled = false;
        mActivityState = SdlActivityState.POST_CREATE;
        this.onCreate(bundle);
        if (!superCalled) throw new SuperNotCalledException(this.getClass().getCanonicalName()
                + " did not call through to super() in method onCreate(). This should NEVER happen.");
        performCreateViews();
    }

    final void performCreateViews() {
        superCalled = false;
        this.onCreateViews();
        if (!superCalled) throw new SuperNotCalledException(this.getClass().getCanonicalName()
                + " did not call through to super() in method onCreateViews(). This should NEVER happen.");
    }

    final void performRestart() {
        superCalled = false;
        mActivityState = SdlActivityState.POST_CREATE;
        this.onRestart();
        if (!superCalled) throw new SuperNotCalledException(this.getClass().getCanonicalName()
                + " did not call through to super() in method onRestart(). This should NEVER happen.");
    }

    final void performStart(String currentTemplate) {
        superCalled = false;
        mActivityState = SdlActivityState.BACKGROUND;
        getSdlMenuManager().redoTransactions(this);
        mViewManager.setCurrentTemplate(currentTemplate);
        this.onStart();
        if (!superCalled) throw new SuperNotCalledException(this.getClass().getCanonicalName()
                + " did not call through to super() in method onStart(). This should NEVER happen.");
    }

    final void performForeground() {
        superCalled = false;
        mActivityState = SdlActivityState.FOREGROUND;
        this.onForeground();
        if (!superCalled) throw new SuperNotCalledException(this.getClass().getCanonicalName()
                + " did not call through to super() in method onForeground(). This should NEVER happen.");
        mViewManager.getRootView().setIsVisible(true);
        mViewManager.updateView();
        mViewManager.prepareImages();
    }

    final void performBackground() {
        superCalled = false;
        mActivityState = SdlActivityState.BACKGROUND;
        mViewManager.getRootView().setIsVisible(false);
        this.onBackground();
        if (!superCalled) throw new SuperNotCalledException(this.getClass().getCanonicalName()
                + " did not call through to super() in method onBackground(). This should NEVER happen.");
    }

    final String performStop() {
        superCalled = false;
        mActivityState = SdlActivityState.STOPPED;
        this.onStop();
        getSdlMenuManager().undoTransactions(this);
        if (!superCalled) throw new SuperNotCalledException(this.getClass().getCanonicalName()
                + " did not call through to super() in method onStop(). This should NEVER happen.");
        return mViewManager.getCurrentTemplate();
    }

    final void performDestroy() {
        superCalled = false;
        mActivityState = SdlActivityState.DESTROYED;
        this.onDestroy();
        getSdlMenuManager().clearTransactionRecord(this);
        if (!superCalled) throw new SuperNotCalledException(this.getClass().getCanonicalName()
                + " did not call through to super() in method onDestroy(). This should NEVER happen.");
    }

    final boolean performBackNavigation() {
        isBackHandled = true;
        this.onBackNavigation();
        return isBackHandled;
    }


    public final SdlMenuTransaction beginLocalMenuTransaction() {
        return new SdlMenuTransaction(this, this);
    }

    @Override
<<<<<<< HEAD
    public int registerButtonCallback(SdlButton.OnPressListener listener) {
=======
    public final int registerButtonCallback(SdlButtonListener listener) {
>>>>>>> 9d593c71
        return getSdlApplicationContext().registerButtonCallback(listener);
    }

    @Override
    public final void unregisterButtonCallback(int id) {
        getSdlApplicationContext().unregisterButtonCallback(id);
    }

    @Override
    public final boolean sendRpc(RPCRequest request) {
        return getSdlApplicationContext().sendRpc(request);
    }

    @Override
<<<<<<< HEAD
    public void registerAudioPassThruListener(SdlAudioPassThruDialog.ReceiveDataListener listener) {
        getSdlApplicationContext().registerAudioPassThruListener(listener);
    }

    @Override
    public void unregisterAudioPassThruListener(SdlAudioPassThruDialog.ReceiveDataListener listener) {
        getSdlApplicationContext().unregisterAudioPassThruListener(listener);
    }

    @Override
    public final void startSdlActivity(Class<? extends SdlActivity> activity, int flags) {
        getSdlApplicationContext().startSdlActivity(activity, flags);
    }

    @Override
=======
>>>>>>> 9d593c71
    public SdlPermissionManager getSdlPermissionManager() {
        return getSdlApplicationContext().getSdlPermissionManager();
    }

    public final SdlFileManager getSdlFileManager() {
        return getSdlApplicationContext().getSdlFileManager();
    }

    @Override
    public final void registerMenuCallback(int id, SdlMenuOption.SelectListener listener) {
        getSdlApplicationContext().registerMenuCallback(id, listener);
    }

    @Override
    public final void unregisterMenuCallback(int id) {
        getSdlApplicationContext().unregisterMenuCallback(id);
    }

    @Override
<<<<<<< HEAD
    public SdlChoiceSetManager getSdlChoiceSetManager(){
        return  getSdlApplicationContext().getSdlChoiceSetManager();
    }

    @Override
    public Handler getExecutionHandler() {
=======
    public final Handler getExecutionHandler() {
>>>>>>> 9d593c71
        return getSdlApplicationContext().getExecutionHandler();
    }

    @Override
    public final void startSdlActivity(Class<? extends SdlActivity> activity, Bundle bundle, int flags) {
        getSdlApplicationContext().startSdlActivity(activity, bundle, flags);
    }

    @Override
    public final void startSdlActivity(Class<? extends SdlActivity> activity, int flags) {
        startSdlActivity(activity, null, flags);
    }

    @Override
    public final SdlMenuManager getSdlMenuManager() {
        return getSdlApplicationContext().getSdlMenuManager();
    }

    @Override
    public final SdlMenuTransaction beginGlobalMenuTransaction() {
        return getSdlApplicationContext().beginGlobalMenuTransaction();
    }

    @Override
    public final void registerRpcNotificationListener(FunctionID functionID, OnRPCNotificationListener rpcNotificationListener) {
        getSdlApplicationContext().registerRpcNotificationListener(functionID, rpcNotificationListener);
    }

    @Override
    public final void unregisterRpcNotificationListener(FunctionID functionID, OnRPCNotificationListener rpcNotificationListener) {
        getSdlApplicationContext().unregisterRpcNotificationListener(functionID, rpcNotificationListener);
    }

    @Override
    public final HMICapabilities getHmiCapabilities() {
        return getSdlApplicationContext().getHmiCapabilities();
    }

    @Override
    public final DisplayCapabilities getDisplayCapabilities() {
        return getSdlApplicationContext().getDisplayCapabilities();
    }

    @Override
    public final VehicleType getVehicleType() {
        return getSdlApplicationContext().getVehicleType();
    }

    @Override
    public final SdlMsgVersion getSdlMessageVersion() {
        return getSdlApplicationContext().getSdlMessageVersion();
    }

    public class SuperNotCalledException extends RuntimeException{

        SuperNotCalledException(String detailMessage){
            super(detailMessage);
        }

    }
}<|MERGE_RESOLUTION|>--- conflicted
+++ resolved
@@ -6,20 +6,17 @@
 import android.support.annotation.Nullable;
 import android.util.Log;
 
-import com.smartdevicelink.api.view.SdlChoiceSetManager;
 import com.smartdevicelink.api.file.SdlFileManager;
 import com.smartdevicelink.api.interfaces.SdlContext;
+import com.smartdevicelink.api.menu.SdlMenuManager;
+import com.smartdevicelink.api.menu.SdlMenuOption;
+import com.smartdevicelink.api.menu.SdlMenuTransaction;
 import com.smartdevicelink.api.permission.SdlPermissionManager;
-<<<<<<< HEAD
 import com.smartdevicelink.api.view.SdlAudioPassThruDialog;
 import com.smartdevicelink.api.view.SdlButton;
+import com.smartdevicelink.api.view.SdlChoiceSetManager;
 import com.smartdevicelink.api.view.SdlView;
 import com.smartdevicelink.api.view.SdlViewManager;
-=======
-import com.smartdevicelink.api.menu.SdlMenuManager;
->>>>>>> 9d593c71
-import com.smartdevicelink.api.menu.SdlMenuOption;
-import com.smartdevicelink.api.menu.SdlMenuTransaction;
 import com.smartdevicelink.protocol.enums.FunctionID;
 import com.smartdevicelink.proxy.RPCRequest;
 import com.smartdevicelink.proxy.rpc.DisplayCapabilities;
@@ -217,11 +214,7 @@
     }
 
     @Override
-<<<<<<< HEAD
-    public int registerButtonCallback(SdlButton.OnPressListener listener) {
-=======
-    public final int registerButtonCallback(SdlButtonListener listener) {
->>>>>>> 9d593c71
+    public final int registerButtonCallback(SdlButton.OnPressListener listener) {
         return getSdlApplicationContext().registerButtonCallback(listener);
     }
 
@@ -236,25 +229,17 @@
     }
 
     @Override
-<<<<<<< HEAD
-    public void registerAudioPassThruListener(SdlAudioPassThruDialog.ReceiveDataListener listener) {
+    public final void registerAudioPassThruListener(SdlAudioPassThruDialog.ReceiveDataListener listener) {
         getSdlApplicationContext().registerAudioPassThruListener(listener);
     }
 
     @Override
-    public void unregisterAudioPassThruListener(SdlAudioPassThruDialog.ReceiveDataListener listener) {
+    public final void unregisterAudioPassThruListener(SdlAudioPassThruDialog.ReceiveDataListener listener) {
         getSdlApplicationContext().unregisterAudioPassThruListener(listener);
     }
 
     @Override
-    public final void startSdlActivity(Class<? extends SdlActivity> activity, int flags) {
-        getSdlApplicationContext().startSdlActivity(activity, flags);
-    }
-
-    @Override
-=======
->>>>>>> 9d593c71
-    public SdlPermissionManager getSdlPermissionManager() {
+    public final SdlPermissionManager getSdlPermissionManager() {
         return getSdlApplicationContext().getSdlPermissionManager();
     }
 
@@ -273,16 +258,12 @@
     }
 
     @Override
-<<<<<<< HEAD
-    public SdlChoiceSetManager getSdlChoiceSetManager(){
+    public final SdlChoiceSetManager getSdlChoiceSetManager(){
         return  getSdlApplicationContext().getSdlChoiceSetManager();
     }
 
     @Override
-    public Handler getExecutionHandler() {
-=======
     public final Handler getExecutionHandler() {
->>>>>>> 9d593c71
         return getSdlApplicationContext().getExecutionHandler();
     }
 
