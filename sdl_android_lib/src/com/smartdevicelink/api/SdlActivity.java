--- conflicted
+++ resolved
@@ -7,15 +7,12 @@
 import com.smartdevicelink.api.file.SdlFileManager;
 import com.smartdevicelink.api.interfaces.SdlContext;
 import com.smartdevicelink.api.permission.SdlPermissionManager;
-<<<<<<< HEAD
 import com.smartdevicelink.api.view.SdlAudioPassThruDialog;
 import com.smartdevicelink.api.view.SdlButton;
 import com.smartdevicelink.api.view.SdlView;
 import com.smartdevicelink.api.view.SdlViewManager;
-=======
 import com.smartdevicelink.api.menu.SdlMenuOption;
 import com.smartdevicelink.api.menu.SdlMenuTransaction;
->>>>>>> b50e9798
 import com.smartdevicelink.proxy.RPCRequest;
 
 public abstract class SdlActivity extends SdlContextAbsImpl {
@@ -26,7 +23,7 @@
     public static final int FLAG_CLEAR_HISTORY = 1;
     public static final int FLAG_CLEAR_TOP = 2;
 
-    enum SdlActivityState {
+    enum SdlActivityState{
         PRE_CREATE,
         POST_CREATE,
         BACKGROUND,
@@ -42,11 +39,8 @@
     private boolean superCalled;
     private boolean isBackHandled;
 
-<<<<<<< HEAD
     private SdlViewManager mViewManager;
 
-=======
->>>>>>> b50e9798
     final void initialize(SdlContext sdlContext) {
         if (!isInitialized()) {
             setSdlApplicationContext(sdlContext);
@@ -65,7 +59,7 @@
     }
 
     @CallSuper
-    protected void onCreate() {
+    protected void onCreate(){
         superCalled = true;
     }
 
@@ -75,27 +69,27 @@
     }
 
     @CallSuper
-    protected void onRestart() {
-        superCalled = true;
-    }
-
-    @CallSuper
-    protected void onStart() {
-        superCalled = true;
-    }
-
-    @CallSuper
-    protected void onForeground() {
-        superCalled = true;
-    }
-
-    @CallSuper
-    protected void onBackground() {
-        superCalled = true;
-    }
-
-    @CallSuper
-    protected void onStop() {
+    protected void onRestart(){
+        superCalled = true;
+    }
+
+    @CallSuper
+    protected void onStart(){
+        superCalled = true;
+    }
+
+    @CallSuper
+    protected void onForeground(){
+        superCalled = true;
+    }
+
+    @CallSuper
+    protected void onBackground(){
+        superCalled = true;
+    }
+
+    @CallSuper
+    protected void onStop(){
         superCalled = true;
     }
 
@@ -104,15 +98,15 @@
         superCalled = true;
     }
 
-    protected final void finish() {
-        ((SdlApplication) getSdlApplicationContext()).getSdlActivityManager().finish();
-    }
-
-    public void onBackNavigation() {
+    protected final void finish(){
+        ((SdlApplication)getSdlApplicationContext()).getSdlActivityManager().finish();
+    }
+
+    public void onBackNavigation(){
         isBackHandled = false;
     }
 
-    final SdlActivityState getActivityState() {
+    final SdlActivityState getActivityState(){
         return mActivityState;
     }
 
@@ -124,11 +118,11 @@
         this.isFinishing = isFinishing;
     }
 
-    final void performCreate() {
+    final void performCreate(){
         superCalled = false;
         mActivityState = SdlActivityState.POST_CREATE;
         this.onCreate();
-        if (!superCalled) throw new SuperNotCalledException(this.getClass().getCanonicalName()
+        if(!superCalled) throw new SuperNotCalledException(this.getClass().getCanonicalName()
                 + " did not call through to super() in method onCreate(). This should NEVER happen.");
         performCreateViews();
     }
@@ -140,66 +134,53 @@
                 + " did not call through to super() in method onCreateViews(). This should NEVER happen.");
     }
 
-    final void performRestart() {
+    final  void performRestart(){
         superCalled = false;
         mActivityState = SdlActivityState.POST_CREATE;
         this.onRestart();
-        if (!superCalled) throw new SuperNotCalledException(this.getClass().getCanonicalName()
+        if(!superCalled) throw new SuperNotCalledException(this.getClass().getCanonicalName()
                 + " did not call through to super() in method onRestart(). This should NEVER happen.");
     }
 
-    final void performStart() {
+    final void performStart(){
         superCalled = false;
         mActivityState = SdlActivityState.BACKGROUND;
         getSdlMenuManager().redoTransactions(this);
         this.onStart();
-<<<<<<< HEAD
         if (!superCalled) throw new SuperNotCalledException(this.getClass().getCanonicalName()
-=======
-        Log.d(TAG, "Redo complete.");
-        if(!superCalled) throw new SuperNotCalledException(this.getClass().getCanonicalName()
->>>>>>> b50e9798
                 + " did not call through to super() in method onStart(). This should NEVER happen.");
     }
 
-    final void performForeground() {
+    final void performForeground(){
         superCalled = false;
         mActivityState = SdlActivityState.FOREGROUND;
         this.onForeground();
-        if (!superCalled) throw new SuperNotCalledException(this.getClass().getCanonicalName()
+        if(!superCalled) throw new SuperNotCalledException(this.getClass().getCanonicalName()
                 + " did not call through to super() in method onForeground(). This should NEVER happen.");
-<<<<<<< HEAD
         mViewManager.getRootView().setIsVisible(true);
         mViewManager.updateView();
         mViewManager.prepareImages();
-        getTopMenu().update();
-=======
->>>>>>> b50e9798
-    }
-
-    final void performBackground() {
+    }
+
+    final void performBackground(){
         superCalled = false;
         mActivityState = SdlActivityState.BACKGROUND;
         mViewManager.getRootView().setIsVisible(false);
         this.onBackground();
-        if (!superCalled) throw new SuperNotCalledException(this.getClass().getCanonicalName()
+        if(!superCalled) throw new SuperNotCalledException(this.getClass().getCanonicalName()
                 + " did not call through to super() in method onBackground(). This should NEVER happen.");
     }
 
-    final void performStop() {
+    final void performStop(){
         superCalled = false;
         mActivityState = SdlActivityState.STOPPED;
         this.onStop();
-<<<<<<< HEAD
-        if (!superCalled) throw new SuperNotCalledException(this.getClass().getCanonicalName()
-=======
         getSdlMenuManager().undoTransactions(this);
         if(!superCalled) throw new SuperNotCalledException(this.getClass().getCanonicalName()
->>>>>>> b50e9798
                 + " did not call through to super() in method onStop(). This should NEVER happen.");
     }
 
-    final void performDestroy() {
+    final void performDestroy(){
         superCalled = false;
         mActivityState = SdlActivityState.DESTROYED;
         this.onDestroy();
@@ -208,7 +189,7 @@
                 + " did not call through to super() in method onDestroy(). This should NEVER happen.");
     }
 
-    final boolean performBackNavigation() {
+    final boolean performBackNavigation(){
         isBackHandled = true;
         this.onBackNavigation();
         return isBackHandled;
@@ -257,12 +238,8 @@
         return getSdlApplicationContext().getSdlFileManager();
     }
 
-<<<<<<< HEAD
-    public final void registerMenuCallback(int id, SdlMenuItem.SelectListener listener) {
-=======
     @Override
     public final void registerMenuCallback(int id, SdlMenuOption.SelectListener listener) {
->>>>>>> b50e9798
         getSdlApplicationContext().registerMenuCallback(id, listener);
     }
 
