package com.smartdevicelink.api;

import android.support.annotation.CallSuper;
import android.util.Log;

import com.smartdevicelink.api.file.SdlFileManager;
import com.smartdevicelink.api.interfaces.SdlContext;
import com.smartdevicelink.api.permission.SdlPermissionManager;
import com.smartdevicelink.api.view.SdlButton;
import com.smartdevicelink.api.view.SdlView;
import com.smartdevicelink.api.view.SdlViewManager;
import com.smartdevicelink.api.menu.SdlMenuItem;
import com.smartdevicelink.proxy.RPCRequest;

public abstract class SdlActivity extends SdlContextAbsImpl {

    private static final String TAG = SdlActivity.class.getSimpleName();

    public static final int FLAG_DEFAULT = 0;
    public static final int FLAG_CLEAR_HISTORY = 1;
    public static final int FLAG_CLEAR_TOP = 2;

    enum SdlActivityState{
        PRE_CREATE,
        POST_CREATE,
        BACKGROUND,
        FOREGROUND,
        STOPPED,
        DESTROYED
    }

    private SdlActivityState mActivityState = SdlActivityState.PRE_CREATE;

    private boolean isFinishing = false;

    private boolean superCalled;
    private boolean isBackHandled;

    private SdlViewManager mViewManager;

    final void initialize(SdlContext sdlContext){
        if(!isInitialized()) {
            setSdlApplicationContext(sdlContext);
            setAndroidContext(sdlContext.getAndroidApplicationContext());
            mViewManager = new SdlViewManager(this);
            setInitialized(true);
        } else {
            Log.w(TAG, "Attempting to initialize SdlContext that is already initialized. Class " +
                    this.getClass().getCanonicalName());
        }
    }

    public void setContentView(SdlView view){
        mViewManager.setRootView(view);
        view.setDisplayCapabilities(((SdlApplication)getSdlApplicationContext()).getDisplayCapabilities());
    }

    @CallSuper
    protected void onCreate(){
        superCalled = true;
    }

    @CallSuper
    protected void onCreateViews(){
        superCalled = true;
    }

    @CallSuper
    protected void onRestart(){
        superCalled = true;
    }

    @CallSuper
    protected void onStart(){
        superCalled = true;
    }

    @CallSuper
    protected void onForeground(){
        superCalled = true;
    }

    @CallSuper
    protected void onBackground(){
        superCalled = true;
    }

    @CallSuper
    protected void onStop(){
        superCalled = true;
    }

    @CallSuper
    protected void onDestroy() {
        superCalled = true;
    }

    protected final void finish(){
        ((SdlApplication)getSdlApplicationContext()).getSdlActivityManager().finish();
    }

    public void onBackNavigation(){
        isBackHandled = false;
    }

    final SdlActivityState getActivityState(){
        return mActivityState;
    }

    final boolean isFinishing() {
        return isFinishing;
    }

    final void setIsFinishing(boolean isFinishing) {
        this.isFinishing = isFinishing;
    }

    final void performCreate(){
        superCalled = false;
        mActivityState = SdlActivityState.POST_CREATE;
        this.onCreate();
        if(!superCalled) throw new SuperNotCalledException(this.getClass().getCanonicalName()
                + " did not call through to super() in method onCreate(). This should NEVER happen.");
        performCreateViews();
    }

    final void performCreateViews(){
        superCalled = false;
        this.onCreateViews();
        if(!superCalled) throw new SuperNotCalledException(this.getClass().getCanonicalName()
                + " did not call through to super() in method onCreateViews(). This should NEVER happen.");
    }

    final  void performRestart(){
        superCalled = false;
        mActivityState = SdlActivityState.POST_CREATE;
        this.onRestart();
        if(!superCalled) throw new SuperNotCalledException(this.getClass().getCanonicalName()
                + " did not call through to super() in method onRestart(). This should NEVER happen.");
    }

    final void performStart(){
        superCalled = false;
        mActivityState = SdlActivityState.BACKGROUND;
        this.onStart();
        if(!superCalled) throw new SuperNotCalledException(this.getClass().getCanonicalName()
                + " did not call through to super() in method onStart(). This should NEVER happen.");
    }

    final void performForeground(){
        superCalled = false;
        mActivityState = SdlActivityState.FOREGROUND;
        this.onForeground();
        if(!superCalled) throw new SuperNotCalledException(this.getClass().getCanonicalName()
                + " did not call through to super() in method onForeground(). This should NEVER happen.");
        mViewManager.getRootView().setIsVisible(true);
        mViewManager.updateView();
        mViewManager.prepareImages();
        getTopMenu().update();
    }

    final void performBackground(){
        superCalled = false;
        mActivityState = SdlActivityState.BACKGROUND;
        mViewManager.getRootView().setIsVisible(false);
        this.onBackground();
        if(!superCalled) throw new SuperNotCalledException(this.getClass().getCanonicalName()
                + " did not call through to super() in method onBackground(). This should NEVER happen.");
    }

    final void performStop(){
        superCalled = false;
        mActivityState = SdlActivityState.STOPPED;
        this.onStop();
        if(!superCalled) throw new SuperNotCalledException(this.getClass().getCanonicalName()
                + " did not call through to super() in method onStop(). This should NEVER happen.");
    }

    final void performDestroy(){
        superCalled = false;
        mActivityState = SdlActivityState.DESTROYED;
        this.onDestroy();
        if (!superCalled) throw new SuperNotCalledException(this.getClass().getCanonicalName()
                + " did not call through to super() in method onDestroy(). This should NEVER happen.");
    }

    final boolean performBackNavigation(){
        isBackHandled = true;
        this.onBackNavigation();
        return isBackHandled;
    }

    @Override
    public int registerButtonCallback(SdlButton.OnPressListener listener) {
        return getSdlApplicationContext().registerButtonCallback(listener);
    }

    @Override
    public void unregisterButtonCallback(int id) {
        getSdlApplicationContext().unregisterButtonCallback(id);
    }

    @Override
    public boolean sendRpc(RPCRequest request) {
        return getSdlApplicationContext().sendRpc(request);
    }

    @Override
    public final void startSdlActivity(Class<? extends SdlActivity> activity, int flags) {
        getSdlApplicationContext().startSdlActivity(activity, flags);
    }

    @Override
    public SdlFileManager getSdlFileManager() {
        return getSdlApplicationContext().getSdlFileManager();
    }

    @Override
    public SdlPermissionManager getSdlPermissionManager() {
        return getSdlApplicationContext().getSdlPermissionManager();
    }
<<<<<<< HEAD
=======

>>>>>>> 626e318a
    public final void registerMenuCallback(int id, SdlMenuItem.SelectListener listener) {
        getSdlApplicationContext().registerMenuCallback(id, listener);
    }

    @Override
    public final void unregisterMenuCallback(int id) {
        getSdlApplicationContext().unregisterMenuCallback(id);
    }

    public class SuperNotCalledException extends RuntimeException{

        SuperNotCalledException(String detailMessage){
            super(detailMessage);
        }

    }
}<|MERGE_RESOLUTION|>--- conflicted
+++ resolved
@@ -219,10 +219,7 @@
     public SdlPermissionManager getSdlPermissionManager() {
         return getSdlApplicationContext().getSdlPermissionManager();
     }
-<<<<<<< HEAD
-=======
-
->>>>>>> 626e318a
+
     public final void registerMenuCallback(int id, SdlMenuItem.SelectListener listener) {
         getSdlApplicationContext().registerMenuCallback(id, listener);
     }
