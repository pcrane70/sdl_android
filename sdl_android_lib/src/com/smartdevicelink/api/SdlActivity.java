package com.smartdevicelink.api;

import android.support.annotation.CallSuper;
import android.util.Log;

import com.smartdevicelink.api.file.SdlFileManager;
import com.smartdevicelink.api.interfaces.SdlContext;
import com.smartdevicelink.api.permission.SdlPermissionManager;
import com.smartdevicelink.api.view.SdlButton;
import com.smartdevicelink.api.view.SdlView;
import com.smartdevicelink.api.view.SdlViewManager;
import com.smartdevicelink.proxy.RPCRequest;

public abstract class SdlActivity extends SdlContextAbsImpl {

    private static final String TAG = SdlActivity.class.getSimpleName();

    public static final int FLAG_DEFAULT = 0;
    public static final int FLAG_CLEAR_HISTORY = 1;
    public static final int FLAG_CLEAR_TOP = 2;

    enum SdlActivityState{
        PRE_CREATE,
        POST_CREATE,
        BACKGROUND,
        FOREGROUND,
        STOPPED,
        DESTROYED
    }

    private SdlActivityState mActivityState = SdlActivityState.PRE_CREATE;

    private boolean isFinishing = false;

    private boolean superCalled;
    private boolean isBackHandled;

    private SdlViewManager mViewManager;

    final void initialize(SdlContext sdlContext){
        if(!isInitialized()) {
            setSdlApplicationContext(sdlContext);
            setAndroidContext(sdlContext.getAndroidApplicationContext());
            mViewManager = new SdlViewManager(this);
            setInitialized(true);
        } else {
            Log.w(TAG, "Attempting to initialize SdlContext that is already initialized. Class " +
                    this.getClass().getCanonicalName());
        }
    }

    public void setContentView(SdlView view){
        mViewManager.setRootView(view);
        view.setDisplayCapabilities(((SdlApplication)getSdlApplicationContext()).getDisplayCapabilities());
    }

    @CallSuper
    protected void onCreate(){
        superCalled = true;
    }

    @CallSuper
    protected void onCreateViews(){
        superCalled = true;
    }

    @CallSuper
    protected void onRestart(){
        superCalled = true;
    }

    @CallSuper
    protected void onStart(){
        superCalled = true;
    }

    @CallSuper
    protected void onForeground(){
        superCalled = true;
    }

    @CallSuper
    protected void onBackground(){
        superCalled = true;
    }

    @CallSuper
    protected void onStop(){
        superCalled = true;
    }

    @CallSuper
    protected void onDestroy() {
        superCalled = true;
    }

    protected final void finish(){
        ((SdlApplication)getSdlApplicationContext()).getSdlActivityManager().finish();
    }

    public void onBackNavigation(){
        isBackHandled = false;
    }

    final SdlActivityState getActivityState(){
        return mActivityState;
    }

    final boolean isFinishing() {
        return isFinishing;
    }

    final void setIsFinishing(boolean isFinishing) {
        this.isFinishing = isFinishing;
    }

    final void performCreate(){
        superCalled = false;
        mActivityState = SdlActivityState.POST_CREATE;
        this.onCreate();
        if(!superCalled) throw new SuperNotCalledException(this.getClass().getCanonicalName()
                + " did not call through to super() in method onCreate(). This should NEVER happen.");
        performCreateViews();
    }

    final void performCreateViews(){
        superCalled = false;
        this.onCreateViews();
        if(!superCalled) throw new SuperNotCalledException(this.getClass().getCanonicalName()
                + " did not call through to super() in method onCreateViews(). This should NEVER happen.");
    }

    final  void performRestart(){
        superCalled = false;
        mActivityState = SdlActivityState.POST_CREATE;
        this.onRestart();
        if(!superCalled) throw new SuperNotCalledException(this.getClass().getCanonicalName()
                + " did not call through to super() in method onRestart(). This should NEVER happen.");
    }

    final void performStart(){
        superCalled = false;
        mActivityState = SdlActivityState.BACKGROUND;
        this.onStart();
        if(!superCalled) throw new SuperNotCalledException(this.getClass().getCanonicalName()
                + " did not call through to super() in method onStart(). This should NEVER happen.");
    }

    final void performForeground(){
        superCalled = false;
        mActivityState = SdlActivityState.FOREGROUND;
        this.onForeground();
        if(!superCalled) throw new SuperNotCalledException(this.getClass().getCanonicalName()
                + " did not call through to super() in method onForeground(). This should NEVER happen.");
        mViewManager.getRootView().setIsVisible(true);
        mViewManager.updateView();
        mViewManager.prepareImages();
    }

    final void performBackground(){
        superCalled = false;
        mActivityState = SdlActivityState.BACKGROUND;
        mViewManager.getRootView().setIsVisible(false);
        this.onBackground();
        if(!superCalled) throw new SuperNotCalledException(this.getClass().getCanonicalName()
                + " did not call through to super() in method onBackground(). This should NEVER happen.");
    }

    final void performStop(){
        superCalled = false;
        mActivityState = SdlActivityState.STOPPED;
        this.onStop();
        if(!superCalled) throw new SuperNotCalledException(this.getClass().getCanonicalName()
                + " did not call through to super() in method onStop(). This should NEVER happen.");
    }

    final void performDestroy(){
        superCalled = false;
        mActivityState = SdlActivityState.DESTROYED;
        this.onDestroy();
        if (!superCalled) throw new SuperNotCalledException(this.getClass().getCanonicalName()
                + " did not call through to super() in method onDestroy(). This should NEVER happen.");
    }

    final boolean performBackNavigation(){
        isBackHandled = true;
        this.onBackNavigation();
        return isBackHandled;
    }

    @Override
    public int registerButtonCallback(SdlButton.OnPressListener listener) {
        return getSdlApplicationContext().registerButtonCallback(listener);
    }

    @Override
    public void unregisterButtonCallback(int id) {
        getSdlApplicationContext().unregisterButtonCallback(id);
    }

    @Override
    public boolean sendRpc(RPCRequest request) {
        return getSdlApplicationContext().sendRpc(request);
    }

    @Override
    public final void startSdlActivity(Class<? extends SdlActivity> activity, int flags) {
        getSdlApplicationContext().startSdlActivity(activity, flags);
    }

    @Override
    public SdlFileManager getSdlFileManager() {
        return getSdlApplicationContext().getSdlFileManager();
    }

    @Override
    public SdlPermissionManager getSdlPermissionManager() {
        return getSdlApplicationContext().getSdlPermissionManager();
    }

<<<<<<< HEAD
    // TODO: Is this needed?
    public final boolean isAbleToSendAlertDialog(){
        return getActivityState()==SdlActivityState.FOREGROUND;

    }

=======
>>>>>>> 173cb8bf
    public class SuperNotCalledException extends RuntimeException{

        SuperNotCalledException(String detailMessage){
            super(detailMessage);
        }

    }
}<|MERGE_RESOLUTION|>--- conflicted
+++ resolved
@@ -218,15 +218,6 @@
         return getSdlApplicationContext().getSdlPermissionManager();
     }
 
-<<<<<<< HEAD
-    // TODO: Is this needed?
-    public final boolean isAbleToSendAlertDialog(){
-        return getActivityState()==SdlActivityState.FOREGROUND;
-
-    }
-
-=======
->>>>>>> 173cb8bf
     public class SuperNotCalledException extends RuntimeException{
 
         SuperNotCalledException(String detailMessage){
