package com.smartdevicelink.api;

import android.os.Bundle;
import android.os.Handler;
import android.support.annotation.CallSuper;
import android.support.annotation.Nullable;
import android.util.Log;

import com.smartdevicelink.api.file.SdlFileManager;
import com.smartdevicelink.api.interfaces.SdlButtonListener;
import com.smartdevicelink.api.interfaces.SdlContext;
import com.smartdevicelink.api.permission.SdlPermissionManager;
import com.smartdevicelink.api.menu.SdlMenuOption;
import com.smartdevicelink.api.menu.SdlMenuTransaction;
import com.smartdevicelink.proxy.RPCRequest;

public abstract class SdlActivity extends SdlContextAbsImpl {

    private static final String TAG = SdlActivity.class.getSimpleName();

    public static final int FLAG_DEFAULT = 0;
    public static final int FLAG_CLEAR_HISTORY = 1;
    public static final int FLAG_CLEAR_TOP = 2;

    enum SdlActivityState{
        PRE_CREATE,
        POST_CREATE,
        BACKGROUND,
        FOREGROUND,
        STOPPED,
        DESTROYED
    }

    private SdlActivityState mActivityState = SdlActivityState.PRE_CREATE;

    private boolean isFinishing = false;

    private boolean superCalled;
    private boolean isBackHandled;

    final void initialize(SdlContext sdlContext) {
        if (!isInitialized()) {
            setSdlApplicationContext(sdlContext);
            setAndroidContext(sdlContext.getAndroidApplicationContext());
            setInitialized(true);
        } else {
            Log.w(TAG, "Attempting to initialize SdlContext that is already initialized. Class " +
                    this.getClass().getCanonicalName());
        }
    }

    @CallSuper
    protected void onCreate(@Nullable Bundle bundle){
        superCalled = true;
    }

    @CallSuper
    protected void onRestart(){
        superCalled = true;
    }

    @CallSuper
    protected void onStart(){
        superCalled = true;
    }

    @CallSuper
    protected void onForeground(){
        superCalled = true;
    }

    @CallSuper
    protected void onBackground(){
        superCalled = true;
    }

    @CallSuper
    protected void onStop(){
        superCalled = true;
    }

    @CallSuper
    protected void onDestroy() {
        superCalled = true;
    }

    protected final void finish(){
        ((SdlApplication)getSdlApplicationContext()).getSdlActivityManager().finish();
    }

    public void onBackNavigation(){
        isBackHandled = false;
    }

    final SdlActivityState getActivityState(){
        return mActivityState;
    }

    final boolean isFinishing() {
        return isFinishing;
    }

    final void setIsFinishing(boolean isFinishing) {
        this.isFinishing = isFinishing;
    }

    final void performCreate(Bundle bundle){
        superCalled = false;
        mActivityState = SdlActivityState.POST_CREATE;
        this.onCreate(bundle);
        if(!superCalled) throw new SuperNotCalledException(this.getClass().getCanonicalName()
                + " did not call through to super() in method onCreate(). This should NEVER happen.");
    }

    final  void performRestart(){
        superCalled = false;
        mActivityState = SdlActivityState.POST_CREATE;
        this.onRestart();
        if(!superCalled) throw new SuperNotCalledException(this.getClass().getCanonicalName()
                + " did not call through to super() in method onRestart(). This should NEVER happen.");
    }

    final void performStart(){
        superCalled = false;
        mActivityState = SdlActivityState.BACKGROUND;
        getSdlMenuManager().redoTransactions(this);
        this.onStart();
        Log.d(TAG, "Redo complete.");
        if(!superCalled) throw new SuperNotCalledException(this.getClass().getCanonicalName()
                + " did not call through to super() in method onStart(). This should NEVER happen.");
    }

    final void performForeground(){
        superCalled = false;
        mActivityState = SdlActivityState.FOREGROUND;
        this.onForeground();
        if(!superCalled) throw new SuperNotCalledException(this.getClass().getCanonicalName()
                + " did not call through to super() in method onForeground(). This should NEVER happen.");
    }

    final void performBackground(){
        superCalled = false;
        mActivityState = SdlActivityState.BACKGROUND;
        this.onBackground();
        if(!superCalled) throw new SuperNotCalledException(this.getClass().getCanonicalName()
                + " did not call through to super() in method onBackground(). This should NEVER happen.");
    }

    final void performStop(){
        superCalled = false;
        mActivityState = SdlActivityState.STOPPED;
        this.onStop();
        getSdlMenuManager().undoTransactions(this);
        if(!superCalled) throw new SuperNotCalledException(this.getClass().getCanonicalName()
                + " did not call through to super() in method onStop(). This should NEVER happen.");
    }

    final void performDestroy(){
        superCalled = false;
        mActivityState = SdlActivityState.DESTROYED;
        this.onDestroy();
        getSdlMenuManager().clearTransactionRecord(this);
        if (!superCalled) throw new SuperNotCalledException(this.getClass().getCanonicalName()
                + " did not call through to super() in method onDestroy(). This should NEVER happen.");
    }

    final boolean performBackNavigation(){
        isBackHandled = true;
        this.onBackNavigation();
        return isBackHandled;
    }

    public SdlMenuTransaction beginLocalMenuTransaction(){
        return new SdlMenuTransaction(this, this);
    }

    @Override
    public int registerButtonCallback(SdlButtonListener listener) {
        return getSdlApplicationContext().registerButtonCallback(listener);
    }

    @Override
    public void unregisterButtonCallback(int id) {
        getSdlApplicationContext().unregisterButtonCallback(id);
    }

    @Override
    public boolean sendRpc(RPCRequest request) {
        return getSdlApplicationContext().sendRpc(request);
    }

    @Override
<<<<<<< HEAD
    public final void startSdlActivity(Class<? extends SdlActivity> activity, int flags) {
        getSdlApplicationContext().startSdlActivity(activity, flags);
    }

    @Override
    public SdlPermissionManager getSdlPermissionManager() {
        return getSdlApplicationContext().getSdlPermissionManager();}

=======
>>>>>>> 4848b40a
    public SdlFileManager getSdlFileManager() {
        return getSdlApplicationContext().getSdlFileManager();
    }

    @Override
    public final void registerMenuCallback(int id, SdlMenuOption.SelectListener listener) {
        getSdlApplicationContext().registerMenuCallback(id, listener);
    }

    @Override
    public final void unregisterMenuCallback(int id) {
        getSdlApplicationContext().unregisterMenuCallback(id);
    }

    @Override
    public Handler getExecutionHandler() {
        return getSdlApplicationContext().getExecutionHandler();
    }

    public class SuperNotCalledException extends RuntimeException{

        SuperNotCalledException(String detailMessage){
            super(detailMessage);
        }

    }
}<|MERGE_RESOLUTION|>--- conflicted
+++ resolved
@@ -22,7 +22,7 @@
     public static final int FLAG_CLEAR_HISTORY = 1;
     public static final int FLAG_CLEAR_TOP = 2;
 
-    enum SdlActivityState{
+    enum SdlActivityState {
         PRE_CREATE,
         POST_CREATE,
         BACKGROUND,
@@ -50,32 +50,32 @@
     }
 
     @CallSuper
-    protected void onCreate(@Nullable Bundle bundle){
-        superCalled = true;
-    }
-
-    @CallSuper
-    protected void onRestart(){
-        superCalled = true;
-    }
-
-    @CallSuper
-    protected void onStart(){
-        superCalled = true;
-    }
-
-    @CallSuper
-    protected void onForeground(){
-        superCalled = true;
-    }
-
-    @CallSuper
-    protected void onBackground(){
-        superCalled = true;
-    }
-
-    @CallSuper
-    protected void onStop(){
+    protected void onCreate(@Nullable Bundle bundle) {
+        superCalled = true;
+    }
+
+    @CallSuper
+    protected void onRestart() {
+        superCalled = true;
+    }
+
+    @CallSuper
+    protected void onStart() {
+        superCalled = true;
+    }
+
+    @CallSuper
+    protected void onForeground() {
+        superCalled = true;
+    }
+
+    @CallSuper
+    protected void onBackground() {
+        superCalled = true;
+    }
+
+    @CallSuper
+    protected void onStop() {
         superCalled = true;
     }
 
@@ -84,15 +84,15 @@
         superCalled = true;
     }
 
-    protected final void finish(){
-        ((SdlApplication)getSdlApplicationContext()).getSdlActivityManager().finish();
-    }
-
-    public void onBackNavigation(){
+    protected final void finish() {
+        ((SdlApplication) getSdlApplicationContext()).getSdlActivityManager().finish();
+    }
+
+    public void onBackNavigation() {
         isBackHandled = false;
     }
 
-    final SdlActivityState getActivityState(){
+    final SdlActivityState getActivityState() {
         return mActivityState;
     }
 
@@ -104,58 +104,58 @@
         this.isFinishing = isFinishing;
     }
 
-    final void performCreate(Bundle bundle){
+    final void performCreate(Bundle bundle) {
         superCalled = false;
         mActivityState = SdlActivityState.POST_CREATE;
         this.onCreate(bundle);
-        if(!superCalled) throw new SuperNotCalledException(this.getClass().getCanonicalName()
+        if (!superCalled) throw new SuperNotCalledException(this.getClass().getCanonicalName()
                 + " did not call through to super() in method onCreate(). This should NEVER happen.");
     }
 
-    final  void performRestart(){
+    final void performRestart() {
         superCalled = false;
         mActivityState = SdlActivityState.POST_CREATE;
         this.onRestart();
-        if(!superCalled) throw new SuperNotCalledException(this.getClass().getCanonicalName()
+        if (!superCalled) throw new SuperNotCalledException(this.getClass().getCanonicalName()
                 + " did not call through to super() in method onRestart(). This should NEVER happen.");
     }
 
-    final void performStart(){
+    final void performStart() {
         superCalled = false;
         mActivityState = SdlActivityState.BACKGROUND;
         getSdlMenuManager().redoTransactions(this);
         this.onStart();
         Log.d(TAG, "Redo complete.");
-        if(!superCalled) throw new SuperNotCalledException(this.getClass().getCanonicalName()
+        if (!superCalled) throw new SuperNotCalledException(this.getClass().getCanonicalName()
                 + " did not call through to super() in method onStart(). This should NEVER happen.");
     }
 
-    final void performForeground(){
+    final void performForeground() {
         superCalled = false;
         mActivityState = SdlActivityState.FOREGROUND;
         this.onForeground();
-        if(!superCalled) throw new SuperNotCalledException(this.getClass().getCanonicalName()
+        if (!superCalled) throw new SuperNotCalledException(this.getClass().getCanonicalName()
                 + " did not call through to super() in method onForeground(). This should NEVER happen.");
     }
 
-    final void performBackground(){
+    final void performBackground() {
         superCalled = false;
         mActivityState = SdlActivityState.BACKGROUND;
         this.onBackground();
-        if(!superCalled) throw new SuperNotCalledException(this.getClass().getCanonicalName()
+        if (!superCalled) throw new SuperNotCalledException(this.getClass().getCanonicalName()
                 + " did not call through to super() in method onBackground(). This should NEVER happen.");
     }
 
-    final void performStop(){
+    final void performStop() {
         superCalled = false;
         mActivityState = SdlActivityState.STOPPED;
         this.onStop();
         getSdlMenuManager().undoTransactions(this);
-        if(!superCalled) throw new SuperNotCalledException(this.getClass().getCanonicalName()
+        if (!superCalled) throw new SuperNotCalledException(this.getClass().getCanonicalName()
                 + " did not call through to super() in method onStop(). This should NEVER happen.");
     }
 
-    final void performDestroy(){
+    final void performDestroy() {
         superCalled = false;
         mActivityState = SdlActivityState.DESTROYED;
         this.onDestroy();
@@ -164,13 +164,13 @@
                 + " did not call through to super() in method onDestroy(). This should NEVER happen.");
     }
 
-    final boolean performBackNavigation(){
+    final boolean performBackNavigation() {
         isBackHandled = true;
         this.onBackNavigation();
         return isBackHandled;
     }
 
-    public SdlMenuTransaction beginLocalMenuTransaction(){
+    public SdlMenuTransaction beginLocalMenuTransaction() {
         return new SdlMenuTransaction(this, this);
     }
 
@@ -190,17 +190,15 @@
     }
 
     @Override
-<<<<<<< HEAD
     public final void startSdlActivity(Class<? extends SdlActivity> activity, int flags) {
         getSdlApplicationContext().startSdlActivity(activity, flags);
     }
 
     @Override
     public SdlPermissionManager getSdlPermissionManager() {
-        return getSdlApplicationContext().getSdlPermissionManager();}
-
-=======
->>>>>>> 4848b40a
+        return getSdlApplicationContext().getSdlPermissionManager();
+    }
+
     public SdlFileManager getSdlFileManager() {
         return getSdlApplicationContext().getSdlFileManager();
     }
