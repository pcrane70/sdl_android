--- conflicted
+++ resolved
@@ -3,18 +3,12 @@
 import android.support.annotation.CallSuper;
 import android.util.Log;
 
-<<<<<<< HEAD
 import com.smartdevicelink.api.choiceset.SdlChoiceSetManager;
 import com.smartdevicelink.api.file.SdlFileManager;
 import com.smartdevicelink.api.interfaces.SdlButtonListener;
 import com.smartdevicelink.api.interfaces.SdlContext;
+import com.smartdevicelink.api.menu.SdlMenuItem;
 import com.smartdevicelink.api.permission.SdlPermissionManager;
-=======
-import com.smartdevicelink.api.file.SdlFileManager;
-import com.smartdevicelink.api.interfaces.SdlButtonListener;
-import com.smartdevicelink.api.interfaces.SdlContext;
-import com.smartdevicelink.api.menu.SdlMenuItem;
->>>>>>> d15437f2
 import com.smartdevicelink.proxy.RPCRequest;
 
 public abstract class SdlActivity extends SdlContextAbsImpl {
@@ -137,7 +131,6 @@
         this.onForeground();
         if(!superCalled) throw new SuperNotCalledException(this.getClass().getCanonicalName()
                 + " did not call through to super() in method onForeground(). This should NEVER happen.");
-        getTopMenu().update();
     }
 
     final void performBackground(){
@@ -196,7 +189,16 @@
     }
 
     @Override
-<<<<<<< HEAD
+    public final void registerMenuCallback(int id, SdlMenuItem.SelectListener listener) {
+        getSdlApplicationContext().registerMenuCallback(id, listener);
+    }
+
+    @Override
+    public final void unregisterMenuCallback(int id) {
+        getSdlApplicationContext().unregisterMenuCallback(id);
+    }
+
+    @Override
     public SdlChoiceSetManager getSdlChoiceSetManager(){
         return  getSdlApplicationContext().getSdlChoiceSetManager();
     }
@@ -204,15 +206,6 @@
     @Override
     public SdlPermissionManager getSdlPermissionManager() {
         return getSdlApplicationContext().getSdlPermissionManager();
-=======
-    public final void registerMenuCallback(int id, SdlMenuItem.SelectListener listener) {
-        getSdlApplicationContext().registerMenuCallback(id, listener);
-    }
-
-    @Override
-    public final void unregisterMenuCallback(int id) {
-        getSdlApplicationContext().unregisterMenuCallback(id);
->>>>>>> d15437f2
     }
 
     public class SuperNotCalledException extends RuntimeException{
