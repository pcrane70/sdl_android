package com.smartdevicelink.api;

import android.support.annotation.CallSuper;
import android.util.Log;

import com.smartdevicelink.api.file.SdlFileManager;
<<<<<<< HEAD
import com.smartdevicelink.api.interfaces.SdlContext;
import com.smartdevicelink.api.permission.SdlPermissionManager;
import com.smartdevicelink.api.view.SdlButton;
import com.smartdevicelink.api.view.SdlView;
import com.smartdevicelink.api.view.SdlViewManager;
=======
import com.smartdevicelink.api.interfaces.SdlButtonListener;
import com.smartdevicelink.api.interfaces.SdlContext;
import com.smartdevicelink.api.menu.SdlMenuItem;
>>>>>>> fdbc8dc0
import com.smartdevicelink.proxy.RPCRequest;

public abstract class SdlActivity extends SdlContextAbsImpl {

    private static final String TAG = SdlActivity.class.getSimpleName();

    public static final int FLAG_DEFAULT = 0;
    public static final int FLAG_CLEAR_HISTORY = 1;
    public static final int FLAG_CLEAR_TOP = 2;

    enum SdlActivityState{
        PRE_CREATE,
        POST_CREATE,
        BACKGROUND,
        FOREGROUND,
        STOPPED,
        DESTROYED
    }

    private SdlActivityState mActivityState = SdlActivityState.PRE_CREATE;

    private boolean isFinishing = false;

    private boolean superCalled;
    private boolean isBackHandled;

    private SdlViewManager mViewManager;

    final void initialize(SdlContext sdlContext){
        if(!isInitialized()) {
            setSdlApplicationContext(sdlContext);
            setAndroidContext(sdlContext.getAndroidApplicationContext());
            mViewManager = new SdlViewManager(this);
            setInitialized(true);
        } else {
            Log.w(TAG, "Attempting to initialize SdlContext that is already initialized. Class " +
                    this.getClass().getCanonicalName());
        }
    }

    public void setContentView(SdlView view){
        mViewManager.setRootView(view);
        view.setDisplayCapabilities(((SdlApplication)getSdlApplicationContext()).getDisplayCapabilities());
    }

    @CallSuper
    protected void onCreate(){
        superCalled = true;
    }

    @CallSuper
    protected void onCreateViews(){
        superCalled = true;
    }

    @CallSuper
    protected void onRestart(){
        superCalled = true;
    }

    @CallSuper
    protected void onStart(){
        superCalled = true;
    }

    @CallSuper
    protected void onForeground(){
        superCalled = true;
    }

    @CallSuper
    protected void onBackground(){
        superCalled = true;
    }

    @CallSuper
    protected void onStop(){
        superCalled = true;
    }

    @CallSuper
    protected void onDestroy() {
        superCalled = true;
    }

    protected final void finish(){
        ((SdlApplication)getSdlApplicationContext()).getSdlActivityManager().finish();
    }

    public void onBackNavigation(){
        isBackHandled = false;
    }

    final SdlActivityState getActivityState(){
        return mActivityState;
    }

    final boolean isFinishing() {
        return isFinishing;
    }

    final void setIsFinishing(boolean isFinishing) {
        this.isFinishing = isFinishing;
    }

    final void performCreate(){
        superCalled = false;
        mActivityState = SdlActivityState.POST_CREATE;
        this.onCreate();
        if(!superCalled) throw new SuperNotCalledException(this.getClass().getCanonicalName()
                + " did not call through to super() in method onCreate(). This should NEVER happen.");
        performCreateViews();
    }

    final void performCreateViews(){
        superCalled = false;
        this.onCreateViews();
        if(!superCalled) throw new SuperNotCalledException(this.getClass().getCanonicalName()
                + " did not call through to super() in method onCreateViews(). This should NEVER happen.");
    }

    final  void performRestart(){
        superCalled = false;
        mActivityState = SdlActivityState.POST_CREATE;
        this.onRestart();
        if(!superCalled) throw new SuperNotCalledException(this.getClass().getCanonicalName()
                + " did not call through to super() in method onRestart(). This should NEVER happen.");
    }

    final void performStart(){
        superCalled = false;
        mActivityState = SdlActivityState.BACKGROUND;
        this.onStart();
        if(!superCalled) throw new SuperNotCalledException(this.getClass().getCanonicalName()
                + " did not call through to super() in method onStart(). This should NEVER happen.");
    }

    final void performForeground(){
        superCalled = false;
        mActivityState = SdlActivityState.FOREGROUND;
        this.onForeground();
        if(!superCalled) throw new SuperNotCalledException(this.getClass().getCanonicalName()
                + " did not call through to super() in method onForeground(). This should NEVER happen.");
<<<<<<< HEAD
        mViewManager.getRootView().setIsVisible(true);
        mViewManager.updateView();
        mViewManager.prepareImages();
=======
        getTopMenu().update();
>>>>>>> fdbc8dc0
    }

    final void performBackground(){
        superCalled = false;
        mActivityState = SdlActivityState.BACKGROUND;
        mViewManager.getRootView().setIsVisible(false);
        this.onBackground();
        if(!superCalled) throw new SuperNotCalledException(this.getClass().getCanonicalName()
                + " did not call through to super() in method onBackground(). This should NEVER happen.");
    }

    final void performStop(){
        superCalled = false;
        mActivityState = SdlActivityState.STOPPED;
        this.onStop();
        if(!superCalled) throw new SuperNotCalledException(this.getClass().getCanonicalName()
                + " did not call through to super() in method onStop(). This should NEVER happen.");
    }

    final void performDestroy(){
        superCalled = false;
        mActivityState = SdlActivityState.DESTROYED;
        this.onDestroy();
        if (!superCalled) throw new SuperNotCalledException(this.getClass().getCanonicalName()
                + " did not call through to super() in method onDestroy(). This should NEVER happen.");
    }

    final boolean performBackNavigation(){
        isBackHandled = true;
        this.onBackNavigation();
        return isBackHandled;
    }

    @Override
    public int registerButtonCallback(SdlButton.OnPressListener listener) {
        return getSdlApplicationContext().registerButtonCallback(listener);
    }

    @Override
    public void unregisterButtonCallback(int id) {
        getSdlApplicationContext().unregisterButtonCallback(id);
    }

    @Override
    public boolean sendRpc(RPCRequest request) {
        return getSdlApplicationContext().sendRpc(request);
    }

    @Override
    public final void startSdlActivity(Class<? extends SdlActivity> activity, int flags) {
        getSdlApplicationContext().startSdlActivity(activity, flags);
    }

    @Override
    public SdlFileManager getSdlFileManager() {
        return getSdlApplicationContext().getSdlFileManager();
    }

    @Override
<<<<<<< HEAD
    public SdlPermissionManager getSdlPermissionManager() {
        return getSdlApplicationContext().getSdlPermissionManager();
=======
    public final void registerMenuCallback(int id, SdlMenuItem.SelectListener listener) {
        getSdlApplicationContext().registerMenuCallback(id, listener);
    }

    @Override
    public final void unregisterMenuCallback(int id) {
        getSdlApplicationContext().unregisterMenuCallback(id);
>>>>>>> fdbc8dc0
    }

    public class SuperNotCalledException extends RuntimeException{

        SuperNotCalledException(String detailMessage){
            super(detailMessage);
        }

    }
}<|MERGE_RESOLUTION|>--- conflicted
+++ resolved
@@ -4,17 +4,12 @@
 import android.util.Log;
 
 import com.smartdevicelink.api.file.SdlFileManager;
-<<<<<<< HEAD
 import com.smartdevicelink.api.interfaces.SdlContext;
 import com.smartdevicelink.api.permission.SdlPermissionManager;
 import com.smartdevicelink.api.view.SdlButton;
 import com.smartdevicelink.api.view.SdlView;
 import com.smartdevicelink.api.view.SdlViewManager;
-=======
-import com.smartdevicelink.api.interfaces.SdlButtonListener;
-import com.smartdevicelink.api.interfaces.SdlContext;
 import com.smartdevicelink.api.menu.SdlMenuItem;
->>>>>>> fdbc8dc0
 import com.smartdevicelink.proxy.RPCRequest;
 
 public abstract class SdlActivity extends SdlContextAbsImpl {
@@ -158,13 +153,10 @@
         this.onForeground();
         if(!superCalled) throw new SuperNotCalledException(this.getClass().getCanonicalName()
                 + " did not call through to super() in method onForeground(). This should NEVER happen.");
-<<<<<<< HEAD
         mViewManager.getRootView().setIsVisible(true);
         mViewManager.updateView();
         mViewManager.prepareImages();
-=======
         getTopMenu().update();
->>>>>>> fdbc8dc0
     }
 
     final void performBackground(){
@@ -224,10 +216,10 @@
     }
 
     @Override
-<<<<<<< HEAD
     public SdlPermissionManager getSdlPermissionManager() {
         return getSdlApplicationContext().getSdlPermissionManager();
-=======
+    }
+
     public final void registerMenuCallback(int id, SdlMenuItem.SelectListener listener) {
         getSdlApplicationContext().registerMenuCallback(id, listener);
     }
@@ -235,7 +227,6 @@
     @Override
     public final void unregisterMenuCallback(int id) {
         getSdlApplicationContext().unregisterMenuCallback(id);
->>>>>>> fdbc8dc0
     }
 
     public class SuperNotCalledException extends RuntimeException{
