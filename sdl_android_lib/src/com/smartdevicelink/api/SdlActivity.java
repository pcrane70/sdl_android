--- conflicted
+++ resolved
@@ -3,11 +3,8 @@
 import android.support.annotation.CallSuper;
 import android.util.Log;
 
-<<<<<<< HEAD
 import com.smartdevicelink.api.interaction.SdlAlertDialog;
-=======
 import com.smartdevicelink.api.file.SdlFileManager;
->>>>>>> 33953748
 import com.smartdevicelink.api.interfaces.SdlButtonListener;
 import com.smartdevicelink.api.interfaces.SdlContext;
 import com.smartdevicelink.api.permission.SdlPermissionManager;
@@ -186,17 +183,17 @@
     }
 
     @Override
-<<<<<<< HEAD
+    public SdlFileManager getSdlFileManager() {
+        return getSdlApplicationContext().getSdlFileManager();
+    }
+
+    @Override
     public SdlPermissionManager getSdlPermissionManager() {
         return getSdlApplicationContext().getSdlPermissionManager();
     }
 
     public final boolean isAbleToSendAlertDialog(){
         return getActivityState()==SdlActivityState.FOREGROUND;
-=======
-    public SdlFileManager getSdlFileManager() {
-        return getSdlApplicationContext().getSdlFileManager();
->>>>>>> 33953748
     }
 
     public class SuperNotCalledException extends RuntimeException{
