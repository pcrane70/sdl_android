--- conflicted
+++ resolved
@@ -258,18 +258,13 @@
     }
 
     @Override
-<<<<<<< HEAD
     public final SdlChoiceSetManager getSdlChoiceSetManager(){
         return  getSdlApplicationContext().getSdlChoiceSetManager();
     }
 
     @Override
-    public final Handler getExecutionHandler() {
-        return getSdlApplicationContext().getExecutionHandler();
-=======
     public final Looper getSdlExecutionLooper() {
         return getSdlApplicationContext().getSdlExecutionLooper();
->>>>>>> b4678a20
     }
 
     @Override
