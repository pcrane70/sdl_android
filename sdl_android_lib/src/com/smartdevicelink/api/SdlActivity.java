package com.smartdevicelink.api;

import android.support.annotation.CallSuper;
import android.util.Log;

import com.smartdevicelink.api.file.SdlFileManager;
import com.smartdevicelink.api.interfaces.SdlButtonListener;
import com.smartdevicelink.api.interfaces.SdlContext;
import com.smartdevicelink.api.permission.SdlPermissionManager;
import com.smartdevicelink.proxy.RPCRequest;

public abstract class SdlActivity extends SdlContextAbsImpl {

    private static final String TAG = SdlActivity.class.getSimpleName();

    public static final int FLAG_DEFAULT = 0;
    public static final int FLAG_CLEAR_HISTORY = 1;
    public static final int FLAG_CLEAR_TOP = 2;

    enum SdlActivityState{
        PRE_CREATE,
        POST_CREATE,
        BACKGROUND,
        FOREGROUND,
        STOPPED,
        DESTROYED
    }

    private SdlActivityState mActivityState = SdlActivityState.PRE_CREATE;

    private boolean isFinishing = false;

    private boolean superCalled;
    private boolean isBackHandled;

    final void initialize(SdlContext sdlContext){
        if(!isInitialized()) {
            setSdlApplicationContext(sdlContext);
            setAndroidContext(sdlContext.getAndroidApplicationContext());
            setInitialized(true);
        } else {
            Log.w(TAG, "Attempting to initialize SdlContext that is already initialized. Class " +
                    this.getClass().getCanonicalName());
        }
    }

    @CallSuper
    protected void onCreate(){
        superCalled = true;
    }

    @CallSuper
    protected void onRestart(){
        superCalled = true;
    }

    @CallSuper
    protected void onStart(){
        superCalled = true;
    }

    @CallSuper
    protected void onForeground(){
        superCalled = true;
    }

    @CallSuper
    protected void onBackground(){
        superCalled = true;
    }

    @CallSuper
    protected void onStop(){
        superCalled = true;
    }

    @CallSuper
    protected void onDestroy() {
        superCalled = true;
    }

    protected final void finish(){
        ((SdlApplication)getSdlApplicationContext()).getSdlActivityManager().finish();
    }

    public void onBackNavigation(){
        isBackHandled = false;
    }

    final SdlActivityState getActivityState(){
        return mActivityState;
    }

    final boolean isFinishing() {
        return isFinishing;
    }

    final void setIsFinishing(boolean isFinishing) {
        this.isFinishing = isFinishing;
    }

    final void performCreate(){
        superCalled = false;
        mActivityState = SdlActivityState.POST_CREATE;
        this.onCreate();
        if(!superCalled) throw new SuperNotCalledException(this.getClass().getCanonicalName()
                + " did not call through to super() in method onCreate(). This should NEVER happen.");
    }

    final  void performRestart(){
        superCalled = false;
        mActivityState = SdlActivityState.POST_CREATE;
        this.onRestart();
        if(!superCalled) throw new SuperNotCalledException(this.getClass().getCanonicalName()
                + " did not call through to super() in method onRestart(). This should NEVER happen.");
    }

    final void performStart(){
        superCalled = false;
        mActivityState = SdlActivityState.BACKGROUND;
        this.onStart();
        if(!superCalled) throw new SuperNotCalledException(this.getClass().getCanonicalName()
                + " did not call through to super() in method onStart(). This should NEVER happen.");
    }

    final void performForeground(){
        superCalled = false;
        mActivityState = SdlActivityState.FOREGROUND;
        this.onForeground();
        if(!superCalled) throw new SuperNotCalledException(this.getClass().getCanonicalName()
                + " did not call through to super() in method onForeground(). This should NEVER happen.");
    }

    final void performBackground(){
        superCalled = false;
        mActivityState = SdlActivityState.BACKGROUND;
        this.onBackground();
        if(!superCalled) throw new SuperNotCalledException(this.getClass().getCanonicalName()
                + " did not call through to super() in method onBackground(). This should NEVER happen.");
    }

    final void performStop(){
        superCalled = false;
        mActivityState = SdlActivityState.STOPPED;
        this.onStop();
        if(!superCalled) throw new SuperNotCalledException(this.getClass().getCanonicalName()
                + " did not call through to super() in method onStop(). This should NEVER happen.");
    }

    final void performDestroy(){
        superCalled = false;
        mActivityState = SdlActivityState.DESTROYED;
        this.onDestroy();
        if (!superCalled) throw new SuperNotCalledException(this.getClass().getCanonicalName()
                + " did not call through to super() in method onDestroy(). This should NEVER happen.");
    }

    final boolean performBackNavigation(){
        isBackHandled = true;
        this.onBackNavigation();
        return isBackHandled;
    }

    @Override
    public int registerButtonCallback(SdlButtonListener listener) {
        return getSdlApplicationContext().registerButtonCallback(listener);
    }

    @Override
    public void unregisterButtonCallback(int id) {
        getSdlApplicationContext().unregisterButtonCallback(id);
    }

    @Override
    public boolean sendRpc(RPCRequest request) {
        return getSdlApplicationContext().sendRpc(request);
    }

    @Override
    public final void startSdlActivity(Class<? extends SdlActivity> activity, int flags) {
        getSdlApplicationContext().startSdlActivity(activity, flags);
    }

    @Override
<<<<<<< HEAD
    public SdlPermissionManager getSdlPermissionManager() {
        return getSdlApplicationContext().getSdlPermissionManager();
=======
    public SdlFileManager getSdlFileManager() {
        return getSdlApplicationContext().getSdlFileManager();
>>>>>>> b9292b5e
    }

    public class SuperNotCalledException extends RuntimeException{

        SuperNotCalledException(String detailMessage){
            super(detailMessage);
        }

    }
}<|MERGE_RESOLUTION|>--- conflicted
+++ resolved
@@ -182,13 +182,13 @@
     }
 
     @Override
-<<<<<<< HEAD
+    public SdlFileManager getSdlFileManager() {
+        return getSdlApplicationContext().getSdlFileManager();
+    }
+
+    @Override
     public SdlPermissionManager getSdlPermissionManager() {
         return getSdlApplicationContext().getSdlPermissionManager();
-=======
-    public SdlFileManager getSdlFileManager() {
-        return getSdlApplicationContext().getSdlFileManager();
->>>>>>> b9292b5e
     }
 
     public class SuperNotCalledException extends RuntimeException{
