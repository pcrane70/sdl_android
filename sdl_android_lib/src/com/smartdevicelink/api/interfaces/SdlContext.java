--- conflicted
+++ resolved
@@ -3,11 +3,8 @@
 import android.content.Context;
 
 import com.smartdevicelink.api.SdlActivity;
-<<<<<<< HEAD
 import com.smartdevicelink.api.file.SdlFileManager;
-=======
 import com.smartdevicelink.proxy.RPCRequest;
->>>>>>> ad850368
 
 public interface SdlContext {
 
@@ -17,13 +14,12 @@
 
     Context getAndroidApplicationContext();
 
-<<<<<<< HEAD
     SdlFileManager getSdlFileManager();
-=======
+
     int registerButtonCallback(SdlButtonListener listener);
 
     void unregisterButtonCallback(int id);
 
     boolean sendRpc(RPCRequest request);
->>>>>>> ad850368
+
 }