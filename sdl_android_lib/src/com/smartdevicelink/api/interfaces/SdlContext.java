--- conflicted
+++ resolved
@@ -4,11 +4,8 @@
 
 import com.smartdevicelink.api.SdlActivity;
 import com.smartdevicelink.api.file.SdlFileManager;
-<<<<<<< HEAD
-=======
 import com.smartdevicelink.api.menu.SdlMenu;
 import com.smartdevicelink.api.menu.SdlMenuItem;
->>>>>>> fdbc8dc0
 import com.smartdevicelink.proxy.RPCRequest;
 
 public interface SdlContext {
@@ -31,9 +28,6 @@
 
     boolean sendRpc(RPCRequest request);
 
-<<<<<<< HEAD
-=======
     SdlMenu getTopMenu();
 
->>>>>>> fdbc8dc0
 }