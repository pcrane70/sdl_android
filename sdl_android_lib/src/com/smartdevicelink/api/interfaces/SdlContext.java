package com.smartdevicelink.api.interfaces;

import android.content.Context;
import android.os.Bundle;
import android.os.Handler;
import android.os.Looper;

import com.smartdevicelink.api.SdlActivity;
import com.smartdevicelink.api.file.SdlFileManager;
import com.smartdevicelink.api.menu.SdlMenuManager;
import com.smartdevicelink.api.menu.SdlMenuOption;
import com.smartdevicelink.api.menu.SdlMenuTransaction;
import com.smartdevicelink.api.permission.SdlPermissionManager;
import com.smartdevicelink.protocol.enums.FunctionID;
import com.smartdevicelink.proxy.RPCRequest;
import com.smartdevicelink.proxy.rpc.DisplayCapabilities;
import com.smartdevicelink.proxy.rpc.HMICapabilities;
import com.smartdevicelink.proxy.rpc.SdlMsgVersion;
import com.smartdevicelink.proxy.rpc.VehicleType;
import com.smartdevicelink.proxy.rpc.listeners.OnRPCNotificationListener;

public interface SdlContext {

    void startSdlActivity(Class<? extends SdlActivity> activity, Bundle bundle, int flags);

    void startSdlActivity(Class<? extends SdlActivity> activity, int flags);

    SdlContext getSdlApplicationContext();

    Context getAndroidApplicationContext();

    SdlFileManager getSdlFileManager();

    SdlMenuManager getSdlMenuManager();

    int registerButtonCallback(SdlButtonListener listener);

    void unregisterButtonCallback(int id);

    void registerMenuCallback(int id, SdlMenuOption.SelectListener listener);

    void unregisterMenuCallback(int id);

    boolean sendRpc(RPCRequest request);

<<<<<<< HEAD
    SdlPermissionManager getSdlPermissionManager();
=======
    Looper getSdlExecutionLooper();
>>>>>>> 678923a3

    SdlMenuTransaction beginGlobalMenuTransaction();

    Handler getExecutionHandler();

    void registerRpcNotificationListener(FunctionID functionID, OnRPCNotificationListener rpcNotificationListener);

    void unregisterRpcNotificationListener(FunctionID functionID, OnRPCNotificationListener rpcNotificationListener);

    HMICapabilities getHmiCapabilities();

    DisplayCapabilities getDisplayCapabilities();

    VehicleType getVehicleType();

    SdlMsgVersion getSdlMessageVersion();

}<|MERGE_RESOLUTION|>--- conflicted
+++ resolved
@@ -2,7 +2,6 @@
 
 import android.content.Context;
 import android.os.Bundle;
-import android.os.Handler;
 import android.os.Looper;
 
 import com.smartdevicelink.api.SdlActivity;
@@ -43,15 +42,11 @@
 
     boolean sendRpc(RPCRequest request);
 
-<<<<<<< HEAD
     SdlPermissionManager getSdlPermissionManager();
-=======
+
     Looper getSdlExecutionLooper();
->>>>>>> 678923a3
 
     SdlMenuTransaction beginGlobalMenuTransaction();
-
-    Handler getExecutionHandler();
 
     void registerRpcNotificationListener(FunctionID functionID, OnRPCNotificationListener rpcNotificationListener);
 
