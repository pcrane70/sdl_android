package com.smartdevicelink.api.interfaces;

import android.content.Context;
import android.os.Handler;

import com.smartdevicelink.api.SdlActivity;
import com.smartdevicelink.api.file.SdlFileManager;
import com.smartdevicelink.api.view.SdlAudioPassThruDialog;
import com.smartdevicelink.api.view.SdlButton;
import com.smartdevicelink.api.menu.SdlMenuManager;
import com.smartdevicelink.api.menu.SdlMenuOption;
import com.smartdevicelink.api.menu.SdlMenuTransaction;
import com.smartdevicelink.api.permission.SdlPermissionManager;
import com.smartdevicelink.proxy.RPCRequest;
import com.smartdevicelink.proxy.rpc.TTSChunk;

public interface SdlContext {

    void startSdlActivity(Class<? extends SdlActivity> activity, int flags);

    SdlContext getSdlApplicationContext();

    Context getAndroidApplicationContext();

    SdlPermissionManager getSdlPermissionManager();

    SdlFileManager getSdlFileManager();

    int registerButtonCallback(SdlButton.OnPressListener listener);

    SdlMenuManager getSdlMenuManager();

    void unregisterButtonCallback(int id);

    void registerMenuCallback(int id, SdlMenuOption.SelectListener listener);

    void unregisterMenuCallback(int id);

    void registerAudioPassThruListener(SdlAudioPassThruDialog.ReceiveDataListener listener);

    void unregisterAudioPassThruListener(SdlAudioPassThruDialog.ReceiveDataListener listener);

    boolean sendRpc(RPCRequest request);

<<<<<<< HEAD
    SdlMenu getTopMenu();

    Handler getExecutionHandler();

    boolean sendTextToSpeak(String text);

    boolean sendTextToSpeak(TTSChunk chunk);

=======
    SdlPermissionManager getSdlPermissionManager();

    SdlMenuTransaction beginGlobalMenuTransaction();

    Handler getExecutionHandler();

>>>>>>> dc0cde0d
}<|MERGE_RESOLUTION|>--- conflicted
+++ resolved
@@ -5,12 +5,12 @@
 
 import com.smartdevicelink.api.SdlActivity;
 import com.smartdevicelink.api.file.SdlFileManager;
-import com.smartdevicelink.api.view.SdlAudioPassThruDialog;
-import com.smartdevicelink.api.view.SdlButton;
 import com.smartdevicelink.api.menu.SdlMenuManager;
 import com.smartdevicelink.api.menu.SdlMenuOption;
 import com.smartdevicelink.api.menu.SdlMenuTransaction;
 import com.smartdevicelink.api.permission.SdlPermissionManager;
+import com.smartdevicelink.api.view.SdlAudioPassThruDialog;
+import com.smartdevicelink.api.view.SdlButton;
 import com.smartdevicelink.proxy.RPCRequest;
 import com.smartdevicelink.proxy.rpc.TTSChunk;
 
@@ -21,8 +21,6 @@
     SdlContext getSdlApplicationContext();
 
     Context getAndroidApplicationContext();
-
-    SdlPermissionManager getSdlPermissionManager();
 
     SdlFileManager getSdlFileManager();
 
@@ -42,21 +40,13 @@
 
     boolean sendRpc(RPCRequest request);
 
-<<<<<<< HEAD
-    SdlMenu getTopMenu();
-
     Handler getExecutionHandler();
 
     boolean sendTextToSpeak(String text);
 
     boolean sendTextToSpeak(TTSChunk chunk);
 
-=======
     SdlPermissionManager getSdlPermissionManager();
 
     SdlMenuTransaction beginGlobalMenuTransaction();
-
-    Handler getExecutionHandler();
-
->>>>>>> dc0cde0d
 }