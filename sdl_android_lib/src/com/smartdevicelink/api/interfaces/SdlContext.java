--- conflicted
+++ resolved
@@ -50,21 +50,16 @@
 
     boolean sendRpc(RPCRequest request);
 
-    Handler getExecutionHandler();
-
     boolean sendTextToSpeak(String text);
 
     SdlChoiceSetManager getSdlChoiceSetManager();
 
-<<<<<<< HEAD
     boolean sendTextToSpeak(TTSChunk chunk);
 
     SdlPermissionManager getSdlPermissionManager();
 
-=======
     Looper getSdlExecutionLooper();
 
->>>>>>> bc06c0d1
     SdlMenuTransaction beginGlobalMenuTransaction();
 
     void registerRpcNotificationListener(FunctionID functionID, OnRPCNotificationListener rpcNotificationListener);
