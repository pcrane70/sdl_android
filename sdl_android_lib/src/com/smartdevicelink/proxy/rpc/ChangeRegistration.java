package com.smartdevicelink.proxy.rpc;

import java.util.ArrayList;
import java.util.Hashtable;
import java.util.List;

import com.smartdevicelink.protocol.enums.FunctionID;
import com.smartdevicelink.proxy.RPCRequest;
import com.smartdevicelink.proxy.rpc.enums.Language;
<<<<<<< HEAD
import com.smartdevicelink.util.SdlLog;
=======
>>>>>>> e272dadf

/**
 * If the app recognizes during the app registration that the Sdl HMI language
 * (voice/TTS and/or display) does not match the app language, the app will be
 * able (but does not need) to change this registration with changeRegistration
 * prior to app being brought into focus
 * <p>
 * Function Group: Base
 * <p>
 * <b>HMILevel can by any</b>
 * <p>
 * 
 * @since SmartDeviceLink 2.0
 * @see RegisterAppInterface
 */
public class ChangeRegistration extends RPCRequest {
	public static final String KEY_LANGUAGE = "language";
    public static final String KEY_HMI_DISPLAY_LANGUAGE = "hmiDisplayLanguage";
    public static final String KEY_APP_NAME = "appName";
    public static final String KEY_TTS_NAME = "ttsName";
    public static final String KEY_NGN_MEDIA_SCREEN_NAME = "ngnMediaScreenAppName";
    public static final String KEY_VR_SYNONYMS = "vrSynonyms";

	/**
	 * Constructs a new ChangeRegistration object
	 */
    public ChangeRegistration() {
        super(FunctionID.CHANGE_REGISTRATION.toString());
    }

	/**
	 * Constructs a new ChangeRegistration object indicated by the Hashtable
	 * parameter
	 * <p>
	 * 
	 * @param hash
	 *            The Hashtable to use
	 */
    public ChangeRegistration(Hashtable<String, Object> hash) {
        super(hash);
    }

	/**
	 * Sets language
	 * 
	 * @param language
	 *            a language value
	 */
    public void setLanguage(Language language) {
        if (language != null) {
            parameters.put(KEY_LANGUAGE, language);
        } else {
        	parameters.remove(KEY_LANGUAGE);
        }
    }

	/**
	 * Gets language
	 * 
	 * @return Language -a Language value
	 */
    public Language getLanguage() {
    	Object obj = parameters.get(KEY_LANGUAGE);
        if (obj instanceof Language) {
            return (Language) obj;
        } else if (obj instanceof String) {
<<<<<<< HEAD
        	Language theCode = null;
            try {
                theCode = Language.valueForString((String) obj);
            } catch (Exception e) {
            	SdlLog.e("Failed to parse " + getClass().getSimpleName() + "." + KEY_LANGUAGE, e);
            }
            return theCode;
=======
        	return Language.valueForString((String) obj);
>>>>>>> e272dadf
        }
        return null;
    }

	/**
	 * Sets HMI display language
	 * 
	 * @param hmiDisplayLanguage
	 *            a Language value
	 */
    public void setHmiDisplayLanguage(Language hmiDisplayLanguage) {
        if (hmiDisplayLanguage != null) {
            parameters.put(KEY_HMI_DISPLAY_LANGUAGE, hmiDisplayLanguage);
        } else {
        	parameters.remove(KEY_HMI_DISPLAY_LANGUAGE);
        }
    }

	/**
	 * Gets HMI display language
	 * 
	 * @return Language -a Language value
	 */
    public Language getHmiDisplayLanguage() {
    	Object obj = parameters.get(KEY_HMI_DISPLAY_LANGUAGE);
        if (obj instanceof Language) {
            return (Language) obj;
        } else if (obj instanceof String) {
<<<<<<< HEAD
        	Language theCode = null;
            try {
                theCode = Language.valueForString((String) obj);
            } catch (Exception e) {
            	SdlLog.e("Failed to parse " + getClass().getSimpleName() + "." + KEY_HMI_DISPLAY_LANGUAGE, e);
            }
            return theCode;
=======
        	return Language.valueForString((String) obj);
>>>>>>> e272dadf
        }
        return null;
    }
    
    /**
     * Sets app name
     * 
     * @param appName App name to set
     */
    public void setAppName(String appName){
        if(appName != null){
            parameters.put(KEY_APP_NAME, appName);
        }
        else{
            parameters.remove(KEY_APP_NAME);
        }
    }
    
    /**
     * Gets app name
     * 
     * @return The app name
     */
    public String getAppName(){
        return (String) parameters.get(KEY_APP_NAME);
    }
    
    /**
     * Sets NGN media screen app name
     * 
     * @param ngnAppName The NGN app name
     */
    public void setNgnMediaScreenAppName(String ngnAppName){
        if(ngnAppName != null){
            parameters.put(KEY_NGN_MEDIA_SCREEN_NAME, ngnAppName);
        }
        else{
            parameters.remove(KEY_NGN_MEDIA_SCREEN_NAME);
        }
    }
    
    /**
     * Gets NGN media screen app name
     * 
     * @return The NGN app name
     */
    public String getNgnMediaScreenAppName(){
        return (String) parameters.get(KEY_NGN_MEDIA_SCREEN_NAME);
    }
    
    /**
     * Sets the TTS name
     * 
     * @param ttsName The TTS name to set
     */
    public void setTtsName(List<TTSChunk> ttsName){
        if(ttsName != null){
            parameters.put(KEY_TTS_NAME, ttsName);
        }
        else{
            parameters.remove(KEY_TTS_NAME);
        }
    }
    
    /**
     * Gets the TTS name
     * 
     * @return The TTS name
     */
    @SuppressWarnings("unchecked")
    public List<TTSChunk> getTtsName(){
        if (parameters.get(KEY_TTS_NAME) instanceof List<?>) {
            List<?> list = (List<?>)parameters.get(KEY_TTS_NAME);
            if (list != null && list.size() > 0) {
                Object obj = list.get(0);
                if (obj instanceof TTSChunk) {
                    return (List<TTSChunk>) list;
                } else if (obj instanceof Hashtable) {
                    List<TTSChunk> newList = new ArrayList<TTSChunk>();
                    for (Object hashObj : list) {
                        newList.add(new TTSChunk((Hashtable<String, Object>)hashObj));
                    }
                    return newList;
                }
            }
        }
        return null;
    }
    
    /**
     * Gets the List<String> representing the an array of 1-100 elements, each
     * element containing a voice-recognition synonym
     * 
     * @return List<String> -a List value representing the an array of
     *         1-100 elements, each element containing a voice-recognition
     *         synonym
     */    
    @SuppressWarnings("unchecked")
    public List<String> getVrSynonyms() {
        if (parameters.get(KEY_VR_SYNONYMS) instanceof List<?>) {
            List<?> list = (List<?>)parameters.get(KEY_VR_SYNONYMS);
            if (list != null && list.size()>0) {
                Object obj = list.get(0);
                if (obj instanceof String) {
                    return (List<String>) list;
                }
            }
        }
        return null;
    }
    
    /**
     * Sets a vrSynonyms representing the an array of 1-100 elements, each
     * element containing a voice-recognition synonym
     * 
     * @param vrSynonyms
     *            a List<String> value representing the an array of 1-100
     *            elements
     *            <p>
     *            <b>Notes: </b>
     *            <ul>
     *            <li>Each vr synonym is limited to 40 characters, and there can
     *            be 1-100 synonyms in array</li>
     *            <li>May not be the same (by case insensitive comparison) as
     *            the name or any synonym of any currently-registered
     *            application</li>
     *            </ul>
     */    
    public void setVrSynonyms(List<String> vrSynonyms) {
        if (vrSynonyms != null) {
            parameters.put(KEY_VR_SYNONYMS, vrSynonyms);
        } else {
            parameters.remove(KEY_VR_SYNONYMS);
        }
    }
}
<|MERGE_RESOLUTION|>--- conflicted
+++ resolved
@@ -1,265 +1,241 @@
-package com.smartdevicelink.proxy.rpc;
-
-import java.util.ArrayList;
-import java.util.Hashtable;
-import java.util.List;
-
-import com.smartdevicelink.protocol.enums.FunctionID;
-import com.smartdevicelink.proxy.RPCRequest;
+package com.smartdevicelink.proxy.rpc;
+
+import java.util.ArrayList;
+import java.util.Hashtable;
+import java.util.List;
+
+import com.smartdevicelink.protocol.enums.FunctionID;
+import com.smartdevicelink.proxy.RPCRequest;
 import com.smartdevicelink.proxy.rpc.enums.Language;
-<<<<<<< HEAD
-import com.smartdevicelink.util.SdlLog;
-=======
->>>>>>> e272dadf
-
-/**
- * If the app recognizes during the app registration that the Sdl HMI language
- * (voice/TTS and/or display) does not match the app language, the app will be
- * able (but does not need) to change this registration with changeRegistration
- * prior to app being brought into focus
- * <p>
- * Function Group: Base
- * <p>
- * <b>HMILevel can by any</b>
- * <p>
- * 
- * @since SmartDeviceLink 2.0
- * @see RegisterAppInterface
- */
-public class ChangeRegistration extends RPCRequest {
-	public static final String KEY_LANGUAGE = "language";
-    public static final String KEY_HMI_DISPLAY_LANGUAGE = "hmiDisplayLanguage";
-    public static final String KEY_APP_NAME = "appName";
-    public static final String KEY_TTS_NAME = "ttsName";
-    public static final String KEY_NGN_MEDIA_SCREEN_NAME = "ngnMediaScreenAppName";
-    public static final String KEY_VR_SYNONYMS = "vrSynonyms";
-
-	/**
-	 * Constructs a new ChangeRegistration object
-	 */
-    public ChangeRegistration() {
-        super(FunctionID.CHANGE_REGISTRATION.toString());
-    }
-
-	/**
-	 * Constructs a new ChangeRegistration object indicated by the Hashtable
-	 * parameter
-	 * <p>
-	 * 
-	 * @param hash
-	 *            The Hashtable to use
-	 */
-    public ChangeRegistration(Hashtable<String, Object> hash) {
-        super(hash);
-    }
-
-	/**
-	 * Sets language
-	 * 
-	 * @param language
-	 *            a language value
-	 */
-    public void setLanguage(Language language) {
-        if (language != null) {
-            parameters.put(KEY_LANGUAGE, language);
-        } else {
-        	parameters.remove(KEY_LANGUAGE);
-        }
-    }
-
-	/**
-	 * Gets language
-	 * 
-	 * @return Language -a Language value
-	 */
-    public Language getLanguage() {
-    	Object obj = parameters.get(KEY_LANGUAGE);
-        if (obj instanceof Language) {
-            return (Language) obj;
+
+/**
+ * If the app recognizes during the app registration that the Sdl HMI language
+ * (voice/TTS and/or display) does not match the app language, the app will be
+ * able (but does not need) to change this registration with changeRegistration
+ * prior to app being brought into focus
+ * <p>
+ * Function Group: Base
+ * <p>
+ * <b>HMILevel can by any</b>
+ * <p>
+ * 
+ * @since SmartDeviceLink 2.0
+ * @see RegisterAppInterface
+ */
+public class ChangeRegistration extends RPCRequest {
+	public static final String KEY_LANGUAGE = "language";
+    public static final String KEY_HMI_DISPLAY_LANGUAGE = "hmiDisplayLanguage";
+    public static final String KEY_APP_NAME = "appName";
+    public static final String KEY_TTS_NAME = "ttsName";
+    public static final String KEY_NGN_MEDIA_SCREEN_NAME = "ngnMediaScreenAppName";
+    public static final String KEY_VR_SYNONYMS = "vrSynonyms";
+
+	/**
+	 * Constructs a new ChangeRegistration object
+	 */
+    public ChangeRegistration() {
+        super(FunctionID.CHANGE_REGISTRATION.toString());
+    }
+
+	/**
+	 * Constructs a new ChangeRegistration object indicated by the Hashtable
+	 * parameter
+	 * <p>
+	 * 
+	 * @param hash
+	 *            The Hashtable to use
+	 */
+    public ChangeRegistration(Hashtable<String, Object> hash) {
+        super(hash);
+    }
+
+	/**
+	 * Sets language
+	 * 
+	 * @param language
+	 *            a language value
+	 */
+    public void setLanguage(Language language) {
+        if (language != null) {
+            parameters.put(KEY_LANGUAGE, language);
+        } else {
+        	parameters.remove(KEY_LANGUAGE);
+        }
+    }
+
+	/**
+	 * Gets language
+	 * 
+	 * @return Language -a Language value
+	 */
+    public Language getLanguage() {
+    	Object obj = parameters.get(KEY_LANGUAGE);
+        if (obj instanceof Language) {
+            return (Language) obj;
         } else if (obj instanceof String) {
-<<<<<<< HEAD
-        	Language theCode = null;
-            try {
-                theCode = Language.valueForString((String) obj);
-            } catch (Exception e) {
-            	SdlLog.e("Failed to parse " + getClass().getSimpleName() + "." + KEY_LANGUAGE, e);
-            }
-            return theCode;
-=======
         	return Language.valueForString((String) obj);
->>>>>>> e272dadf
-        }
-        return null;
-    }
-
-	/**
-	 * Sets HMI display language
-	 * 
-	 * @param hmiDisplayLanguage
-	 *            a Language value
-	 */
-    public void setHmiDisplayLanguage(Language hmiDisplayLanguage) {
-        if (hmiDisplayLanguage != null) {
-            parameters.put(KEY_HMI_DISPLAY_LANGUAGE, hmiDisplayLanguage);
-        } else {
-        	parameters.remove(KEY_HMI_DISPLAY_LANGUAGE);
-        }
-    }
-
-	/**
-	 * Gets HMI display language
-	 * 
-	 * @return Language -a Language value
-	 */
-    public Language getHmiDisplayLanguage() {
-    	Object obj = parameters.get(KEY_HMI_DISPLAY_LANGUAGE);
-        if (obj instanceof Language) {
-            return (Language) obj;
+        }
+        return null;
+    }
+
+	/**
+	 * Sets HMI display language
+	 * 
+	 * @param hmiDisplayLanguage
+	 *            a Language value
+	 */
+    public void setHmiDisplayLanguage(Language hmiDisplayLanguage) {
+        if (hmiDisplayLanguage != null) {
+            parameters.put(KEY_HMI_DISPLAY_LANGUAGE, hmiDisplayLanguage);
+        } else {
+        	parameters.remove(KEY_HMI_DISPLAY_LANGUAGE);
+        }
+    }
+
+	/**
+	 * Gets HMI display language
+	 * 
+	 * @return Language -a Language value
+	 */
+    public Language getHmiDisplayLanguage() {
+    	Object obj = parameters.get(KEY_HMI_DISPLAY_LANGUAGE);
+        if (obj instanceof Language) {
+            return (Language) obj;
         } else if (obj instanceof String) {
-<<<<<<< HEAD
-        	Language theCode = null;
-            try {
-                theCode = Language.valueForString((String) obj);
-            } catch (Exception e) {
-            	SdlLog.e("Failed to parse " + getClass().getSimpleName() + "." + KEY_HMI_DISPLAY_LANGUAGE, e);
-            }
-            return theCode;
-=======
         	return Language.valueForString((String) obj);
->>>>>>> e272dadf
-        }
-        return null;
-    }
-    
-    /**
-     * Sets app name
-     * 
-     * @param appName App name to set
-     */
-    public void setAppName(String appName){
-        if(appName != null){
-            parameters.put(KEY_APP_NAME, appName);
-        }
-        else{
-            parameters.remove(KEY_APP_NAME);
-        }
-    }
-    
-    /**
-     * Gets app name
-     * 
-     * @return The app name
-     */
-    public String getAppName(){
-        return (String) parameters.get(KEY_APP_NAME);
-    }
-    
-    /**
-     * Sets NGN media screen app name
-     * 
-     * @param ngnAppName The NGN app name
-     */
-    public void setNgnMediaScreenAppName(String ngnAppName){
-        if(ngnAppName != null){
-            parameters.put(KEY_NGN_MEDIA_SCREEN_NAME, ngnAppName);
-        }
-        else{
-            parameters.remove(KEY_NGN_MEDIA_SCREEN_NAME);
-        }
-    }
-    
-    /**
-     * Gets NGN media screen app name
-     * 
-     * @return The NGN app name
-     */
-    public String getNgnMediaScreenAppName(){
-        return (String) parameters.get(KEY_NGN_MEDIA_SCREEN_NAME);
-    }
-    
-    /**
-     * Sets the TTS name
-     * 
-     * @param ttsName The TTS name to set
-     */
-    public void setTtsName(List<TTSChunk> ttsName){
-        if(ttsName != null){
-            parameters.put(KEY_TTS_NAME, ttsName);
-        }
-        else{
-            parameters.remove(KEY_TTS_NAME);
-        }
-    }
-    
-    /**
-     * Gets the TTS name
-     * 
-     * @return The TTS name
-     */
-    @SuppressWarnings("unchecked")
-    public List<TTSChunk> getTtsName(){
-        if (parameters.get(KEY_TTS_NAME) instanceof List<?>) {
-            List<?> list = (List<?>)parameters.get(KEY_TTS_NAME);
-            if (list != null && list.size() > 0) {
-                Object obj = list.get(0);
-                if (obj instanceof TTSChunk) {
-                    return (List<TTSChunk>) list;
-                } else if (obj instanceof Hashtable) {
-                    List<TTSChunk> newList = new ArrayList<TTSChunk>();
-                    for (Object hashObj : list) {
-                        newList.add(new TTSChunk((Hashtable<String, Object>)hashObj));
-                    }
-                    return newList;
-                }
-            }
-        }
-        return null;
-    }
-    
-    /**
-     * Gets the List<String> representing the an array of 1-100 elements, each
-     * element containing a voice-recognition synonym
-     * 
-     * @return List<String> -a List value representing the an array of
-     *         1-100 elements, each element containing a voice-recognition
-     *         synonym
-     */    
-    @SuppressWarnings("unchecked")
-    public List<String> getVrSynonyms() {
-        if (parameters.get(KEY_VR_SYNONYMS) instanceof List<?>) {
-            List<?> list = (List<?>)parameters.get(KEY_VR_SYNONYMS);
-            if (list != null && list.size()>0) {
-                Object obj = list.get(0);
-                if (obj instanceof String) {
-                    return (List<String>) list;
-                }
-            }
-        }
-        return null;
-    }
-    
-    /**
-     * Sets a vrSynonyms representing the an array of 1-100 elements, each
-     * element containing a voice-recognition synonym
-     * 
-     * @param vrSynonyms
-     *            a List<String> value representing the an array of 1-100
-     *            elements
-     *            <p>
-     *            <b>Notes: </b>
-     *            <ul>
-     *            <li>Each vr synonym is limited to 40 characters, and there can
-     *            be 1-100 synonyms in array</li>
-     *            <li>May not be the same (by case insensitive comparison) as
-     *            the name or any synonym of any currently-registered
-     *            application</li>
-     *            </ul>
-     */    
-    public void setVrSynonyms(List<String> vrSynonyms) {
-        if (vrSynonyms != null) {
-            parameters.put(KEY_VR_SYNONYMS, vrSynonyms);
-        } else {
-            parameters.remove(KEY_VR_SYNONYMS);
-        }
-    }
-}
+        }
+        return null;
+    }
+    
+    /**
+     * Sets app name
+     * 
+     * @param appName App name to set
+     */
+    public void setAppName(String appName){
+        if(appName != null){
+            parameters.put(KEY_APP_NAME, appName);
+        }
+        else{
+            parameters.remove(KEY_APP_NAME);
+        }
+    }
+    
+    /**
+     * Gets app name
+     * 
+     * @return The app name
+     */
+    public String getAppName(){
+        return (String) parameters.get(KEY_APP_NAME);
+    }
+    
+    /**
+     * Sets NGN media screen app name
+     * 
+     * @param ngnAppName The NGN app name
+     */
+    public void setNgnMediaScreenAppName(String ngnAppName){
+        if(ngnAppName != null){
+            parameters.put(KEY_NGN_MEDIA_SCREEN_NAME, ngnAppName);
+        }
+        else{
+            parameters.remove(KEY_NGN_MEDIA_SCREEN_NAME);
+        }
+    }
+    
+    /**
+     * Gets NGN media screen app name
+     * 
+     * @return The NGN app name
+     */
+    public String getNgnMediaScreenAppName(){
+        return (String) parameters.get(KEY_NGN_MEDIA_SCREEN_NAME);
+    }
+    
+    /**
+     * Sets the TTS name
+     * 
+     * @param ttsName The TTS name to set
+     */
+    public void setTtsName(List<TTSChunk> ttsName){
+        if(ttsName != null){
+            parameters.put(KEY_TTS_NAME, ttsName);
+        }
+        else{
+            parameters.remove(KEY_TTS_NAME);
+        }
+    }
+    
+    /**
+     * Gets the TTS name
+     * 
+     * @return The TTS name
+     */
+    @SuppressWarnings("unchecked")
+    public List<TTSChunk> getTtsName(){
+        if (parameters.get(KEY_TTS_NAME) instanceof List<?>) {
+            List<?> list = (List<?>)parameters.get(KEY_TTS_NAME);
+            if (list != null && list.size() > 0) {
+                Object obj = list.get(0);
+                if (obj instanceof TTSChunk) {
+                    return (List<TTSChunk>) list;
+                } else if (obj instanceof Hashtable) {
+                    List<TTSChunk> newList = new ArrayList<TTSChunk>();
+                    for (Object hashObj : list) {
+                        newList.add(new TTSChunk((Hashtable<String, Object>)hashObj));
+                    }
+                    return newList;
+                }
+            }
+        }
+        return null;
+    }
+    
+    /**
+     * Gets the List<String> representing the an array of 1-100 elements, each
+     * element containing a voice-recognition synonym
+     * 
+     * @return List<String> -a List value representing the an array of
+     *         1-100 elements, each element containing a voice-recognition
+     *         synonym
+     */    
+    @SuppressWarnings("unchecked")
+    public List<String> getVrSynonyms() {
+        if (parameters.get(KEY_VR_SYNONYMS) instanceof List<?>) {
+            List<?> list = (List<?>)parameters.get(KEY_VR_SYNONYMS);
+            if (list != null && list.size()>0) {
+                Object obj = list.get(0);
+                if (obj instanceof String) {
+                    return (List<String>) list;
+                }
+            }
+        }
+        return null;
+    }
+    
+    /**
+     * Sets a vrSynonyms representing the an array of 1-100 elements, each
+     * element containing a voice-recognition synonym
+     * 
+     * @param vrSynonyms
+     *            a List<String> value representing the an array of 1-100
+     *            elements
+     *            <p>
+     *            <b>Notes: </b>
+     *            <ul>
+     *            <li>Each vr synonym is limited to 40 characters, and there can
+     *            be 1-100 synonyms in array</li>
+     *            <li>May not be the same (by case insensitive comparison) as
+     *            the name or any synonym of any currently-registered
+     *            application</li>
+     *            </ul>
+     */    
+    public void setVrSynonyms(List<String> vrSynonyms) {
+        if (vrSynonyms != null) {
+            parameters.put(KEY_VR_SYNONYMS, vrSynonyms);
+        } else {
+            parameters.remove(KEY_VR_SYNONYMS);
+        }
+    }
+}