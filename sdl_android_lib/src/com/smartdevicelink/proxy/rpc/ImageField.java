package com.smartdevicelink.proxy.rpc;

import java.util.ArrayList;
import java.util.Hashtable;
import java.util.List;

import com.smartdevicelink.proxy.RPCStruct;
import com.smartdevicelink.proxy.rpc.enums.FileType;
import com.smartdevicelink.proxy.rpc.enums.ImageFieldName;
import com.smartdevicelink.util.SdlLog;

public class ImageField extends RPCStruct {
    public static final String KEY_IMAGE_TYPE_SUPPORTED = "imageTypeSupported";
    public static final String KEY_IMAGE_RESOLUTION = "imageResolution";
    public static final String KEY_NAME = "name";
    
    
    public ImageField() { }
   
    public ImageField(Hashtable<String, Object> hash) {
        super(hash);
    }
    public ImageFieldName getName() {
        Object obj = store.get(KEY_NAME);
        if (obj instanceof ImageFieldName) {
            return (ImageFieldName) obj;
        } else if (obj instanceof String) {
<<<<<<< HEAD
        	ImageFieldName theCode = null;
            try {
                theCode = ImageFieldName.valueForString((String) obj);
            } catch (Exception e) {
            	SdlLog.e("Failed to parse " + getClass().getSimpleName() + "." + KEY_NAME, e);
            }
            return theCode;
=======
        	return ImageFieldName.valueForString((String) obj);
>>>>>>> e272dadf
        }
        return null;
    } 
    public void setName( ImageFieldName name ) {
        if (name != null) {
            store.put(KEY_NAME, name );
        }
        else {
        	store.remove(KEY_NAME);
        }        
    } 
    @SuppressWarnings("unchecked")
	public List<FileType> getImageTypeSupported() {
        if (store.get(KEY_IMAGE_TYPE_SUPPORTED) instanceof List<?>) {
           List<?> list = (List<?>)store.get(KEY_IMAGE_TYPE_SUPPORTED);
              if (list != null && list.size() > 0) {
                  Object obj = list.get(0);
                  if (obj instanceof FileType) {
                      return (List<FileType>) list;
                  } else if (obj instanceof String) {
                      List<FileType> newList = new ArrayList<FileType>();
                      for (Object hashObj : list) {
                        String strFormat = (String)hashObj;
<<<<<<< HEAD
                        FileType theCode = null;
                          try {
                            theCode = FileType.valueForString(strFormat);
                          } catch (Exception e) {
                            SdlLog.e("Failed to parse " + getClass().getSimpleName() + "." + KEY_IMAGE_TYPE_SUPPORTED, e);
                        }
=======
                        FileType theCode = FileType.valueForString(strFormat);
>>>>>>> e272dadf
                        if (theCode != null) {
                            newList.add(theCode);
                        }
                    }
                    return newList;
                 }
             }
         }
         return null;
    }
    public void setImageTypeSupported( List<FileType> imageTypeSupported ) {
        if (imageTypeSupported != null) {
            store.put(KEY_IMAGE_TYPE_SUPPORTED, imageTypeSupported );
        }
        else {
        	store.remove(KEY_IMAGE_TYPE_SUPPORTED);
        }         
    }
    @SuppressWarnings("unchecked")
    public ImageResolution getImageResolution() {
    	Object obj = store.get(KEY_IMAGE_RESOLUTION);
        if (obj instanceof ImageResolution) {
            return (ImageResolution) obj;
        } else if (obj instanceof Hashtable) {
        	try {
        		return new ImageResolution((Hashtable<String, Object>) obj);
            } catch (Exception e) {
            	SdlLog.e("Failed to parse " + getClass().getSimpleName() + "." + KEY_IMAGE_RESOLUTION, e);
            }
        }
        return null;
    } 
    public void setImageResolution( ImageResolution imageResolution ) {
        if (imageResolution != null) {
            store.put(KEY_IMAGE_RESOLUTION, imageResolution );
        }
        else {
        	store.remove(KEY_IMAGE_RESOLUTION);
        }        
    }      
}
<|MERGE_RESOLUTION|>--- conflicted
+++ resolved
@@ -1,112 +1,93 @@
-package com.smartdevicelink.proxy.rpc;
-
-import java.util.ArrayList;
-import java.util.Hashtable;
-import java.util.List;
-
-import com.smartdevicelink.proxy.RPCStruct;
-import com.smartdevicelink.proxy.rpc.enums.FileType;
-import com.smartdevicelink.proxy.rpc.enums.ImageFieldName;
-import com.smartdevicelink.util.SdlLog;
-
-public class ImageField extends RPCStruct {
-    public static final String KEY_IMAGE_TYPE_SUPPORTED = "imageTypeSupported";
-    public static final String KEY_IMAGE_RESOLUTION = "imageResolution";
-    public static final String KEY_NAME = "name";
-    
-    
-    public ImageField() { }
-   
-    public ImageField(Hashtable<String, Object> hash) {
-        super(hash);
-    }
-    public ImageFieldName getName() {
-        Object obj = store.get(KEY_NAME);
-        if (obj instanceof ImageFieldName) {
-            return (ImageFieldName) obj;
+package com.smartdevicelink.proxy.rpc;
+
+import java.util.ArrayList;
+import java.util.Hashtable;
+import java.util.List;
+
+import com.smartdevicelink.proxy.RPCStruct;
+import com.smartdevicelink.proxy.rpc.enums.FileType;
+import com.smartdevicelink.proxy.rpc.enums.ImageFieldName;
+import com.smartdevicelink.util.SdlLog;
+
+public class ImageField extends RPCStruct {
+    public static final String KEY_IMAGE_TYPE_SUPPORTED = "imageTypeSupported";
+    public static final String KEY_IMAGE_RESOLUTION = "imageResolution";
+    public static final String KEY_NAME = "name";
+    
+    
+    public ImageField() { }
+   
+    public ImageField(Hashtable<String, Object> hash) {
+        super(hash);
+    }
+    public ImageFieldName getName() {
+        Object obj = store.get(KEY_NAME);
+        if (obj instanceof ImageFieldName) {
+            return (ImageFieldName) obj;
         } else if (obj instanceof String) {
-<<<<<<< HEAD
-        	ImageFieldName theCode = null;
-            try {
-                theCode = ImageFieldName.valueForString((String) obj);
-            } catch (Exception e) {
-            	SdlLog.e("Failed to parse " + getClass().getSimpleName() + "." + KEY_NAME, e);
-            }
-            return theCode;
-=======
         	return ImageFieldName.valueForString((String) obj);
->>>>>>> e272dadf
-        }
-        return null;
-    } 
-    public void setName( ImageFieldName name ) {
-        if (name != null) {
-            store.put(KEY_NAME, name );
-        }
-        else {
-        	store.remove(KEY_NAME);
-        }        
-    } 
-    @SuppressWarnings("unchecked")
-	public List<FileType> getImageTypeSupported() {
-        if (store.get(KEY_IMAGE_TYPE_SUPPORTED) instanceof List<?>) {
-           List<?> list = (List<?>)store.get(KEY_IMAGE_TYPE_SUPPORTED);
-              if (list != null && list.size() > 0) {
-                  Object obj = list.get(0);
-                  if (obj instanceof FileType) {
-                      return (List<FileType>) list;
-                  } else if (obj instanceof String) {
-                      List<FileType> newList = new ArrayList<FileType>();
-                      for (Object hashObj : list) {
+        }
+        return null;
+    } 
+    public void setName( ImageFieldName name ) {
+        if (name != null) {
+            store.put(KEY_NAME, name );
+        }
+        else {
+        	store.remove(KEY_NAME);
+        }        
+    } 
+    @SuppressWarnings("unchecked")
+	public List<FileType> getImageTypeSupported() {
+        if (store.get(KEY_IMAGE_TYPE_SUPPORTED) instanceof List<?>) {
+           List<?> list = (List<?>)store.get(KEY_IMAGE_TYPE_SUPPORTED);
+              if (list != null && list.size() > 0) {
+                  Object obj = list.get(0);
+                  if (obj instanceof FileType) {
+                      return (List<FileType>) list;
+                  } else if (obj instanceof String) {
+                      List<FileType> newList = new ArrayList<FileType>();
+                      for (Object hashObj : list) {
                         String strFormat = (String)hashObj;
-<<<<<<< HEAD
-                        FileType theCode = null;
-                          try {
-                            theCode = FileType.valueForString(strFormat);
-                          } catch (Exception e) {
-                            SdlLog.e("Failed to parse " + getClass().getSimpleName() + "." + KEY_IMAGE_TYPE_SUPPORTED, e);
-                        }
-=======
                         FileType theCode = FileType.valueForString(strFormat);
->>>>>>> e272dadf
-                        if (theCode != null) {
-                            newList.add(theCode);
-                        }
-                    }
-                    return newList;
-                 }
-             }
-         }
-         return null;
-    }
-    public void setImageTypeSupported( List<FileType> imageTypeSupported ) {
-        if (imageTypeSupported != null) {
-            store.put(KEY_IMAGE_TYPE_SUPPORTED, imageTypeSupported );
-        }
-        else {
-        	store.remove(KEY_IMAGE_TYPE_SUPPORTED);
-        }         
-    }
-    @SuppressWarnings("unchecked")
-    public ImageResolution getImageResolution() {
-    	Object obj = store.get(KEY_IMAGE_RESOLUTION);
-        if (obj instanceof ImageResolution) {
-            return (ImageResolution) obj;
-        } else if (obj instanceof Hashtable) {
-        	try {
-        		return new ImageResolution((Hashtable<String, Object>) obj);
-            } catch (Exception e) {
-            	SdlLog.e("Failed to parse " + getClass().getSimpleName() + "." + KEY_IMAGE_RESOLUTION, e);
-            }
-        }
-        return null;
-    } 
-    public void setImageResolution( ImageResolution imageResolution ) {
-        if (imageResolution != null) {
-            store.put(KEY_IMAGE_RESOLUTION, imageResolution );
-        }
-        else {
-        	store.remove(KEY_IMAGE_RESOLUTION);
-        }        
-    }      
-}
+                        if (theCode != null) {
+                            newList.add(theCode);
+                        }
+                    }
+                    return newList;
+                 }
+             }
+         }
+         return null;
+    }
+    public void setImageTypeSupported( List<FileType> imageTypeSupported ) {
+        if (imageTypeSupported != null) {
+            store.put(KEY_IMAGE_TYPE_SUPPORTED, imageTypeSupported );
+        }
+        else {
+        	store.remove(KEY_IMAGE_TYPE_SUPPORTED);
+        }         
+    }
+    @SuppressWarnings("unchecked")
+    public ImageResolution getImageResolution() {
+    	Object obj = store.get(KEY_IMAGE_RESOLUTION);
+        if (obj instanceof ImageResolution) {
+            return (ImageResolution) obj;
+        } else if (obj instanceof Hashtable) {
+        	try {
+        		return new ImageResolution((Hashtable<String, Object>) obj);
+            } catch (Exception e) {
+            	SdlLog.e("Failed to parse " + getClass().getSimpleName() + "." + KEY_IMAGE_RESOLUTION, e);
+            }
+        }
+        return null;
+    } 
+    public void setImageResolution( ImageResolution imageResolution ) {
+        if (imageResolution != null) {
+            store.put(KEY_IMAGE_RESOLUTION, imageResolution );
+        }
+        else {
+        	store.remove(KEY_IMAGE_RESOLUTION);
+        }        
+    }      
+}