package com.smartdevicelink.proxy.rpc.enums;

public enum RequestType {

	HTTP,
	FILE_RESUME,
	AUTH_REQUEST,
	AUTH_CHALLENGE,
	AUTH_ACK,
	PROPRIETARY,
<<<<<<< HEAD
	/** 
     * @since SmartDeviceLink 4.0
     */
	QUERY_APPS,
	/** 
     * @since SmartDeviceLink 4.0
     */
    LAUNCH_APP,
    /** 
     * @since SmartDeviceLink 4.0
     */
    LOCK_SCREEN_ICON_URL,
    /** 
     * @since SmartDeviceLink 4.0
     */
    TRAFFIC_MESSAGE_CHANNEL,
    /** 
     * @since SmartDeviceLink 4.0
     */
    DRIVER_PROFILE,
    /** 
     * @since SmartDeviceLink 4.0
     */
    VOICE_SEARCH, 
    /** 
     * @since SmartDeviceLink 4.0
     */
    NAVIGATION,
    /** 
     * @since SmartDeviceLink 4.0
     */
    PHONE,
    /** 
     * @since SmartDeviceLink 4.0
     */
    CLIMATE,
    /** 
     * @since SmartDeviceLink 4.0
     */
    SETTINGS,
    /** 
     * @since SmartDeviceLink 4.0
     */
    VEHICLE_DIAGNOSTICS,
    /** 
     * @since SmartDeviceLink 4.0
     */
    EMERGENCY,
    /** 
     * @since SmartDeviceLink 4.0
     */
    MEDIA,
    /** 
     * @since SmartDeviceLink 4.0
     */
    FOTA,
=======
	LOCK_SCREEN_ICON_URL,
	
>>>>>>> 2265cc67
	;
     
    public static RequestType valueForString(String value) {
        try{
            return valueOf(value);
        }catch(Exception e){
            return null;
        }
    }
}
<|MERGE_RESOLUTION|>--- conflicted
+++ resolved
@@ -1,81 +1,76 @@
-package com.smartdevicelink.proxy.rpc.enums;
-
-public enum RequestType {
-
-	HTTP,
-	FILE_RESUME,
-	AUTH_REQUEST,
-	AUTH_CHALLENGE,
-	AUTH_ACK,
-	PROPRIETARY,
-<<<<<<< HEAD
-	/** 
-     * @since SmartDeviceLink 4.0
-     */
-	QUERY_APPS,
-	/** 
-     * @since SmartDeviceLink 4.0
-     */
-    LAUNCH_APP,
-    /** 
-     * @since SmartDeviceLink 4.0
-     */
-    LOCK_SCREEN_ICON_URL,
-    /** 
-     * @since SmartDeviceLink 4.0
-     */
-    TRAFFIC_MESSAGE_CHANNEL,
-    /** 
-     * @since SmartDeviceLink 4.0
-     */
-    DRIVER_PROFILE,
-    /** 
-     * @since SmartDeviceLink 4.0
-     */
-    VOICE_SEARCH, 
-    /** 
-     * @since SmartDeviceLink 4.0
-     */
-    NAVIGATION,
-    /** 
-     * @since SmartDeviceLink 4.0
-     */
-    PHONE,
-    /** 
-     * @since SmartDeviceLink 4.0
-     */
-    CLIMATE,
-    /** 
-     * @since SmartDeviceLink 4.0
-     */
-    SETTINGS,
-    /** 
-     * @since SmartDeviceLink 4.0
-     */
-    VEHICLE_DIAGNOSTICS,
-    /** 
-     * @since SmartDeviceLink 4.0
-     */
-    EMERGENCY,
-    /** 
-     * @since SmartDeviceLink 4.0
-     */
-    MEDIA,
-    /** 
-     * @since SmartDeviceLink 4.0
-     */
+package com.smartdevicelink.proxy.rpc.enums;
+
+public enum RequestType {
+
+	HTTP,
+	FILE_RESUME,
+	AUTH_REQUEST,
+	AUTH_CHALLENGE,
+	AUTH_ACK,
+	PROPRIETARY,
+	/** 
+     * @since SmartDeviceLink 4.0
+     */
+	QUERY_APPS,
+	/** 
+     * @since SmartDeviceLink 4.0
+     */
+    LAUNCH_APP,
+    /** 
+     * @since SmartDeviceLink 4.0
+     */
+    LOCK_SCREEN_ICON_URL,
+    /** 
+     * @since SmartDeviceLink 4.0
+     */
+    TRAFFIC_MESSAGE_CHANNEL,
+    /** 
+     * @since SmartDeviceLink 4.0
+     */
+    DRIVER_PROFILE,
+    /** 
+     * @since SmartDeviceLink 4.0
+     */
+    VOICE_SEARCH, 
+    /** 
+     * @since SmartDeviceLink 4.0
+     */
+    NAVIGATION,
+    /** 
+     * @since SmartDeviceLink 4.0
+     */
+    PHONE,
+    /** 
+     * @since SmartDeviceLink 4.0
+     */
+    CLIMATE,
+    /** 
+     * @since SmartDeviceLink 4.0
+     */
+    SETTINGS,
+    /** 
+     * @since SmartDeviceLink 4.0
+     */
+    VEHICLE_DIAGNOSTICS,
+    /** 
+     * @since SmartDeviceLink 4.0
+     */
+    EMERGENCY,
+    /** 
+     * @since SmartDeviceLink 4.0
+     */
+    MEDIA,
+    /** 
+     * @since SmartDeviceLink 4.0
+     */
     FOTA,
-=======
-	LOCK_SCREEN_ICON_URL,
-	
->>>>>>> 2265cc67
-	;
-     
-    public static RequestType valueForString(String value) {
-        try{
-            return valueOf(value);
-        }catch(Exception e){
-            return null;
-        }
-    }
-}
+	;
+     
+    public static RequestType valueForString(String value) {
+        try{
+            return valueOf(value);
+        }catch(Exception e){
+            return null;
+        }
+    }
+}