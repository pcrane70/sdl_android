package com.smartdevicelink.proxy.rpc;

import java.util.Hashtable;

import com.smartdevicelink.proxy.RPCStruct;
import com.smartdevicelink.proxy.rpc.enums.VehicleDataResultCode;
<<<<<<< HEAD
import com.smartdevicelink.util.SdlLog;
=======
>>>>>>> e272dadf

public class DIDResult extends RPCStruct {
	public static final String KEY_RESULT_CODE = "resultCode";
	public static final String KEY_DATA = "data";
	public static final String KEY_DID_LOCATION = "didLocation";
	
    public DIDResult() {}
    public DIDResult(Hashtable<String, Object> hash) {
        super(hash);
    }
    public void setResultCode(VehicleDataResultCode resultCode) {
    	if (resultCode != null) {
    		store.put(KEY_RESULT_CODE, resultCode);
    	} else {
    		store.remove(KEY_RESULT_CODE);
    	}
    }
    public VehicleDataResultCode getResultCode() {
        Object obj = store.get(KEY_RESULT_CODE);
        if (obj instanceof VehicleDataResultCode) {
            return (VehicleDataResultCode) obj;
        } else if (obj instanceof String) {
<<<<<<< HEAD
        	VehicleDataResultCode theCode = null;
            try {
                theCode = VehicleDataResultCode.valueForString((String) obj);
            } catch (Exception e) {
            	SdlLog.e("Failed to parse " + getClass().getSimpleName() + "." + KEY_RESULT_CODE, e);
            }
            return theCode;
=======
        	return VehicleDataResultCode.valueForString((String) obj);
>>>>>>> e272dadf
        }
        return null;
    }
    public void setDidLocation(Integer didLocation) {
    	if (didLocation != null) {
    		store.put(KEY_DID_LOCATION, didLocation);
    	} else {
    		store.remove(KEY_DID_LOCATION);
    	}
    }
    public Integer getDidLocation() {
    	return (Integer) store.get(KEY_DID_LOCATION);
    }    
    public void setData(String data) {
    	if (data != null) {
    		store.put(KEY_DATA, data);
    	} else {
    		store.remove(KEY_DATA);
    	}
    }
    public String getData() {
    	return (String) store.get(KEY_DATA);
    }
}
<|MERGE_RESOLUTION|>--- conflicted
+++ resolved
@@ -1,67 +1,53 @@
-package com.smartdevicelink.proxy.rpc;
-
-import java.util.Hashtable;
-
-import com.smartdevicelink.proxy.RPCStruct;
+package com.smartdevicelink.proxy.rpc;
+
+import java.util.Hashtable;
+
+import com.smartdevicelink.proxy.RPCStruct;
 import com.smartdevicelink.proxy.rpc.enums.VehicleDataResultCode;
-<<<<<<< HEAD
-import com.smartdevicelink.util.SdlLog;
-=======
->>>>>>> e272dadf
-
-public class DIDResult extends RPCStruct {
-	public static final String KEY_RESULT_CODE = "resultCode";
-	public static final String KEY_DATA = "data";
-	public static final String KEY_DID_LOCATION = "didLocation";
-	
-    public DIDResult() {}
-    public DIDResult(Hashtable<String, Object> hash) {
-        super(hash);
-    }
-    public void setResultCode(VehicleDataResultCode resultCode) {
-    	if (resultCode != null) {
-    		store.put(KEY_RESULT_CODE, resultCode);
-    	} else {
-    		store.remove(KEY_RESULT_CODE);
-    	}
-    }
-    public VehicleDataResultCode getResultCode() {
-        Object obj = store.get(KEY_RESULT_CODE);
-        if (obj instanceof VehicleDataResultCode) {
-            return (VehicleDataResultCode) obj;
+
+public class DIDResult extends RPCStruct {
+	public static final String KEY_RESULT_CODE = "resultCode";
+	public static final String KEY_DATA = "data";
+	public static final String KEY_DID_LOCATION = "didLocation";
+	
+    public DIDResult() {}
+    public DIDResult(Hashtable<String, Object> hash) {
+        super(hash);
+    }
+    public void setResultCode(VehicleDataResultCode resultCode) {
+    	if (resultCode != null) {
+    		store.put(KEY_RESULT_CODE, resultCode);
+    	} else {
+    		store.remove(KEY_RESULT_CODE);
+    	}
+    }
+    public VehicleDataResultCode getResultCode() {
+        Object obj = store.get(KEY_RESULT_CODE);
+        if (obj instanceof VehicleDataResultCode) {
+            return (VehicleDataResultCode) obj;
         } else if (obj instanceof String) {
-<<<<<<< HEAD
-        	VehicleDataResultCode theCode = null;
-            try {
-                theCode = VehicleDataResultCode.valueForString((String) obj);
-            } catch (Exception e) {
-            	SdlLog.e("Failed to parse " + getClass().getSimpleName() + "." + KEY_RESULT_CODE, e);
-            }
-            return theCode;
-=======
         	return VehicleDataResultCode.valueForString((String) obj);
->>>>>>> e272dadf
-        }
-        return null;
-    }
-    public void setDidLocation(Integer didLocation) {
-    	if (didLocation != null) {
-    		store.put(KEY_DID_LOCATION, didLocation);
-    	} else {
-    		store.remove(KEY_DID_LOCATION);
-    	}
-    }
-    public Integer getDidLocation() {
-    	return (Integer) store.get(KEY_DID_LOCATION);
-    }    
-    public void setData(String data) {
-    	if (data != null) {
-    		store.put(KEY_DATA, data);
-    	} else {
-    		store.remove(KEY_DATA);
-    	}
-    }
-    public String getData() {
-    	return (String) store.get(KEY_DATA);
-    }
-}
+        }
+        return null;
+    }
+    public void setDidLocation(Integer didLocation) {
+    	if (didLocation != null) {
+    		store.put(KEY_DID_LOCATION, didLocation);
+    	} else {
+    		store.remove(KEY_DID_LOCATION);
+    	}
+    }
+    public Integer getDidLocation() {
+    	return (Integer) store.get(KEY_DID_LOCATION);
+    }    
+    public void setData(String data) {
+    	if (data != null) {
+    		store.put(KEY_DATA, data);
+    	} else {
+    		store.remove(KEY_DATA);
+    	}
+    }
+    public String getData() {
+    	return (String) store.get(KEY_DATA);
+    }
+}