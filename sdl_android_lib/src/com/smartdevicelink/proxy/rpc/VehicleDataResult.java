package com.smartdevicelink.proxy.rpc;

import java.util.Hashtable;

import com.smartdevicelink.proxy.RPCStruct;
<<<<<<< HEAD
import com.smartdevicelink.proxy.constants.Names;
=======
>>>>>>> daf5c33a
import com.smartdevicelink.proxy.rpc.enums.VehicleDataResultCode;
import com.smartdevicelink.proxy.rpc.enums.VehicleDataType;
import com.smartdevicelink.util.DebugTool;

public class VehicleDataResult extends RPCStruct {
	public static final String dataType = "dataType";
	public static final String resultCode = "resultCode";

    public VehicleDataResult() { }
    public VehicleDataResult(Hashtable<String, Object> hash) {
        super(hash);
    }
    public void setDataType(VehicleDataType dataType) {
    	if (dataType != null) {
    		store.put(VehicleDataResult.dataType, dataType);
    	} else {
    		store.remove(VehicleDataResult.dataType);
    	}
    }
    public VehicleDataType getDataType() {
        Object obj = store.get(VehicleDataResult.dataType);
        if (obj instanceof VehicleDataType) {
            return (VehicleDataType) obj;
        } else if (obj instanceof String) {
        	VehicleDataType theCode = null;
            try {
                theCode = VehicleDataType.valueForString((String) obj);
            } catch (Exception e) {
            	DebugTool.logError("Failed to parse " + getClass().getSimpleName() + "." + VehicleDataResult.dataType, e);
            }
            return theCode;
        }
        return null;
    }
    public void setResultCode(VehicleDataResultCode resultCode) {
    	if (resultCode != null) {
    		store.put(VehicleDataResult.resultCode, resultCode);
    	} else {
    		store.remove(VehicleDataResult.resultCode);
    	}
    }
    public VehicleDataResultCode getResultCode() {
        Object obj = store.get(VehicleDataResult.resultCode);
        if (obj instanceof VehicleDataResultCode) {
            return (VehicleDataResultCode) obj;
        } else if (obj instanceof String) {
        	VehicleDataResultCode theCode = null;
            try {
                theCode = VehicleDataResultCode.valueForString((String) obj);
            } catch (Exception e) {
            	DebugTool.logError("Failed to parse " + getClass().getSimpleName() + "." + VehicleDataResult.resultCode, e);
            }
            return theCode;
        }
        return null;
    }
}
<|MERGE_RESOLUTION|>--- conflicted
+++ resolved
@@ -1,66 +1,62 @@
-package com.smartdevicelink.proxy.rpc;
-
-import java.util.Hashtable;
-
-import com.smartdevicelink.proxy.RPCStruct;
-<<<<<<< HEAD
-import com.smartdevicelink.proxy.constants.Names;
-=======
->>>>>>> daf5c33a
-import com.smartdevicelink.proxy.rpc.enums.VehicleDataResultCode;
-import com.smartdevicelink.proxy.rpc.enums.VehicleDataType;
-import com.smartdevicelink.util.DebugTool;
-
-public class VehicleDataResult extends RPCStruct {
-	public static final String dataType = "dataType";
-	public static final String resultCode = "resultCode";
-
-    public VehicleDataResult() { }
-    public VehicleDataResult(Hashtable<String, Object> hash) {
-        super(hash);
-    }
-    public void setDataType(VehicleDataType dataType) {
-    	if (dataType != null) {
-    		store.put(VehicleDataResult.dataType, dataType);
-    	} else {
-    		store.remove(VehicleDataResult.dataType);
-    	}
-    }
-    public VehicleDataType getDataType() {
-        Object obj = store.get(VehicleDataResult.dataType);
-        if (obj instanceof VehicleDataType) {
-            return (VehicleDataType) obj;
-        } else if (obj instanceof String) {
-        	VehicleDataType theCode = null;
-            try {
-                theCode = VehicleDataType.valueForString((String) obj);
-            } catch (Exception e) {
-            	DebugTool.logError("Failed to parse " + getClass().getSimpleName() + "." + VehicleDataResult.dataType, e);
-            }
-            return theCode;
-        }
-        return null;
-    }
-    public void setResultCode(VehicleDataResultCode resultCode) {
-    	if (resultCode != null) {
-    		store.put(VehicleDataResult.resultCode, resultCode);
-    	} else {
-    		store.remove(VehicleDataResult.resultCode);
-    	}
-    }
-    public VehicleDataResultCode getResultCode() {
-        Object obj = store.get(VehicleDataResult.resultCode);
-        if (obj instanceof VehicleDataResultCode) {
-            return (VehicleDataResultCode) obj;
-        } else if (obj instanceof String) {
-        	VehicleDataResultCode theCode = null;
-            try {
-                theCode = VehicleDataResultCode.valueForString((String) obj);
-            } catch (Exception e) {
-            	DebugTool.logError("Failed to parse " + getClass().getSimpleName() + "." + VehicleDataResult.resultCode, e);
-            }
-            return theCode;
-        }
-        return null;
-    }
-}
+package com.smartdevicelink.proxy.rpc;
+
+import java.util.Hashtable;
+
+import com.smartdevicelink.proxy.RPCStruct;
+import com.smartdevicelink.proxy.rpc.enums.VehicleDataResultCode;
+import com.smartdevicelink.proxy.rpc.enums.VehicleDataType;
+import com.smartdevicelink.util.DebugTool;
+
+public class VehicleDataResult extends RPCStruct {
+	public static final String KEY_DATA_TYPE = "dataType";
+	public static final String KEY_RESULT_CODE = "resultCode";
+
+    public VehicleDataResult() { }
+    public VehicleDataResult(Hashtable<String, Object> hash) {
+        super(hash);
+    }
+    public void setDataType(VehicleDataType dataType) {
+    	if (dataType != null) {
+    		store.put(KEY_DATA_TYPE, dataType);
+    	} else {
+    		store.remove(KEY_DATA_TYPE);
+    	}
+    }
+    public VehicleDataType getDataType() {
+        Object obj = store.get(KEY_DATA_TYPE);
+        if (obj instanceof VehicleDataType) {
+            return (VehicleDataType) obj;
+        } else if (obj instanceof String) {
+        	VehicleDataType theCode = null;
+            try {
+                theCode = VehicleDataType.valueForString((String) obj);
+            } catch (Exception e) {
+            	DebugTool.logError("Failed to parse " + getClass().getSimpleName() + "." + KEY_DATA_TYPE, e);
+            }
+            return theCode;
+        }
+        return null;
+    }
+    public void setResultCode(VehicleDataResultCode resultCode) {
+    	if (resultCode != null) {
+    		store.put(KEY_RESULT_CODE, resultCode);
+    	} else {
+    		store.remove(KEY_RESULT_CODE);
+    	}
+    }
+    public VehicleDataResultCode getResultCode() {
+        Object obj = store.get(KEY_RESULT_CODE);
+        if (obj instanceof VehicleDataResultCode) {
+            return (VehicleDataResultCode) obj;
+        } else if (obj instanceof String) {
+        	VehicleDataResultCode theCode = null;
+            try {
+                theCode = VehicleDataResultCode.valueForString((String) obj);
+            } catch (Exception e) {
+            	DebugTool.logError("Failed to parse " + getClass().getSimpleName() + "." + KEY_RESULT_CODE, e);
+            }
+            return theCode;
+        }
+        return null;
+    }
+}