--- conflicted
+++ resolved
@@ -1,84 +1,70 @@
-package com.smartdevicelink.proxy.rpc;
-
-import java.util.Hashtable;
-
-import com.smartdevicelink.proxy.RPCStruct;
+package com.smartdevicelink.proxy.rpc;
+
+import java.util.Hashtable;
+
+import com.smartdevicelink.proxy.RPCStruct;
 import com.smartdevicelink.proxy.rpc.enums.ComponentVolumeStatus;
-<<<<<<< HEAD
-import com.smartdevicelink.util.SdlLog;
-=======
->>>>>>> e272dadf
-
-/**
- * Tire pressure status of a single tire.
- * <p><b>Parameter List
- * <table border="1" rules="all">
- * 		<tr>
- * 			<th>Name</th>
- * 			<th>Type</th>
- * 			<th>Description</th>
- * 			<th>SmartDeviceLink Ver. Available</th>
- * 		</tr>
- * 		<tr>
- * 			<td>status</td>
- * 			<td>ComponentVolumeStatus</td>
- * 			<td>Describes the volume status of a single tire
- * 					See ComponentVolumeStatus
- * 			</td>
- * 			<td>SmartDeviceLink 2.0</td>
- * 		</tr>
- *  </table>
- * @since SmartDeviceLink 2.0
- */
-public class SingleTireStatus extends RPCStruct {
-	public static final String KEY_STATUS = "status";
-
-	/**
-	 * Constructs a newly allocated SingleTireStatus object
-	 */
-    public SingleTireStatus() { }
-    
-    /**
-     * Constructs a newly allocated SingleTireStatus object indicated by the Hashtable parameter
-     * @param hash The Hashtable to use
-     */
-    public SingleTireStatus(Hashtable<String, Object> hash) {
-        super(hash);
-    }
-    
-    /**
-     *  set the volume status of a single tire
-     * @param status  the volume status of a single tire
-     */
-    public void setStatus(ComponentVolumeStatus status) {
-    	if (status != null) {
-    		store.put(KEY_STATUS, status);
-    	} else {
-    		store.remove(KEY_STATUS);
-    	}
-    }
-    
-    /**
-     * get  the volume status of a single tire
-     * @return  the volume status of a single tire
-     */
-    public ComponentVolumeStatus getStatus() {
-        Object obj = store.get(KEY_STATUS);
-        if (obj instanceof ComponentVolumeStatus) {
-            return (ComponentVolumeStatus) obj;
+
+/**
+ * Tire pressure status of a single tire.
+ * <p><b>Parameter List
+ * <table border="1" rules="all">
+ * 		<tr>
+ * 			<th>Name</th>
+ * 			<th>Type</th>
+ * 			<th>Description</th>
+ * 			<th>SmartDeviceLink Ver. Available</th>
+ * 		</tr>
+ * 		<tr>
+ * 			<td>status</td>
+ * 			<td>ComponentVolumeStatus</td>
+ * 			<td>Describes the volume status of a single tire
+ * 					See ComponentVolumeStatus
+ * 			</td>
+ * 			<td>SmartDeviceLink 2.0</td>
+ * 		</tr>
+ *  </table>
+ * @since SmartDeviceLink 2.0
+ */
+public class SingleTireStatus extends RPCStruct {
+	public static final String KEY_STATUS = "status";
+
+	/**
+	 * Constructs a newly allocated SingleTireStatus object
+	 */
+    public SingleTireStatus() { }
+    
+    /**
+     * Constructs a newly allocated SingleTireStatus object indicated by the Hashtable parameter
+     * @param hash The Hashtable to use
+     */
+    public SingleTireStatus(Hashtable<String, Object> hash) {
+        super(hash);
+    }
+    
+    /**
+     *  set the volume status of a single tire
+     * @param status  the volume status of a single tire
+     */
+    public void setStatus(ComponentVolumeStatus status) {
+    	if (status != null) {
+    		store.put(KEY_STATUS, status);
+    	} else {
+    		store.remove(KEY_STATUS);
+    	}
+    }
+    
+    /**
+     * get  the volume status of a single tire
+     * @return  the volume status of a single tire
+     */
+    public ComponentVolumeStatus getStatus() {
+        Object obj = store.get(KEY_STATUS);
+        if (obj instanceof ComponentVolumeStatus) {
+            return (ComponentVolumeStatus) obj;
         } else if (obj instanceof String) {
-<<<<<<< HEAD
-        	ComponentVolumeStatus theCode = null;
-            try {
-                theCode = ComponentVolumeStatus.valueForString((String) obj);
-            } catch (Exception e) {
-            	SdlLog.e("Failed to parse " + getClass().getSimpleName() + "." + KEY_STATUS, e);
-            }
-            return theCode;
-=======
         	return ComponentVolumeStatus.valueForString((String) obj);
->>>>>>> e272dadf
-        }
-        return null;
-    }
-}
+        }
+        return null;
+    }
+}