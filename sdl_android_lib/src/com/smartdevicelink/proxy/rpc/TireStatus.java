package com.smartdevicelink.proxy.rpc;

import java.util.Hashtable;

import com.smartdevicelink.proxy.RPCStruct;
<<<<<<< HEAD
import com.smartdevicelink.proxy.constants.Names;
=======
>>>>>>> daf5c33a
import com.smartdevicelink.proxy.rpc.enums.WarningLightStatus;
import com.smartdevicelink.util.DebugTool;

public class TireStatus extends RPCStruct {
	public static final String pressureTellTale = "pressureTellTale";
	public static final String leftFront = "leftFront";
	public static final String rightFront = "rightFront";
	public static final String leftRear = "leftRear";
	public static final String innerLeftRear = "innerLeftRear";
	public static final String innerRightRear = "innerRightRear";
	public static final String rightRear = "rightRear";

    public TireStatus() { }
    public TireStatus(Hashtable<String, Object> hash) {
        super(hash);
    }
    public void setPressureTellTale(WarningLightStatus pressureTellTale) {
    	if (pressureTellTale != null) {
    		store.put(TireStatus.pressureTellTale, pressureTellTale);
    	} else {
    		store.remove(TireStatus.pressureTellTale);
    	}
    }
    public WarningLightStatus getPressureTellTale() {
        Object obj = store.get(TireStatus.pressureTellTale);
        if (obj instanceof WarningLightStatus) {
            return (WarningLightStatus) obj;
        } else if (obj instanceof String) {
        	WarningLightStatus theCode = null;
            try {
                theCode = WarningLightStatus.valueForString((String) obj);
            } catch (Exception e) {
            	DebugTool.logError("Failed to parse " + getClass().getSimpleName() + "." + TireStatus.pressureTellTale, e);
            }
            return theCode;
        }
        return null;
    }
    public void setLeftFront(SingleTireStatus leftFront) {
    	if (leftFront != null) {
    		store.put(TireStatus.leftFront, leftFront);
    	} else {
    		store.remove(TireStatus.leftFront);
    	}
    }
    @SuppressWarnings("unchecked")
    public SingleTireStatus getLeftFront() {
    	Object obj = store.get(TireStatus.leftFront);
        if (obj instanceof SingleTireStatus) {
            return (SingleTireStatus) obj;
        } else if (obj instanceof Hashtable) {
        	try {
        		return new SingleTireStatus((Hashtable<String, Object>) obj);
            } catch (Exception e) {
            	DebugTool.logError("Failed to parse " + getClass().getSimpleName() + "." + TireStatus.leftFront, e);
            }
        }
        return null;
    }
    public void setRightFront(SingleTireStatus rightFront) {
    	if (rightFront != null) {
    		store.put(TireStatus.rightFront, rightFront);
    	} else {
    		store.remove(TireStatus.rightFront);
    	}
    }
    @SuppressWarnings("unchecked")
    public SingleTireStatus getRightFront() {
    	Object obj = store.get(TireStatus.rightFront);
        if (obj instanceof SingleTireStatus) {
            return (SingleTireStatus) obj;
        } else if (obj instanceof Hashtable) {
        	try {
        		return new SingleTireStatus((Hashtable<String, Object>) obj);
            } catch (Exception e) {
            	DebugTool.logError("Failed to parse " + getClass().getSimpleName() + "." + TireStatus.rightFront, e);
            }
        }
        return null;
    }
    public void setLeftRear(SingleTireStatus leftRear) {
    	if (leftRear != null) {
    		store.put(TireStatus.leftRear, leftRear);
    	} else {
    		store.remove(TireStatus.leftRear);
    	}
    }
    @SuppressWarnings("unchecked")
    public SingleTireStatus getLeftRear() {
    	Object obj = store.get(TireStatus.leftRear);
        if (obj instanceof SingleTireStatus) {
            return (SingleTireStatus) obj;
        } else if (obj instanceof Hashtable) {
        	try {
        		return new SingleTireStatus((Hashtable<String, Object>) obj);
            } catch (Exception e) {
            	DebugTool.logError("Failed to parse " + getClass().getSimpleName() + "." + TireStatus.leftRear, e);
            }
        }
        return null;
    }
    public void setRightRear(SingleTireStatus rightRear) {
    	if (rightRear != null) {
    		store.put(TireStatus.rightRear, rightRear);
    	} else {
    		store.remove(TireStatus.rightRear);
    	}
    }
    @SuppressWarnings("unchecked")
    public SingleTireStatus getRightRear() {
    	Object obj = store.get(TireStatus.rightRear);
        if (obj instanceof SingleTireStatus) {
            return (SingleTireStatus) obj;
        } else if (obj instanceof Hashtable) {
        	try {
        		return new SingleTireStatus((Hashtable<String, Object>) obj);
            } catch (Exception e) {
            	DebugTool.logError("Failed to parse " + getClass().getSimpleName() + "." + TireStatus.rightRear, e);
            }
        }
        return null;
    }
    public void setInnerLeftRear(SingleTireStatus innerLeftRear) {
    	if (innerLeftRear != null) {
    		store.put(TireStatus.innerLeftRear, innerLeftRear);
    	} else {
    		store.remove(TireStatus.innerLeftRear);
    	}
    }
    @SuppressWarnings("unchecked")
    public SingleTireStatus getInnerLeftRear() {
    	Object obj = store.get(TireStatus.innerLeftRear);
        if (obj instanceof SingleTireStatus) {
            return (SingleTireStatus) obj;
        } else if (obj instanceof Hashtable) {
        	try {
        		return new SingleTireStatus((Hashtable<String, Object>) obj);
            } catch (Exception e) {
            	DebugTool.logError("Failed to parse " + getClass().getSimpleName() + "." + TireStatus.innerLeftRear, e);
            }
        }
        return null;
    }
    public void setInnerRightRear(SingleTireStatus innerRightRear) {
    	if (innerRightRear != null) {
    		store.put(TireStatus.innerRightRear, innerRightRear);
    	} else {
    		store.remove(TireStatus.innerRightRear);
    	}
    }
    @SuppressWarnings("unchecked")
    public SingleTireStatus getInnerRightRear() {
    	Object obj = store.get(TireStatus.innerRightRear);
        if (obj instanceof SingleTireStatus) {
            return (SingleTireStatus) obj;
        } else if (obj instanceof Hashtable) {
        	try {
        		return new SingleTireStatus((Hashtable<String, Object>) obj);
            } catch (Exception e) {
            	DebugTool.logError("Failed to parse " + getClass().getSimpleName() + "." + TireStatus.innerRightRear, e);
            }
        }
        return null;
    }
}
<|MERGE_RESOLUTION|>--- conflicted
+++ resolved
@@ -1,174 +1,170 @@
-package com.smartdevicelink.proxy.rpc;
-
-import java.util.Hashtable;
-
-import com.smartdevicelink.proxy.RPCStruct;
-<<<<<<< HEAD
-import com.smartdevicelink.proxy.constants.Names;
-=======
->>>>>>> daf5c33a
-import com.smartdevicelink.proxy.rpc.enums.WarningLightStatus;
-import com.smartdevicelink.util.DebugTool;
-
-public class TireStatus extends RPCStruct {
-	public static final String pressureTellTale = "pressureTellTale";
-	public static final String leftFront = "leftFront";
-	public static final String rightFront = "rightFront";
-	public static final String leftRear = "leftRear";
-	public static final String innerLeftRear = "innerLeftRear";
-	public static final String innerRightRear = "innerRightRear";
-	public static final String rightRear = "rightRear";
-
-    public TireStatus() { }
-    public TireStatus(Hashtable<String, Object> hash) {
-        super(hash);
-    }
-    public void setPressureTellTale(WarningLightStatus pressureTellTale) {
-    	if (pressureTellTale != null) {
-    		store.put(TireStatus.pressureTellTale, pressureTellTale);
-    	} else {
-    		store.remove(TireStatus.pressureTellTale);
-    	}
-    }
-    public WarningLightStatus getPressureTellTale() {
-        Object obj = store.get(TireStatus.pressureTellTale);
-        if (obj instanceof WarningLightStatus) {
-            return (WarningLightStatus) obj;
-        } else if (obj instanceof String) {
-        	WarningLightStatus theCode = null;
-            try {
-                theCode = WarningLightStatus.valueForString((String) obj);
-            } catch (Exception e) {
-            	DebugTool.logError("Failed to parse " + getClass().getSimpleName() + "." + TireStatus.pressureTellTale, e);
-            }
-            return theCode;
-        }
-        return null;
-    }
-    public void setLeftFront(SingleTireStatus leftFront) {
-    	if (leftFront != null) {
-    		store.put(TireStatus.leftFront, leftFront);
-    	} else {
-    		store.remove(TireStatus.leftFront);
-    	}
-    }
-    @SuppressWarnings("unchecked")
-    public SingleTireStatus getLeftFront() {
-    	Object obj = store.get(TireStatus.leftFront);
-        if (obj instanceof SingleTireStatus) {
-            return (SingleTireStatus) obj;
-        } else if (obj instanceof Hashtable) {
-        	try {
-        		return new SingleTireStatus((Hashtable<String, Object>) obj);
-            } catch (Exception e) {
-            	DebugTool.logError("Failed to parse " + getClass().getSimpleName() + "." + TireStatus.leftFront, e);
-            }
-        }
-        return null;
-    }
-    public void setRightFront(SingleTireStatus rightFront) {
-    	if (rightFront != null) {
-    		store.put(TireStatus.rightFront, rightFront);
-    	} else {
-    		store.remove(TireStatus.rightFront);
-    	}
-    }
-    @SuppressWarnings("unchecked")
-    public SingleTireStatus getRightFront() {
-    	Object obj = store.get(TireStatus.rightFront);
-        if (obj instanceof SingleTireStatus) {
-            return (SingleTireStatus) obj;
-        } else if (obj instanceof Hashtable) {
-        	try {
-        		return new SingleTireStatus((Hashtable<String, Object>) obj);
-            } catch (Exception e) {
-            	DebugTool.logError("Failed to parse " + getClass().getSimpleName() + "." + TireStatus.rightFront, e);
-            }
-        }
-        return null;
-    }
-    public void setLeftRear(SingleTireStatus leftRear) {
-    	if (leftRear != null) {
-    		store.put(TireStatus.leftRear, leftRear);
-    	} else {
-    		store.remove(TireStatus.leftRear);
-    	}
-    }
-    @SuppressWarnings("unchecked")
-    public SingleTireStatus getLeftRear() {
-    	Object obj = store.get(TireStatus.leftRear);
-        if (obj instanceof SingleTireStatus) {
-            return (SingleTireStatus) obj;
-        } else if (obj instanceof Hashtable) {
-        	try {
-        		return new SingleTireStatus((Hashtable<String, Object>) obj);
-            } catch (Exception e) {
-            	DebugTool.logError("Failed to parse " + getClass().getSimpleName() + "." + TireStatus.leftRear, e);
-            }
-        }
-        return null;
-    }
-    public void setRightRear(SingleTireStatus rightRear) {
-    	if (rightRear != null) {
-    		store.put(TireStatus.rightRear, rightRear);
-    	} else {
-    		store.remove(TireStatus.rightRear);
-    	}
-    }
-    @SuppressWarnings("unchecked")
-    public SingleTireStatus getRightRear() {
-    	Object obj = store.get(TireStatus.rightRear);
-        if (obj instanceof SingleTireStatus) {
-            return (SingleTireStatus) obj;
-        } else if (obj instanceof Hashtable) {
-        	try {
-        		return new SingleTireStatus((Hashtable<String, Object>) obj);
-            } catch (Exception e) {
-            	DebugTool.logError("Failed to parse " + getClass().getSimpleName() + "." + TireStatus.rightRear, e);
-            }
-        }
-        return null;
-    }
-    public void setInnerLeftRear(SingleTireStatus innerLeftRear) {
-    	if (innerLeftRear != null) {
-    		store.put(TireStatus.innerLeftRear, innerLeftRear);
-    	} else {
-    		store.remove(TireStatus.innerLeftRear);
-    	}
-    }
-    @SuppressWarnings("unchecked")
-    public SingleTireStatus getInnerLeftRear() {
-    	Object obj = store.get(TireStatus.innerLeftRear);
-        if (obj instanceof SingleTireStatus) {
-            return (SingleTireStatus) obj;
-        } else if (obj instanceof Hashtable) {
-        	try {
-        		return new SingleTireStatus((Hashtable<String, Object>) obj);
-            } catch (Exception e) {
-            	DebugTool.logError("Failed to parse " + getClass().getSimpleName() + "." + TireStatus.innerLeftRear, e);
-            }
-        }
-        return null;
-    }
-    public void setInnerRightRear(SingleTireStatus innerRightRear) {
-    	if (innerRightRear != null) {
-    		store.put(TireStatus.innerRightRear, innerRightRear);
-    	} else {
-    		store.remove(TireStatus.innerRightRear);
-    	}
-    }
-    @SuppressWarnings("unchecked")
-    public SingleTireStatus getInnerRightRear() {
-    	Object obj = store.get(TireStatus.innerRightRear);
-        if (obj instanceof SingleTireStatus) {
-            return (SingleTireStatus) obj;
-        } else if (obj instanceof Hashtable) {
-        	try {
-        		return new SingleTireStatus((Hashtable<String, Object>) obj);
-            } catch (Exception e) {
-            	DebugTool.logError("Failed to parse " + getClass().getSimpleName() + "." + TireStatus.innerRightRear, e);
-            }
-        }
-        return null;
-    }
-}
+package com.smartdevicelink.proxy.rpc;
+
+import java.util.Hashtable;
+
+import com.smartdevicelink.proxy.RPCStruct;
+import com.smartdevicelink.proxy.rpc.enums.WarningLightStatus;
+import com.smartdevicelink.util.DebugTool;
+
+public class TireStatus extends RPCStruct {
+	public static final String KEY_PRESSURE_TELL_TALE = "pressureTellTale";
+	public static final String KEY_LEFT_FRONT = "leftFront";
+	public static final String KEY_RIGHT_FRONT = "rightFront";
+	public static final String KEY_LEFT_REAR = "leftRear";
+	public static final String KEY_INNER_LEFT_REAR = "innerLeftRear";
+	public static final String KEY_INNER_RIGHT_REAR = "innerRightRear";
+	public static final String KEY_RIGHT_REAR = "rightRear";
+
+    public TireStatus() { }
+    public TireStatus(Hashtable<String, Object> hash) {
+        super(hash);
+    }
+    public void setPressureTellTale(WarningLightStatus pressureTellTale) {
+    	if (pressureTellTale != null) {
+    		store.put(KEY_PRESSURE_TELL_TALE, pressureTellTale);
+    	} else {
+    		store.remove(KEY_PRESSURE_TELL_TALE);
+    	}
+    }
+    public WarningLightStatus getPressureTellTale() {
+        Object obj = store.get(KEY_PRESSURE_TELL_TALE);
+        if (obj instanceof WarningLightStatus) {
+            return (WarningLightStatus) obj;
+        } else if (obj instanceof String) {
+        	WarningLightStatus theCode = null;
+            try {
+                theCode = WarningLightStatus.valueForString((String) obj);
+            } catch (Exception e) {
+            	DebugTool.logError("Failed to parse " + getClass().getSimpleName() + "." + KEY_PRESSURE_TELL_TALE, e);
+            }
+            return theCode;
+        }
+        return null;
+    }
+    public void setLeftFront(SingleTireStatus leftFront) {
+    	if (leftFront != null) {
+    		store.put(KEY_LEFT_FRONT, leftFront);
+    	} else {
+    		store.remove(KEY_LEFT_FRONT);
+    	}
+    }
+    @SuppressWarnings("unchecked")
+    public SingleTireStatus getLeftFront() {
+    	Object obj = store.get(KEY_LEFT_FRONT);
+        if (obj instanceof SingleTireStatus) {
+            return (SingleTireStatus) obj;
+        } else if (obj instanceof Hashtable) {
+        	try {
+        		return new SingleTireStatus((Hashtable<String, Object>) obj);
+            } catch (Exception e) {
+            	DebugTool.logError("Failed to parse " + getClass().getSimpleName() + "." + KEY_LEFT_FRONT, e);
+            }
+        }
+        return null;
+    }
+    public void setRightFront(SingleTireStatus rightFront) {
+    	if (rightFront != null) {
+    		store.put(KEY_RIGHT_FRONT, rightFront);
+    	} else {
+    		store.remove(KEY_RIGHT_FRONT);
+    	}
+    }
+    @SuppressWarnings("unchecked")
+    public SingleTireStatus getRightFront() {
+    	Object obj = store.get(KEY_RIGHT_FRONT);
+        if (obj instanceof SingleTireStatus) {
+            return (SingleTireStatus) obj;
+        } else if (obj instanceof Hashtable) {
+        	try {
+        		return new SingleTireStatus((Hashtable<String, Object>) obj);
+            } catch (Exception e) {
+            	DebugTool.logError("Failed to parse " + getClass().getSimpleName() + "." + KEY_RIGHT_FRONT, e);
+            }
+        }
+        return null;
+    }
+    public void setLeftRear(SingleTireStatus leftRear) {
+    	if (leftRear != null) {
+    		store.put(KEY_LEFT_REAR, leftRear);
+    	} else {
+    		store.remove(KEY_LEFT_REAR);
+    	}
+    }
+    @SuppressWarnings("unchecked")
+    public SingleTireStatus getLeftRear() {
+    	Object obj = store.get(KEY_LEFT_REAR);
+        if (obj instanceof SingleTireStatus) {
+            return (SingleTireStatus) obj;
+        } else if (obj instanceof Hashtable) {
+        	try {
+        		return new SingleTireStatus((Hashtable<String, Object>) obj);
+            } catch (Exception e) {
+            	DebugTool.logError("Failed to parse " + getClass().getSimpleName() + "." + KEY_LEFT_REAR, e);
+            }
+        }
+        return null;
+    }
+    public void setRightRear(SingleTireStatus rightRear) {
+    	if (rightRear != null) {
+    		store.put(KEY_RIGHT_REAR, rightRear);
+    	} else {
+    		store.remove(KEY_RIGHT_REAR);
+    	}
+    }
+    @SuppressWarnings("unchecked")
+    public SingleTireStatus getRightRear() {
+    	Object obj = store.get(KEY_RIGHT_REAR);
+        if (obj instanceof SingleTireStatus) {
+            return (SingleTireStatus) obj;
+        } else if (obj instanceof Hashtable) {
+        	try {
+        		return new SingleTireStatus((Hashtable<String, Object>) obj);
+            } catch (Exception e) {
+            	DebugTool.logError("Failed to parse " + getClass().getSimpleName() + "." + KEY_RIGHT_REAR, e);
+            }
+        }
+        return null;
+    }
+    public void setInnerLeftRear(SingleTireStatus innerLeftRear) {
+    	if (innerLeftRear != null) {
+    		store.put(KEY_INNER_LEFT_REAR, innerLeftRear);
+    	} else {
+    		store.remove(KEY_INNER_LEFT_REAR);
+    	}
+    }
+    @SuppressWarnings("unchecked")
+    public SingleTireStatus getInnerLeftRear() {
+    	Object obj = store.get(KEY_INNER_LEFT_REAR);
+        if (obj instanceof SingleTireStatus) {
+            return (SingleTireStatus) obj;
+        } else if (obj instanceof Hashtable) {
+        	try {
+        		return new SingleTireStatus((Hashtable<String, Object>) obj);
+            } catch (Exception e) {
+            	DebugTool.logError("Failed to parse " + getClass().getSimpleName() + "." + KEY_INNER_LEFT_REAR, e);
+            }
+        }
+        return null;
+    }
+    public void setInnerRightRear(SingleTireStatus innerRightRear) {
+    	if (innerRightRear != null) {
+    		store.put(KEY_INNER_RIGHT_REAR, innerRightRear);
+    	} else {
+    		store.remove(KEY_INNER_RIGHT_REAR);
+    	}
+    }
+    @SuppressWarnings("unchecked")
+    public SingleTireStatus getInnerRightRear() {
+    	Object obj = store.get(KEY_INNER_RIGHT_REAR);
+        if (obj instanceof SingleTireStatus) {
+            return (SingleTireStatus) obj;
+        } else if (obj instanceof Hashtable) {
+        	try {
+        		return new SingleTireStatus((Hashtable<String, Object>) obj);
+            } catch (Exception e) {
+            	DebugTool.logError("Failed to parse " + getClass().getSimpleName() + "." + KEY_INNER_RIGHT_REAR, e);
+            }
+        }
+        return null;
+    }
+}