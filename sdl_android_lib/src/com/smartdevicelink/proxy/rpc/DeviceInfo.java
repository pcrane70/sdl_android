package com.smartdevicelink.proxy.rpc;

import java.util.Hashtable;

import com.smartdevicelink.proxy.RPCStruct;
/**
 * Various information about connecting device.
 * 
 * 
 * 
 * <p><b>Parameter List</b></p>
 * 
 * <table border="1" rules="all">
 * 		<tr>
 * 			<th>Name</th>
 * 			<th>Type</th>
 * 			<th>Description</th>
 *                 <th>Reg.</th>
 *               <th>Notes</th>
 * 			<th>Version</th>
 * 		</tr>
 * 		<tr>
 * 			<td>hardware</td>
 * 			<td>String</td>
 * 			<td>Device model</td>
 *                 <td>N</td>
 *                 <td>Max Length: 500</td>
 * 			<td>SmartDeviceLink 3.0 </td>
 * 		</tr>
 * 		<tr>
 * 			<td>firmwareRev</td>
 * 			<td>String</td>
 * 			<td>Device firmware revision</td>
 *                 <td>N</td>
 *                 <td>Max Length: 500</td>
 * 			<td>SmartDeviceLink 3.0 </td>
 * 		</tr>
 * 		<tr>
 * 			<td>os</td>
 * 			<td>String</td>
 * 			<td>Device OS version</td>
 *                 <td>N</td>
 *                 <td>Max Length: 500</td>
 * 			<td>SmartDeviceLink 3.0 </td>
 * 		</tr>
 * 		<tr>
 * 			<td>osVersion</td>
 * 			<td>String</td>
 * 			<td>Device OS version</td>
 *                 <td>N</td>
 *                 <td>Max Length: 500</td>
 * 			<td>SmartDeviceLink 3.0 </td>
 * 		</tr>
 * 		<tr>
 * 			<td>carrier</td>
 * 			<td>String</td>
 * 			<td>Device mobile carrier (if applicable)</td>
 *                 <td>N</td>
 *                 <td>Max Length: 500</td>
 * 			<td>SmartDeviceLink 3.0 </td>
 * 		</tr>
 * 		<tr>
 * 			<td>maxNumberRFCOMMPorts</td>
 * 			<td>Integer</td>
 * 			<td>Omitted if connected not via BT.</td>
 *                 <td>N</td>
 *                 <td>Min Value: 0; Max Value: 100</td>
 * 			<td>SmartDeviceLink 3.0 </td>
 * 		</tr>
 *  </table>
 *
 */
public class DeviceInfo extends RPCStruct{
    public static final String KEY_HARDWARE = "hardware";
    public static final String KEY_FIRMWARE_REV = "firmwareRev";
    public static final String KEY_OS = "os";
    public static final String KEY_OS_VERSION = "osVersion";
    public static final String KEY_CARRIER = "carrier";
    public static final String KEY_MAX_NUMBER_RFCOMM_PORTS = "maxNumberRFCOMMPorts";
<<<<<<< HEAD
	/** Constructs a new DeviceInfo object indicated by the Hashtable
	 * parameter
	 * @param hash
	 * 
	 * The hash table to use
	 * 
	 *
	 */
=======
	public static final String DEVICE_OS = "Android";
>>>>>>> 572e7c51

	public DeviceInfo() { }
 
	public DeviceInfo(Hashtable<String, Object> hash) {
        super(hash);
    }

   public void setHardware(String hardware) {
        if (hardware != null) {
        	store.put(KEY_HARDWARE, hardware);
        } else {
        	store.remove(KEY_HARDWARE);
        }
   }

   public String getHardware() {
       return (String) store.get(KEY_HARDWARE);
   }
    
   public void setFirmwareRev(String firmwareRev) {
       if (firmwareRev != null) {
       	store.put(KEY_FIRMWARE_REV, firmwareRev);
       } else {
       	store.remove(KEY_FIRMWARE_REV);
       }
  }

  public String getFirmwareRev() {
      return (String) store.get(KEY_FIRMWARE_REV);
  }

  public void setOs(String os) {
      if (os != null) {
      	store.put(KEY_OS, os);
      } else {
      	store.remove(KEY_OS);
      }
  }

 public String getOs() {
     return (String) store.get(KEY_OS);
 }  

 public void setOsVersion(String osVersion) {
     if (osVersion != null) {
     	store.put(KEY_OS_VERSION, osVersion);
     } else {
     	store.remove(KEY_OS_VERSION);
     }
}

public String getOsVersion() {
    return (String) store.get(KEY_OS_VERSION);
}  
    
public void setCarrier(String carrier) {
    if (carrier != null) {
    	store.put(KEY_CARRIER, carrier);
    } else {
    	store.remove(KEY_CARRIER);
    }
}

public String getCarrier() {
   return (String) store.get(KEY_CARRIER);
} 

public Integer getMaxNumberRFCOMMPorts() {
    return (Integer) store.get( KEY_MAX_NUMBER_RFCOMM_PORTS );
}

public void setMaxNumberRFCOMMPorts( Integer maxNumberRFCOMMPorts ) {
    if (maxNumberRFCOMMPorts != null) {
        store.put(KEY_MAX_NUMBER_RFCOMM_PORTS, maxNumberRFCOMMPorts );
    }
    else {
    	store.remove(KEY_MAX_NUMBER_RFCOMM_PORTS);
    }    
}

}
<|MERGE_RESOLUTION|>--- conflicted
+++ resolved
@@ -1,172 +1,170 @@
-package com.smartdevicelink.proxy.rpc;
-
-import java.util.Hashtable;
-
-import com.smartdevicelink.proxy.RPCStruct;
-/**
- * Various information about connecting device.
- * 
- * 
- * 
- * <p><b>Parameter List</b></p>
- * 
- * <table border="1" rules="all">
- * 		<tr>
- * 			<th>Name</th>
- * 			<th>Type</th>
- * 			<th>Description</th>
- *                 <th>Reg.</th>
- *               <th>Notes</th>
- * 			<th>Version</th>
- * 		</tr>
- * 		<tr>
- * 			<td>hardware</td>
- * 			<td>String</td>
- * 			<td>Device model</td>
- *                 <td>N</td>
- *                 <td>Max Length: 500</td>
- * 			<td>SmartDeviceLink 3.0 </td>
- * 		</tr>
- * 		<tr>
- * 			<td>firmwareRev</td>
- * 			<td>String</td>
- * 			<td>Device firmware revision</td>
- *                 <td>N</td>
- *                 <td>Max Length: 500</td>
- * 			<td>SmartDeviceLink 3.0 </td>
- * 		</tr>
- * 		<tr>
- * 			<td>os</td>
- * 			<td>String</td>
- * 			<td>Device OS version</td>
- *                 <td>N</td>
- *                 <td>Max Length: 500</td>
- * 			<td>SmartDeviceLink 3.0 </td>
- * 		</tr>
- * 		<tr>
- * 			<td>osVersion</td>
- * 			<td>String</td>
- * 			<td>Device OS version</td>
- *                 <td>N</td>
- *                 <td>Max Length: 500</td>
- * 			<td>SmartDeviceLink 3.0 </td>
- * 		</tr>
- * 		<tr>
- * 			<td>carrier</td>
- * 			<td>String</td>
- * 			<td>Device mobile carrier (if applicable)</td>
- *                 <td>N</td>
- *                 <td>Max Length: 500</td>
- * 			<td>SmartDeviceLink 3.0 </td>
- * 		</tr>
- * 		<tr>
- * 			<td>maxNumberRFCOMMPorts</td>
- * 			<td>Integer</td>
- * 			<td>Omitted if connected not via BT.</td>
- *                 <td>N</td>
- *                 <td>Min Value: 0; Max Value: 100</td>
- * 			<td>SmartDeviceLink 3.0 </td>
- * 		</tr>
- *  </table>
- *
- */
-public class DeviceInfo extends RPCStruct{
-    public static final String KEY_HARDWARE = "hardware";
-    public static final String KEY_FIRMWARE_REV = "firmwareRev";
-    public static final String KEY_OS = "os";
-    public static final String KEY_OS_VERSION = "osVersion";
-    public static final String KEY_CARRIER = "carrier";
-    public static final String KEY_MAX_NUMBER_RFCOMM_PORTS = "maxNumberRFCOMMPorts";
-<<<<<<< HEAD
-	/** Constructs a new DeviceInfo object indicated by the Hashtable
-	 * parameter
-	 * @param hash
-	 * 
-	 * The hash table to use
-	 * 
-	 *
-	 */
-=======
-	public static final String DEVICE_OS = "Android";
->>>>>>> 572e7c51
-
-	public DeviceInfo() { }
- 
-	public DeviceInfo(Hashtable<String, Object> hash) {
-        super(hash);
-    }
-
-   public void setHardware(String hardware) {
-        if (hardware != null) {
-        	store.put(KEY_HARDWARE, hardware);
-        } else {
-        	store.remove(KEY_HARDWARE);
-        }
-   }
-
-   public String getHardware() {
-       return (String) store.get(KEY_HARDWARE);
-   }
-    
-   public void setFirmwareRev(String firmwareRev) {
-       if (firmwareRev != null) {
-       	store.put(KEY_FIRMWARE_REV, firmwareRev);
-       } else {
-       	store.remove(KEY_FIRMWARE_REV);
-       }
-  }
-
-  public String getFirmwareRev() {
-      return (String) store.get(KEY_FIRMWARE_REV);
-  }
-
-  public void setOs(String os) {
-      if (os != null) {
-      	store.put(KEY_OS, os);
-      } else {
-      	store.remove(KEY_OS);
-      }
-  }
-
- public String getOs() {
-     return (String) store.get(KEY_OS);
- }  
-
- public void setOsVersion(String osVersion) {
-     if (osVersion != null) {
-     	store.put(KEY_OS_VERSION, osVersion);
-     } else {
-     	store.remove(KEY_OS_VERSION);
-     }
-}
-
-public String getOsVersion() {
-    return (String) store.get(KEY_OS_VERSION);
-}  
-    
-public void setCarrier(String carrier) {
-    if (carrier != null) {
-    	store.put(KEY_CARRIER, carrier);
-    } else {
-    	store.remove(KEY_CARRIER);
-    }
-}
-
-public String getCarrier() {
-   return (String) store.get(KEY_CARRIER);
-} 
-
-public Integer getMaxNumberRFCOMMPorts() {
-    return (Integer) store.get( KEY_MAX_NUMBER_RFCOMM_PORTS );
-}
-
-public void setMaxNumberRFCOMMPorts( Integer maxNumberRFCOMMPorts ) {
-    if (maxNumberRFCOMMPorts != null) {
-        store.put(KEY_MAX_NUMBER_RFCOMM_PORTS, maxNumberRFCOMMPorts );
-    }
-    else {
-    	store.remove(KEY_MAX_NUMBER_RFCOMM_PORTS);
-    }    
-}
-
-}
+package com.smartdevicelink.proxy.rpc;
+
+import java.util.Hashtable;
+
+import com.smartdevicelink.proxy.RPCStruct;
+/**
+ * Various information about connecting device.
+ * 
+ * 
+ * 
+ * <p><b>Parameter List</b></p>
+ * 
+ * <table border="1" rules="all">
+ * 		<tr>
+ * 			<th>Name</th>
+ * 			<th>Type</th>
+ * 			<th>Description</th>
+ *                 <th>Reg.</th>
+ *               <th>Notes</th>
+ * 			<th>Version</th>
+ * 		</tr>
+ * 		<tr>
+ * 			<td>hardware</td>
+ * 			<td>String</td>
+ * 			<td>Device model</td>
+ *                 <td>N</td>
+ *                 <td>Max Length: 500</td>
+ * 			<td>SmartDeviceLink 3.0 </td>
+ * 		</tr>
+ * 		<tr>
+ * 			<td>firmwareRev</td>
+ * 			<td>String</td>
+ * 			<td>Device firmware revision</td>
+ *                 <td>N</td>
+ *                 <td>Max Length: 500</td>
+ * 			<td>SmartDeviceLink 3.0 </td>
+ * 		</tr>
+ * 		<tr>
+ * 			<td>os</td>
+ * 			<td>String</td>
+ * 			<td>Device OS version</td>
+ *                 <td>N</td>
+ *                 <td>Max Length: 500</td>
+ * 			<td>SmartDeviceLink 3.0 </td>
+ * 		</tr>
+ * 		<tr>
+ * 			<td>osVersion</td>
+ * 			<td>String</td>
+ * 			<td>Device OS version</td>
+ *                 <td>N</td>
+ *                 <td>Max Length: 500</td>
+ * 			<td>SmartDeviceLink 3.0 </td>
+ * 		</tr>
+ * 		<tr>
+ * 			<td>carrier</td>
+ * 			<td>String</td>
+ * 			<td>Device mobile carrier (if applicable)</td>
+ *                 <td>N</td>
+ *                 <td>Max Length: 500</td>
+ * 			<td>SmartDeviceLink 3.0 </td>
+ * 		</tr>
+ * 		<tr>
+ * 			<td>maxNumberRFCOMMPorts</td>
+ * 			<td>Integer</td>
+ * 			<td>Omitted if connected not via BT.</td>
+ *                 <td>N</td>
+ *                 <td>Min Value: 0; Max Value: 100</td>
+ * 			<td>SmartDeviceLink 3.0 </td>
+ * 		</tr>
+ *  </table>
+ *
+ */
+public class DeviceInfo extends RPCStruct{
+    public static final String KEY_HARDWARE = "hardware";
+    public static final String KEY_FIRMWARE_REV = "firmwareRev";
+    public static final String KEY_OS = "os";
+    public static final String KEY_OS_VERSION = "osVersion";
+    public static final String KEY_CARRIER = "carrier";
+    public static final String KEY_MAX_NUMBER_RFCOMM_PORTS = "maxNumberRFCOMMPorts";
+    public static final String DEVICE_OS = "Android";
+    
+	/** Constructs a new DeviceInfo object indicated by the Hashtable
+	 * parameter
+	 * @param hash
+	 * 
+	 * The hash table to use
+	 * 
+	 *
+	 */
+
+	public DeviceInfo() { }
+ 
+	public DeviceInfo(Hashtable<String, Object> hash) {
+        super(hash);
+    }
+
+   public void setHardware(String hardware) {
+        if (hardware != null) {
+        	store.put(KEY_HARDWARE, hardware);
+        } else {
+        	store.remove(KEY_HARDWARE);
+        }
+   }
+
+   public String getHardware() {
+       return (String) store.get(KEY_HARDWARE);
+   }
+    
+   public void setFirmwareRev(String firmwareRev) {
+       if (firmwareRev != null) {
+       	store.put(KEY_FIRMWARE_REV, firmwareRev);
+       } else {
+       	store.remove(KEY_FIRMWARE_REV);
+       }
+  }
+
+  public String getFirmwareRev() {
+      return (String) store.get(KEY_FIRMWARE_REV);
+  }
+
+  public void setOs(String os) {
+      if (os != null) {
+      	store.put(KEY_OS, os);
+      } else {
+      	store.remove(KEY_OS);
+      }
+  }
+
+ public String getOs() {
+     return (String) store.get(KEY_OS);
+ }  
+
+ public void setOsVersion(String osVersion) {
+     if (osVersion != null) {
+     	store.put(KEY_OS_VERSION, osVersion);
+     } else {
+     	store.remove(KEY_OS_VERSION);
+     }
+}
+
+public String getOsVersion() {
+    return (String) store.get(KEY_OS_VERSION);
+}  
+    
+public void setCarrier(String carrier) {
+    if (carrier != null) {
+    	store.put(KEY_CARRIER, carrier);
+    } else {
+    	store.remove(KEY_CARRIER);
+    }
+}
+
+public String getCarrier() {
+   return (String) store.get(KEY_CARRIER);
+} 
+
+public Integer getMaxNumberRFCOMMPorts() {
+    return (Integer) store.get( KEY_MAX_NUMBER_RFCOMM_PORTS );
+}
+
+public void setMaxNumberRFCOMMPorts( Integer maxNumberRFCOMMPorts ) {
+    if (maxNumberRFCOMMPorts != null) {
+        store.put(KEY_MAX_NUMBER_RFCOMM_PORTS, maxNumberRFCOMMPorts );
+    }
+    else {
+    	store.remove(KEY_MAX_NUMBER_RFCOMM_PORTS);
+    }    
+}
+
+}