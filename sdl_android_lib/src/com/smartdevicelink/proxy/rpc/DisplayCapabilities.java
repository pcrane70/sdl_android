--- conflicted
+++ resolved
@@ -1,304 +1,285 @@
-package com.smartdevicelink.proxy.rpc;
-
-import java.util.ArrayList;
-import java.util.Hashtable;
-import java.util.List;
-
-import com.smartdevicelink.proxy.RPCStruct;
-import com.smartdevicelink.proxy.rpc.enums.DisplayType;
-import com.smartdevicelink.proxy.rpc.enums.MediaClockFormat;
-import com.smartdevicelink.util.SdlLog;
-/**
- * Contains information about the display for the SDL system to which the application is currently connected.
-  * <p><b> Parameter List
- * <table border="1" rules="all">
- * 		<tr>
- * 			<th>Name</th>
- * 			<th>Type</th>
- * 			<th>Description</th>
- * 			<th>SmartDeviceLink Ver. Available</th>
- * 		</tr>
- * 		<tr>
- * 			<td>displayType</td>
- * 			<td>DisplayType</td>
- * 			<td>The type of display
- *			</td>
- * 			<td>SmartDeviceLink 1.0</td>
- * 		</tr>
- * 		<tr>
- * 			<td>textField</td>
- * 			<td>TextField[]</td>
- * 			<td>An array of TextField structures, each of which describes a field in the HMI which the application can write to using operations such as <i>{@linkplain Show}</i>, <i>{@linkplain SetMediaClockTimer}</i>, etc. 
- *					 This array of TextField structures identify all the text fields to which the application can write on the current display (identified by DisplayType ).
- * 			</td>
- * 			<td>SmartDeviceLink 1.0</td>
- * 		</tr>
- *     <tr>
- * 			<td>mediaClockFormats</td>
- * 			<td>MediaClockFormat[]</td>
- * 			<td>An array of MediaClockFormat elements, defining the valid string formats used in specifying the contents of the media clock field</td>
- * 			<td>SmartDeviceLink 1.0</td>
- * 		</tr>
- *     <tr>
- * 			<td>graphicSupported</td>
- * 			<td>Boolean</td>
- * 			<td>The display's persistent screen supports referencing a static or dynamic image.</td>
- * 			<td>SmartDeviceLink 2.0</td>
- * 		</tr>
- * </table>
- * @since SmartDeviceLink 1.0
- */
-public class DisplayCapabilities extends RPCStruct {
-	public static final String KEY_DISPLAY_TYPE = "displayType";
-	public static final String KEY_MEDIA_CLOCK_FORMATS = "mediaClockFormats";
-	public static final String KEY_TEXT_FIELDS = "textFields";
-	public static final String KEY_IMAGE_FIELDS = "imageFields";
-    public static final String KEY_GRAPHIC_SUPPORTED = "graphicSupported";
-    public static final String KEY_SCREEN_PARAMS = "screenParams";
-    public static final String KEY_TEMPLATES_AVAILABLE = "templatesAvailable";
-    public static final String KEY_NUM_CUSTOM_PRESETS_AVAILABLE = "numCustomPresetsAvailable";
-	/**
-	 * Constructs a newly allocated DisplayCapabilities object
-	 */
-    public DisplayCapabilities() { }
-    /**
-     * Constructs a newly allocated DisplayCapabilities object indicated by the Hashtable parameter
-     * @param hash The Hashtable to use
-     */    
-    public DisplayCapabilities(Hashtable<String, Object> hash) {
-        super(hash);
-    }
-    /**
-     * Get the type of display
-     * @return the type of display
-     */    
-    public DisplayType getDisplayType() {
-        Object obj = store.get(KEY_DISPLAY_TYPE);
-        if (obj instanceof DisplayType) {
-            return (DisplayType) obj;
+package com.smartdevicelink.proxy.rpc;
+
+import java.util.ArrayList;
+import java.util.Hashtable;
+import java.util.List;
+
+import com.smartdevicelink.proxy.RPCStruct;
+import com.smartdevicelink.proxy.rpc.enums.DisplayType;
+import com.smartdevicelink.proxy.rpc.enums.MediaClockFormat;
+import com.smartdevicelink.util.SdlLog;
+/**
+ * Contains information about the display for the SDL system to which the application is currently connected.
+  * <p><b> Parameter List
+ * <table border="1" rules="all">
+ * 		<tr>
+ * 			<th>Name</th>
+ * 			<th>Type</th>
+ * 			<th>Description</th>
+ * 			<th>SmartDeviceLink Ver. Available</th>
+ * 		</tr>
+ * 		<tr>
+ * 			<td>displayType</td>
+ * 			<td>DisplayType</td>
+ * 			<td>The type of display
+ *			</td>
+ * 			<td>SmartDeviceLink 1.0</td>
+ * 		</tr>
+ * 		<tr>
+ * 			<td>textField</td>
+ * 			<td>TextField[]</td>
+ * 			<td>An array of TextField structures, each of which describes a field in the HMI which the application can write to using operations such as <i>{@linkplain Show}</i>, <i>{@linkplain SetMediaClockTimer}</i>, etc. 
+ *					 This array of TextField structures identify all the text fields to which the application can write on the current display (identified by DisplayType ).
+ * 			</td>
+ * 			<td>SmartDeviceLink 1.0</td>
+ * 		</tr>
+ *     <tr>
+ * 			<td>mediaClockFormats</td>
+ * 			<td>MediaClockFormat[]</td>
+ * 			<td>An array of MediaClockFormat elements, defining the valid string formats used in specifying the contents of the media clock field</td>
+ * 			<td>SmartDeviceLink 1.0</td>
+ * 		</tr>
+ *     <tr>
+ * 			<td>graphicSupported</td>
+ * 			<td>Boolean</td>
+ * 			<td>The display's persistent screen supports referencing a static or dynamic image.</td>
+ * 			<td>SmartDeviceLink 2.0</td>
+ * 		</tr>
+ * </table>
+ * @since SmartDeviceLink 1.0
+ */
+public class DisplayCapabilities extends RPCStruct {
+	public static final String KEY_DISPLAY_TYPE = "displayType";
+	public static final String KEY_MEDIA_CLOCK_FORMATS = "mediaClockFormats";
+	public static final String KEY_TEXT_FIELDS = "textFields";
+	public static final String KEY_IMAGE_FIELDS = "imageFields";
+    public static final String KEY_GRAPHIC_SUPPORTED = "graphicSupported";
+    public static final String KEY_SCREEN_PARAMS = "screenParams";
+    public static final String KEY_TEMPLATES_AVAILABLE = "templatesAvailable";
+    public static final String KEY_NUM_CUSTOM_PRESETS_AVAILABLE = "numCustomPresetsAvailable";
+	/**
+	 * Constructs a newly allocated DisplayCapabilities object
+	 */
+    public DisplayCapabilities() { }
+    /**
+     * Constructs a newly allocated DisplayCapabilities object indicated by the Hashtable parameter
+     * @param hash The Hashtable to use
+     */    
+    public DisplayCapabilities(Hashtable<String, Object> hash) {
+        super(hash);
+    }
+    /**
+     * Get the type of display
+     * @return the type of display
+     */    
+    public DisplayType getDisplayType() {
+        Object obj = store.get(KEY_DISPLAY_TYPE);
+        if (obj instanceof DisplayType) {
+            return (DisplayType) obj;
         } else if (obj instanceof String) {
-<<<<<<< HEAD
-            DisplayType theCode = null;
-            try {
-                theCode = DisplayType.valueForString((String) obj);
-            } catch (Exception e) {
-            	SdlLog.e("Failed to parse " + getClass().getSimpleName() + "." + KEY_DISPLAY_TYPE, e);
-            }
-            return theCode;
-=======
             return DisplayType.valueForString((String) obj);
->>>>>>> e272dadf
-        }
-        return null;
-    }
-    /**
-     * Set the type of display
-     * @param displayType the display type
-     */    
-    public void setDisplayType( DisplayType displayType ) {
-        if (displayType != null) {
-            store.put(KEY_DISPLAY_TYPE, displayType );
-        } else {
-        	store.remove(KEY_DISPLAY_TYPE);
-        }
-    }
-    /**
-     *Get an array of TextField structures, each of which describes a field in the HMI which the application can write to using operations such as <i>{@linkplain Show}</i>, <i>{@linkplain SetMediaClockTimer}</i>, etc. 
-     *	 This array of TextField structures identify all the text fields to which the application can write on the current display (identified by DisplayType ).
-     * @return the List of textFields
-     */    
-    @SuppressWarnings("unchecked")
-    public List<TextField> getTextFields() {
-        if (store.get(KEY_TEXT_FIELDS) instanceof List<?>) {
-        	List<?> list = (List<?>)store.get(KEY_TEXT_FIELDS);
-	        if (list != null && list.size() > 0) {
-	            Object obj = list.get(0);
-	            if (obj instanceof TextField) {
-	                return (List<TextField>) list;
-	            } else if (obj instanceof Hashtable) {
-	            	List<TextField> newList = new ArrayList<TextField>();
-	                for (Object hashObj : list) {
-	                    newList.add(new TextField((Hashtable<String, Object>)hashObj));
-	                }
-	                return newList;
-	            }
-	        }
-        }
-        return null;
-    }
-    /**
-     * Set an array of TextField structures, each of which describes a field in the HMI which the application can write to using operations such as <i>{@linkplain Show}</i>, <i>{@linkplain SetMediaClockTimer}</i>, etc. 
-     *	 This array of TextField structures identify all the text fields to which the application can write on the current display (identified by DisplayType ).
-     * @param textFields the List of textFields
-     */    
-    public void setTextFields( List<TextField> textFields ) {
-        if (textFields != null) {
-            store.put(KEY_TEXT_FIELDS, textFields );
-        } else {
-        	store.remove(KEY_TEXT_FIELDS);
-        }
-    }
-    
-    
-    
-    @SuppressWarnings("unchecked")
-    public List<ImageField> getImageFields() {
-        if (store.get(KEY_IMAGE_FIELDS) instanceof List<?>) {
-            List<?> list = (List<?>)store.get(KEY_IMAGE_FIELDS);
-	        if (list != null && list.size() > 0) {
-	            Object obj = list.get(0);
-	            if (obj instanceof ImageField) {
-	                return (List<ImageField>) list;
-	            } else if (obj instanceof Hashtable) {
-	                List<ImageField> newList = new ArrayList<ImageField>();
-	                for (Object hashObj : list) {
-	                    newList.add(new ImageField((Hashtable<String, Object>)hashObj));
-	                }
-	                return newList;
-	            }
-	        }
-        }
-        return null;
-    }
-  
-    public void setImageFields( List<ImageField> imageFields ) {
-        if (imageFields != null) {
-            store.put(KEY_IMAGE_FIELDS, imageFields );
-        }
-        else
-        {
-        	store.remove(KEY_IMAGE_FIELDS);
-        }
-    }    
-    
-    public Integer getNumCustomPresetsAvailable() {
-        return (Integer) store.get(KEY_NUM_CUSTOM_PRESETS_AVAILABLE);
-    }
- 
-    public void setNumCustomPresetsAvailable(Integer numCustomPresetsAvailable) {
-        if (numCustomPresetsAvailable != null) {
-            store.put(KEY_NUM_CUSTOM_PRESETS_AVAILABLE, numCustomPresetsAvailable);
-        }
-        else
-        {
-        	store.remove(KEY_NUM_CUSTOM_PRESETS_AVAILABLE);
-        }
-    }
-      
-    /**
-     * Get an array of MediaClockFormat elements, defining the valid string formats used in specifying the contents of the media clock field
-     * @return the Veotor of mediaClockFormat
-     */    
-    @SuppressWarnings("unchecked")
-    public List<MediaClockFormat> getMediaClockFormats() {
-        if (store.get(KEY_MEDIA_CLOCK_FORMATS) instanceof List<?>) {
-        	List<?> list = (List<?>)store.get(KEY_MEDIA_CLOCK_FORMATS);
-	        if (list != null && list.size() > 0) {
-	            Object obj = list.get(0);
-	            if (obj instanceof MediaClockFormat) {
-	                return (List<MediaClockFormat>) list;
-	            } else if (obj instanceof String) {
-	            	List<MediaClockFormat> newList = new ArrayList<MediaClockFormat>();
-	                for (Object hashObj : list) {
+        }
+        return null;
+    }
+    /**
+     * Set the type of display
+     * @param displayType the display type
+     */    
+    public void setDisplayType( DisplayType displayType ) {
+        if (displayType != null) {
+            store.put(KEY_DISPLAY_TYPE, displayType );
+        } else {
+        	store.remove(KEY_DISPLAY_TYPE);
+        }
+    }
+    /**
+     *Get an array of TextField structures, each of which describes a field in the HMI which the application can write to using operations such as <i>{@linkplain Show}</i>, <i>{@linkplain SetMediaClockTimer}</i>, etc. 
+     *	 This array of TextField structures identify all the text fields to which the application can write on the current display (identified by DisplayType ).
+     * @return the List of textFields
+     */    
+    @SuppressWarnings("unchecked")
+    public List<TextField> getTextFields() {
+        if (store.get(KEY_TEXT_FIELDS) instanceof List<?>) {
+        	List<?> list = (List<?>)store.get(KEY_TEXT_FIELDS);
+	        if (list != null && list.size() > 0) {
+	            Object obj = list.get(0);
+	            if (obj instanceof TextField) {
+	                return (List<TextField>) list;
+	            } else if (obj instanceof Hashtable) {
+	            	List<TextField> newList = new ArrayList<TextField>();
+	                for (Object hashObj : list) {
+	                    newList.add(new TextField((Hashtable<String, Object>)hashObj));
+	                }
+	                return newList;
+	            }
+	        }
+        }
+        return null;
+    }
+    /**
+     * Set an array of TextField structures, each of which describes a field in the HMI which the application can write to using operations such as <i>{@linkplain Show}</i>, <i>{@linkplain SetMediaClockTimer}</i>, etc. 
+     *	 This array of TextField structures identify all the text fields to which the application can write on the current display (identified by DisplayType ).
+     * @param textFields the List of textFields
+     */    
+    public void setTextFields( List<TextField> textFields ) {
+        if (textFields != null) {
+            store.put(KEY_TEXT_FIELDS, textFields );
+        } else {
+        	store.remove(KEY_TEXT_FIELDS);
+        }
+    }
+    
+    
+    
+    @SuppressWarnings("unchecked")
+    public List<ImageField> getImageFields() {
+        if (store.get(KEY_IMAGE_FIELDS) instanceof List<?>) {
+            List<?> list = (List<?>)store.get(KEY_IMAGE_FIELDS);
+	        if (list != null && list.size() > 0) {
+	            Object obj = list.get(0);
+	            if (obj instanceof ImageField) {
+	                return (List<ImageField>) list;
+	            } else if (obj instanceof Hashtable) {
+	                List<ImageField> newList = new ArrayList<ImageField>();
+	                for (Object hashObj : list) {
+	                    newList.add(new ImageField((Hashtable<String, Object>)hashObj));
+	                }
+	                return newList;
+	            }
+	        }
+        }
+        return null;
+    }
+  
+    public void setImageFields( List<ImageField> imageFields ) {
+        if (imageFields != null) {
+            store.put(KEY_IMAGE_FIELDS, imageFields );
+        }
+        else
+        {
+        	store.remove(KEY_IMAGE_FIELDS);
+        }
+    }    
+    
+    public Integer getNumCustomPresetsAvailable() {
+        return (Integer) store.get(KEY_NUM_CUSTOM_PRESETS_AVAILABLE);
+    }
+ 
+    public void setNumCustomPresetsAvailable(Integer numCustomPresetsAvailable) {
+        if (numCustomPresetsAvailable != null) {
+            store.put(KEY_NUM_CUSTOM_PRESETS_AVAILABLE, numCustomPresetsAvailable);
+        }
+        else
+        {
+        	store.remove(KEY_NUM_CUSTOM_PRESETS_AVAILABLE);
+        }
+    }
+      
+    /**
+     * Get an array of MediaClockFormat elements, defining the valid string formats used in specifying the contents of the media clock field
+     * @return the Veotor of mediaClockFormat
+     */    
+    @SuppressWarnings("unchecked")
+    public List<MediaClockFormat> getMediaClockFormats() {
+        if (store.get(KEY_MEDIA_CLOCK_FORMATS) instanceof List<?>) {
+        	List<?> list = (List<?>)store.get(KEY_MEDIA_CLOCK_FORMATS);
+	        if (list != null && list.size() > 0) {
+	            Object obj = list.get(0);
+	            if (obj instanceof MediaClockFormat) {
+	                return (List<MediaClockFormat>) list;
+	            } else if (obj instanceof String) {
+	            	List<MediaClockFormat> newList = new ArrayList<MediaClockFormat>();
+	                for (Object hashObj : list) {
 	                    String strFormat = (String)hashObj;
-<<<<<<< HEAD
-	                    MediaClockFormat toAdd = null;
-	                    try {
-	                        toAdd = MediaClockFormat.valueForString(strFormat);
-	                    } catch (Exception e) {
-	                        SdlLog.e("Failed to parse MediaClockFormat from " + getClass().getSimpleName() + "." + KEY_MEDIA_CLOCK_FORMATS, e);
-	                    }
-=======
 	                    MediaClockFormat toAdd = MediaClockFormat.valueForString(strFormat);
->>>>>>> e272dadf
-	                    if (toAdd != null) {
-	                        newList.add(toAdd);
-	                    }
-	                }
-	                return newList;
-	            }
-	        }
-        }
-        return null;
-    }
-    /**
-     * Set an array of MediaClockFormat elements, defining the valid string formats used in specifying the contents of the media clock field
-     * @param mediaClockFormats the List of MediaClockFormat
-     */    
-    public void setMediaClockFormats( List<MediaClockFormat> mediaClockFormats ) {
-        if (mediaClockFormats != null) {
-            store.put(KEY_MEDIA_CLOCK_FORMATS, mediaClockFormats );
-        } else {
-        	store.remove(KEY_MEDIA_CLOCK_FORMATS);
-        }
-    }
-    
-    /**
-     * set the display's persistent screen supports.
-     * @param graphicSupported
-     * @since SmartDeviceLink 2.0
-     */
-    public void setGraphicSupported(Boolean graphicSupported) {
-    	if (graphicSupported != null) {
-    		store.put(KEY_GRAPHIC_SUPPORTED, graphicSupported);
-    	} else {
-    		store.remove(KEY_GRAPHIC_SUPPORTED);
-    	}
-    }
-    
-    /**
-     * Get the display's persistent screen supports.
-     * @return Boolean get the value of graphicSupported
-     * @since SmartDeviceLink 2.0
-     */
-    public Boolean getGraphicSupported() {
-    	return (Boolean) store.get(KEY_GRAPHIC_SUPPORTED);
-    }
-    
-    @SuppressWarnings("unchecked")
-    public List<String> getTemplatesAvailable() {
-        if (store.get(KEY_TEMPLATES_AVAILABLE) instanceof List<?>) {
-        	List<?> list = (List<?>)store.get( KEY_TEMPLATES_AVAILABLE);
-        	if (list != null && list.size() > 0) {
-        		Object obj = list.get(0);
-        		if (obj instanceof String) {
-                	return (List<String>) list;
-        		}
-        	}
-        }
-        return null;
-    }   
-    
-    public void setTemplatesAvailable(List<String> templatesAvailable) {
-        if (templatesAvailable != null) {
-            store.put(KEY_TEMPLATES_AVAILABLE, templatesAvailable);
-        }
-        else
-        {
-        	store.remove(KEY_TEMPLATES_AVAILABLE);
-        }        
-    }
-        
-    public void setScreenParams(ScreenParams screenParams) {
-        if (screenParams != null) {
-            store.put(KEY_SCREEN_PARAMS, screenParams);
-        } else {
-            store.remove(KEY_SCREEN_PARAMS);
-        }
-    }
-
-    @SuppressWarnings("unchecked")
-    public ScreenParams getScreenParams() {
-        Object obj = store.get(KEY_SCREEN_PARAMS);
-        if (obj instanceof ScreenParams) {
-            return (ScreenParams) obj;
-        } else if (obj instanceof Hashtable) {
-            try {
-                return new ScreenParams((Hashtable<String, Object>) obj);
-            } catch (Exception e) {
-                SdlLog.e("Failed to parse " + getClass().getSimpleName() + "." + KEY_SCREEN_PARAMS, e);
-            }
-        }
-        return null;
-    }     
-}
+	                    if (toAdd != null) {
+	                        newList.add(toAdd);
+	                    }
+	                }
+	                return newList;
+	            }
+	        }
+        }
+        return null;
+    }
+    /**
+     * Set an array of MediaClockFormat elements, defining the valid string formats used in specifying the contents of the media clock field
+     * @param mediaClockFormats the List of MediaClockFormat
+     */    
+    public void setMediaClockFormats( List<MediaClockFormat> mediaClockFormats ) {
+        if (mediaClockFormats != null) {
+            store.put(KEY_MEDIA_CLOCK_FORMATS, mediaClockFormats );
+        } else {
+        	store.remove(KEY_MEDIA_CLOCK_FORMATS);
+        }
+    }
+    
+    /**
+     * set the display's persistent screen supports.
+     * @param graphicSupported
+     * @since SmartDeviceLink 2.0
+     */
+    public void setGraphicSupported(Boolean graphicSupported) {
+    	if (graphicSupported != null) {
+    		store.put(KEY_GRAPHIC_SUPPORTED, graphicSupported);
+    	} else {
+    		store.remove(KEY_GRAPHIC_SUPPORTED);
+    	}
+    }
+    
+    /**
+     * Get the display's persistent screen supports.
+     * @return Boolean get the value of graphicSupported
+     * @since SmartDeviceLink 2.0
+     */
+    public Boolean getGraphicSupported() {
+    	return (Boolean) store.get(KEY_GRAPHIC_SUPPORTED);
+    }
+    
+    @SuppressWarnings("unchecked")
+    public List<String> getTemplatesAvailable() {
+        if (store.get(KEY_TEMPLATES_AVAILABLE) instanceof List<?>) {
+        	List<?> list = (List<?>)store.get( KEY_TEMPLATES_AVAILABLE);
+        	if (list != null && list.size() > 0) {
+        		Object obj = list.get(0);
+        		if (obj instanceof String) {
+                	return (List<String>) list;
+        		}
+        	}
+        }
+        return null;
+    }   
+    
+    public void setTemplatesAvailable(List<String> templatesAvailable) {
+        if (templatesAvailable != null) {
+            store.put(KEY_TEMPLATES_AVAILABLE, templatesAvailable);
+        }
+        else
+        {
+        	store.remove(KEY_TEMPLATES_AVAILABLE);
+        }        
+    }
+        
+    public void setScreenParams(ScreenParams screenParams) {
+        if (screenParams != null) {
+            store.put(KEY_SCREEN_PARAMS, screenParams);
+        } else {
+            store.remove(KEY_SCREEN_PARAMS);
+        }
+    }
+
+    @SuppressWarnings("unchecked")
+    public ScreenParams getScreenParams() {
+        Object obj = store.get(KEY_SCREEN_PARAMS);
+        if (obj instanceof ScreenParams) {
+            return (ScreenParams) obj;
+        } else if (obj instanceof Hashtable) {
+            try {
+                return new ScreenParams((Hashtable<String, Object>) obj);
+            } catch (Exception e) {
+                SdlLog.e("Failed to parse " + getClass().getSimpleName() + "." + KEY_SCREEN_PARAMS, e);
+            }
+        }
+        return null;
+    }     
+}