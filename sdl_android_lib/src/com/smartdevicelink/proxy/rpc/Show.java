--- conflicted
+++ resolved
@@ -1,4 +1,3 @@
-<<<<<<< HEAD
 package com.smartdevicelink.proxy.rpc;
 
 import java.util.ArrayList;
@@ -219,13 +218,7 @@
         if (obj instanceof TextAlignment) {
             return (TextAlignment) obj;
         } else if (obj instanceof String) {
-            TextAlignment theCode = null;
-            try {
-                theCode = TextAlignment.valueForString((String) obj);
-            } catch (Exception e) {
-            	DebugTool.logError("Failed to parse " + getClass().getSimpleName() + "." + KEY_ALIGNMENT, e);
-            }
-            return theCode;
+        	return TextAlignment.valueForString((String) obj);
         }
         return null;
     }
@@ -523,508 +516,4 @@
 		buttonList.add(softButton);
 		setSoftButtons(buttonList);
 	}     
-}
-=======
-package com.smartdevicelink.proxy.rpc;
-
-import java.util.ArrayList;
-import java.util.Hashtable;
-import java.util.List;
-
-import com.smartdevicelink.protocol.enums.FunctionID;
-import com.smartdevicelink.proxy.RPCRequest;
-import com.smartdevicelink.proxy.rpc.enums.TextAlignment;
-import com.smartdevicelink.util.DebugTool;
-
-/**
- * Updates the application's display text area, regardless of whether or not
- * this text area is visible to the user at the time of the request. The
- * application's display text area remains unchanged until updated by subsequent
- * calls to Show
- * <p>
- * The content of the application's display text area is visible to the user
- * when the application's {@linkplain com.smartdevicelink.proxy.rpc.enums.HMILevel}
- * is FULL or LIMITED, and the
- * {@linkplain com.smartdevicelink.proxy.rpc.enums.SystemContext}=MAIN and no
- * {@linkplain Alert} is in progress
- * <p>
- * The Show operation cannot be used to create an animated scrolling screen. To
- * avoid distracting the driver, Show commands cannot be issued more than once
- * every 4 seconds. Requests made more frequently than this will be rejected
- * <p>
- * <b>HMILevel needs to be FULL, LIMITED or BACKGROUND</b>
- * </p>
- * 
- * @since SmartDeviceLink 1.0
- * @see Alert
- * @see SetMediaClockTimer
- */
-public class Show extends RPCRequest {
-	public static final String KEY_GRAPHIC = "graphic";
-	public static final String KEY_CUSTOM_PRESETS = "customPresets";
-	public static final String KEY_MAIN_FIELD_1 = "mainField1";
-	public static final String KEY_MAIN_FIELD_2 = "mainField2";
-	public static final String KEY_MAIN_FIELD_3 = "mainField3";
-	public static final String KEY_MAIN_FIELD_4 = "mainField4";
-	public static final String KEY_STATUS_BAR = "statusBar";
-	public static final String KEY_MEDIA_CLOCK = "mediaClock";
-	public static final String KEY_ALIGNMENT = "alignment";
-	public static final String KEY_MEDIA_TRACK = "mediaTrack";
-	public static final String KEY_SECONDARY_GRAPHIC = "secondaryGraphic";
-	public static final String KEY_SOFT_BUTTONS = "softButtons";
-	/**
-	 * Constructs a new Show object
-	 */
-	public Show() {
-        super(FunctionID.SHOW);
-    }
-	/**
-	 * Constructs a new Show object indicated by the Hashtable parameter
-	 * <p>
-	 * 
-	 * @param hash
-	 *            The Hashtable to use
-	 */
-    public Show(Hashtable<String, Object> hash) {
-        super(hash);
-    }
-	/**
-	 * Gets the text displayed in a single-line display, or in the upper display
-	 * line in a two-line display
-	 * 
-	 * @return String -a String value representing the text displayed in a
-	 *         single-line display, or in the upper display line in a two-line
-	 *         display
-	 */    
-    public String getMainField1() {
-        return (String) parameters.get(KEY_MAIN_FIELD_1);
-    }
-	/**
-	 * Sets the text displayed in a single-line display, or in the upper display
-	 * line in a two-line display
-	 * 
-	 * @param mainField1
-	 *            the String value representing the text displayed in a
-	 *            single-line display, or in the upper display line in a
-	 *            two-line display
-	 *            <p>
-	 *            <b>Notes: </b>
-	 *            <ul>
-	 *            <li>If this parameter is omitted, the text of mainField1 does
-	 *            not change</li>
-	 *            <li>If this parameter is an empty string, the field will be
-	 *            cleared</li>
-	 *            </ul>
-	 */    
-    public void setMainField1(String mainField1) {
-        if (mainField1 != null) {
-            parameters.put(KEY_MAIN_FIELD_1, mainField1);
-        } else {
-        	parameters.remove(KEY_MAIN_FIELD_1);
-        }
-    }
-	/**
-	 * Gets the text displayed on the second display line of a two-line display
-	 * 
-	 * @return String -a String value representing the text displayed on the
-	 *         second display line of a two-line display
-	 */    
-    public String getMainField2() {
-        return (String) parameters.get(KEY_MAIN_FIELD_2);
-    }
-	/**
-	 * Sets the text displayed on the second display line of a two-line display
-	 * 
-	 * @param mainField2
-	 *            the String value representing the text displayed on the second
-	 *            display line of a two-line display
-	 *            <p>
-	 *            <b>Notes: </b>
-	 *            <ul>
-	 *            <li>If this parameter is omitted, the text of mainField2 does
-	 *            not change</li>
-	 *            <li>If this parameter is an empty string, the field will be
-	 *            cleared</li>
-	 *            <li>If provided and the display is a single-line display, the
-	 *            parameter is ignored</li>
-	 *            <li>Maxlength = 500</li>
-	 *            </ul>
-	 */    
-    public void setMainField2(String mainField2) {
-        if (mainField2 != null) {
-            parameters.put(KEY_MAIN_FIELD_2, mainField2);
-        } else {
-        	parameters.remove(KEY_MAIN_FIELD_2);
-        }
-    }
-
-	/**
-	 * Gets the text displayed on the first display line of the second page
-	 * 
-	 * @return String -a String value representing the text displayed on the
-	 *         first display line of the second page
-	 * @since SmartDeviceLink 2.0
-	 */
-    public String getMainField3() {
-        return (String) parameters.get(KEY_MAIN_FIELD_3);
-    }
-
-	/**
-	 * Sets the text displayed on the first display line of the second page
-	 * 
-	 * @param mainField3
-	 *            the String value representing the text displayed on the first
-	 *            display line of the second page
-	 *            <p>
-	 *            <b>Notes: </b>
-	 *            <ul>
-	 *            <li>If this parameter is omitted, the text of mainField3 does
-	 *            not change</li>
-	 *            <li>If this parameter is an empty string, the field will be
-	 *            cleared</li>
-	 *            <li>If provided and the display is a single-line display, the
-	 *            parameter is ignored</li>
-	 *            <li>Maxlength = 500</li>
-	 *            </ul>
-	 * @since SmartDeviceLink 2.0
-	 */
-    public void setMainField3(String mainField3) {
-        if (mainField3 != null) {
-            parameters.put(KEY_MAIN_FIELD_3, mainField3);
-        } else {
-        	parameters.remove(KEY_MAIN_FIELD_3);
-        }
-    }
-
-	/**
-	 * Gets the text displayed on the second display line of the second page
-	 * 
-	 * @return String -a String value representing the text displayed on the
-	 *         first display line of the second page
-	 * @since SmartDeviceLink 2.0
-	 */
-    public String getMainField4() {
-        return (String) parameters.get(KEY_MAIN_FIELD_4);
-    }
-
-	/**
-	 * Sets the text displayed on the second display line of the second page
-	 * 
-	 * @param mainField4
-	 *            the String value representing the text displayed on the second
-	 *            display line of the second page
-	 *            <p>
-	 *            <b>Notes: </b>
-	 *            <ul>
-	 *            <li>If this parameter is omitted, the text of mainField4 does
-	 *            not change</li>
-	 *            <li>If this parameter is an empty string, the field will be
-	 *            cleared</li>
-	 *            <li>If provided and the display is a single-line display, the
-	 *            parameter is ignored</li>
-	 *            <li>Maxlength = 500</li>
-	 *            </ul>
-	 * @since SmartDeviceLink 2.0
-	 */
-    public void setMainField4(String mainField4) {
-        if (mainField4 != null) {
-            parameters.put(KEY_MAIN_FIELD_4, mainField4);
-        } else {
-        	parameters.remove(KEY_MAIN_FIELD_4);
-        }
-    }
-	/**
-	 * Gets the alignment that Specifies how mainField1 and mainField2 text
-	 * should be aligned on display
-	 * 
-	 * @return TextAlignment -an Enumeration value
-	 */    
-    public TextAlignment getAlignment() {
-        Object obj = parameters.get(KEY_ALIGNMENT);
-        if (obj instanceof TextAlignment) {
-            return (TextAlignment) obj;
-        } else if (obj instanceof String) {
-            return TextAlignment.valueForString((String) obj);
-        }
-        return null;
-    }
-	/**
-	 * Sets the alignment that Specifies how mainField1 and mainField2 text
-	 * should be aligned on display
-	 * 
-	 * @param alignment
-	 *            an Enumeration value
-	 *            <p>
-	 *            <b>Notes: </b>
-	 *            <ul>
-	 *            <li>Applies only to mainField1 and mainField2 provided on this
-	 *            call, not to what is already showing in display</li>
-	 *            <li>If this parameter is omitted, text in both mainField1 and
-	 *            mainField2 will be centered</li>
-	 *            <li>Has no effect with navigation display</li>
-	 *            </ul>
-	 */    
-    public void setAlignment(TextAlignment alignment) {
-        if (alignment != null) {
-            parameters.put(KEY_ALIGNMENT, alignment);
-        } else {
-        	parameters.remove(KEY_ALIGNMENT);
-        }
-    }
-	/**
-	 * Gets text in the Status Bar
-	 * 
-	 * @return String -the value in the Status Bar
-	 */    
-    public String getStatusBar() {
-        return (String) parameters.get(KEY_STATUS_BAR);
-    }
-	/**
-	 * Sets text in the Status Bar
-	 * 
-	 * @param statusBar
-	 *            a String representing the text you want to add in the Status
-	 *            Bar
-	 *            <p>
-	 *            <b>Notes: </b><i>The status bar only exists on navigation
-	 *            displays</i><br/>
-	 *            <ul>
-	 *            <li>If this parameter is omitted, the status bar text will
-	 *            remain unchanged</li>
-	 *            <li>If this parameter is an empty string, the field will be
-	 *            cleared</li>
-	 *            <li>If provided and the display has no status bar, this
-	 *            parameter is ignored</li>
-	 *            </ul>
-	 */    
-    public void setStatusBar(String statusBar) {
-        if (statusBar != null) {
-            parameters.put(KEY_STATUS_BAR, statusBar);
-        } else {
-        	parameters.remove(KEY_STATUS_BAR);
-        }
-    }
-	/**
-	 * Gets the String value of the MediaClock
-	 * 
-	 * @return String -a String value of the MediaClock
-	 */ 
-	@Deprecated	 
-    public String getMediaClock() {
-        return (String) parameters.get(KEY_MEDIA_CLOCK);
-    }
-	/**
-	 * Sets the value for the MediaClock field using a format described in the
-	 * MediaClockFormat enumeration
-	 * 
-	 * @param mediaClock
-	 *            a String value for the MdaiaClock
-	 *            <p>
-	 *            <b>Notes: </b><br/>
-	 *            <ul>
-	 *            <li>Must be properly formatted as described in the
-	 *            MediaClockFormat enumeration</li>
-	 *            <li>If a value of five spaces is provided, this will clear
-	 *            that field on the display (i.e. the media clock timer field
-	 *            will not display anything)</li>
-	 *            </ul>
-	 */
-	@Deprecated
-    public void setMediaClock(String mediaClock) {
-        if (mediaClock != null) {
-            parameters.put(KEY_MEDIA_CLOCK, mediaClock);
-        } else {
-        	parameters.remove(KEY_MEDIA_CLOCK);
-        }
-    }
-	/**
-	 * Gets the text in the track field
-	 * 
-	 * @return String -a String displayed in the track field
-	 */    
-    public String getMediaTrack() {
-        return (String) parameters.get(KEY_MEDIA_TRACK);
-    }
-	/**
-	 * Sets the text in the track field
-	 * 
-	 * @param mediaTrack
-	 *            a String value disaplayed in the track field
-	 *            <p>
-	 *            <b>Notes: </b><br/>
-	 *            <ul>
-	 *            <li>If parameter is omitted, the track field remains unchanged</li>
-	 *            <li>If an empty string is provided, the field will be cleared</li>
-	 *            <li>This field is only valid for media applications on navigation displays</li>
-	 *            </ul>
-	 */    
-    public void setMediaTrack(String mediaTrack) {
-        if (mediaTrack != null) {
-            parameters.put(KEY_MEDIA_TRACK, mediaTrack);
-        } else {
-        	parameters.remove(KEY_MEDIA_TRACK);
-        }
-    }
-
-	/**
-	 * Sets an image to be shown on supported displays
-	 * 
-	 * @param graphic
-	 *            the value representing the image shown on supported displays
-	 *            <p>
-	 *            <b>Notes: </b>If omitted on supported displays, the displayed
-	 *            graphic shall not change<br/>
-	 * @since SmartDeviceLink 2.0
-	 */
-    public void setGraphic(Image graphic) {
-        if (graphic != null) {
-            parameters.put(KEY_GRAPHIC, graphic);
-        } else {
-        	parameters.remove(KEY_GRAPHIC);
-        }
-    }
-
-	/**
-	 * Gets an image to be shown on supported displays
-	 * 
-	 * @return Image -the value representing the image shown on supported
-	 *         displays
-	 * @since SmartDeviceLink 2.0
-	 */
-    @SuppressWarnings("unchecked")
-    public Image getGraphic() {
-    	Object obj = parameters.get(KEY_GRAPHIC);
-        if (obj instanceof Image) {
-            return (Image) obj;
-        } else if (obj instanceof Hashtable) {
-        	try {
-        		return new Image((Hashtable<String, Object>) obj);
-            } catch (Exception e) {
-            	DebugTool.logError("Failed to parse " + getClass().getSimpleName() + "." + KEY_GRAPHIC, e);
-            }
-        }
-        return null;
-    }
-
-    
-    public void setSecondaryGraphic(Image secondaryGraphic) {
-        if (secondaryGraphic != null) {
-            parameters.put(KEY_SECONDARY_GRAPHIC, secondaryGraphic);
-        } else {
-        	parameters.remove(KEY_SECONDARY_GRAPHIC);
-        }
-    }
-
-
-    @SuppressWarnings("unchecked")
-    public Image getSecondaryGraphic() {
-    	Object obj = parameters.get(KEY_SECONDARY_GRAPHIC);
-        if (obj instanceof Image) {
-            return (Image) obj;
-        } else if (obj instanceof Hashtable) {
-        	try {
-        		return new Image((Hashtable<String, Object>) obj);
-            } catch (Exception e) {
-            	DebugTool.logError("Failed to parse " + getClass().getSimpleName() + "." + KEY_SECONDARY_GRAPHIC, e);
-            }
-        }
-        return null;
-    }    
-    
-    
-	/**
-	 * Gets the Soft buttons defined by the App
-	 * 
-	 * @return List<SoftButton> -a List value representing the Soft buttons
-	 *         defined by the App
-	 * @since SmartDeviceLink 2.0
-	 */
-    @SuppressWarnings("unchecked")
-    public List<SoftButton> getSoftButtons() {
-        if (parameters.get(KEY_SOFT_BUTTONS) instanceof List<?>) {
-        	List<?> list = (List<?>)parameters.get(KEY_SOFT_BUTTONS);
-	        if (list != null && list.size() > 0) {
-	            Object obj = list.get(0);
-	            if (obj instanceof SoftButton) {
-	                return (List<SoftButton>) list;
-	            } else if (obj instanceof Hashtable) {
-	            	List<SoftButton> newList = new ArrayList<SoftButton>();
-	                for (Object hashObj : list) {
-	                    newList.add(new SoftButton((Hashtable<String, Object>)hashObj));
-	                }
-	                return newList;
-	            }
-	        }
-        }
-        return null;
-    }
-
-	/**
-	 * Sets the the Soft buttons defined by the App
-	 * 
-	 * @param softButtons
-	 *            a List value represemting the Soft buttons defined by the
-	 *            App
-	 *            <p>
-	 *            <b>Notes: </b><br/>
-	 *            <ul>
-	 *            <li>If omitted on supported displays, the currently displayed
-	 *            SoftButton values will not change</li>
-	 *            <li>Array Minsize: 0</li>
-	 *            <li>Array Maxsize: 8</li>
-	 *            </ul>
-	 * 
-	 * @since SmartDeviceLink 2.0
-	 */
-    public void setSoftButtons(List<SoftButton> softButtons) {
-        if (softButtons != null) {
-            parameters.put(KEY_SOFT_BUTTONS, softButtons);
-        } else {
-        	parameters.remove(KEY_SOFT_BUTTONS);
-        }
-    }
-
-	/**
-	 * Gets the Custom Presets defined by the App
-	 * 
-	 * @return List<String> - a List value representing the Custom presets
-	 *         defined by the App
-	 * @since SmartDeviceLink 2.0
-	 */
-    @SuppressWarnings("unchecked")
-    public List<String> getCustomPresets() {
-    	if (parameters.get(KEY_CUSTOM_PRESETS) instanceof List<?>) {
-    		List<?> list = (List<?>)parameters.get(KEY_CUSTOM_PRESETS);
-    		if (list != null && list.size()>0) {
-    			Object obj = list.get(0);
-    			if (obj instanceof String) {
-    				return (List<String>) list;
-    			}
-    		}
-    	}
-        return null;
-    }
-
-	/**
-	 * Sets the Custom Presets defined by the App
-	 * 
-	 * @param customPresets
-	 *            a List value representing the Custom Presets defined by the
-	 *            App
-	 *            <p>
-	 *            <ul>
-	 *            <li>If omitted on supported displays, the presets will be shown as not defined</li>
-	 *            <li>Array Minsize: 0</li>
-	 *            <li>Array Maxsize: 6</li>
-	 *            </ul>
-	 * @since SmartDeviceLink 2.0
-	 */
-    public void setCustomPresets(List<String> customPresets) {
-        if (customPresets != null) {
-            parameters.put(KEY_CUSTOM_PRESETS, customPresets);
-        } else {
-        	parameters.remove(KEY_CUSTOM_PRESETS);
-        }
-    }
-}
->>>>>>> e1563e1c
+}