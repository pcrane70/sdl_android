--- conflicted
+++ resolved
@@ -1,101 +1,67 @@
-package com.smartdevicelink.proxy.rpc;
-
-import java.util.Hashtable;
-
-import com.smartdevicelink.proxy.RPCStruct;
-import com.smartdevicelink.proxy.rpc.enums.ECallConfirmationStatus;
+package com.smartdevicelink.proxy.rpc;
+
+import java.util.Hashtable;
+
+import com.smartdevicelink.proxy.RPCStruct;
+import com.smartdevicelink.proxy.rpc.enums.ECallConfirmationStatus;
 import com.smartdevicelink.proxy.rpc.enums.VehicleDataNotificationStatus;
-<<<<<<< HEAD
-import com.smartdevicelink.util.SdlLog;
-=======
->>>>>>> e272dadf
-
-public class ECallInfo extends RPCStruct {
-    public static final String KEY_E_CALL_NOTIFICATION_STATUS = "eCallNotificationStatus";
-    public static final String KEY_AUX_E_CALL_NOTIFICATION_STATUS = "auxECallNotificationStatus";
-    public static final String KEY_E_CALL_CONFIRMATION_STATUS = "eCallConfirmationStatus";
-
-    public ECallInfo() { }
-    public ECallInfo(Hashtable<String, Object> hash) {
-        super(hash);
-    }
-
-    public void setECallNotificationStatus(VehicleDataNotificationStatus eCallNotificationStatus) {
-        if (eCallNotificationStatus != null) {
-            store.put(KEY_E_CALL_NOTIFICATION_STATUS, eCallNotificationStatus);
-        } else {
-        	store.remove(KEY_E_CALL_NOTIFICATION_STATUS);
-        }
-    }
-    public VehicleDataNotificationStatus getECallNotificationStatus() {
-        Object obj = store.get(KEY_E_CALL_NOTIFICATION_STATUS);
-        if (obj instanceof VehicleDataNotificationStatus) {
-            return (VehicleDataNotificationStatus) obj;
+
+public class ECallInfo extends RPCStruct {
+    public static final String KEY_E_CALL_NOTIFICATION_STATUS = "eCallNotificationStatus";
+    public static final String KEY_AUX_E_CALL_NOTIFICATION_STATUS = "auxECallNotificationStatus";
+    public static final String KEY_E_CALL_CONFIRMATION_STATUS = "eCallConfirmationStatus";
+
+    public ECallInfo() { }
+    public ECallInfo(Hashtable<String, Object> hash) {
+        super(hash);
+    }
+
+    public void setECallNotificationStatus(VehicleDataNotificationStatus eCallNotificationStatus) {
+        if (eCallNotificationStatus != null) {
+            store.put(KEY_E_CALL_NOTIFICATION_STATUS, eCallNotificationStatus);
+        } else {
+        	store.remove(KEY_E_CALL_NOTIFICATION_STATUS);
+        }
+    }
+    public VehicleDataNotificationStatus getECallNotificationStatus() {
+        Object obj = store.get(KEY_E_CALL_NOTIFICATION_STATUS);
+        if (obj instanceof VehicleDataNotificationStatus) {
+            return (VehicleDataNotificationStatus) obj;
         } else if (obj instanceof String) {
-<<<<<<< HEAD
-        	VehicleDataNotificationStatus theCode = null;
-            try {
-                theCode = VehicleDataNotificationStatus.valueForString((String) obj);
-            } catch (Exception e) {
-                SdlLog.e("Failed to parse " + getClass().getSimpleName() + "." + KEY_E_CALL_NOTIFICATION_STATUS, e);
-            }
-            return theCode;
-=======
         	return VehicleDataNotificationStatus.valueForString((String) obj);
->>>>>>> e272dadf
-        }
-        return null;
-    }
-    public void setAuxECallNotificationStatus(VehicleDataNotificationStatus auxECallNotificationStatus) {
-        if (auxECallNotificationStatus != null) {
-            store.put(KEY_AUX_E_CALL_NOTIFICATION_STATUS, auxECallNotificationStatus);
-        } else {
-        	store.remove(KEY_AUX_E_CALL_NOTIFICATION_STATUS);
-        }
-    }
-    public VehicleDataNotificationStatus getAuxECallNotificationStatus() {
-        Object obj = store.get(KEY_AUX_E_CALL_NOTIFICATION_STATUS);
-        if (obj instanceof VehicleDataNotificationStatus) {
-            return (VehicleDataNotificationStatus) obj;
+        }
+        return null;
+    }
+    public void setAuxECallNotificationStatus(VehicleDataNotificationStatus auxECallNotificationStatus) {
+        if (auxECallNotificationStatus != null) {
+            store.put(KEY_AUX_E_CALL_NOTIFICATION_STATUS, auxECallNotificationStatus);
+        } else {
+        	store.remove(KEY_AUX_E_CALL_NOTIFICATION_STATUS);
+        }
+    }
+    public VehicleDataNotificationStatus getAuxECallNotificationStatus() {
+        Object obj = store.get(KEY_AUX_E_CALL_NOTIFICATION_STATUS);
+        if (obj instanceof VehicleDataNotificationStatus) {
+            return (VehicleDataNotificationStatus) obj;
         } else if (obj instanceof String) {
-<<<<<<< HEAD
-        	VehicleDataNotificationStatus theCode = null;
-            try {
-                theCode = VehicleDataNotificationStatus.valueForString((String) obj);
-            } catch (Exception e) {
-                SdlLog.e("Failed to parse " + getClass().getSimpleName() + "." + KEY_AUX_E_CALL_NOTIFICATION_STATUS, e);
-            }
-            return theCode;
-=======
         	return VehicleDataNotificationStatus.valueForString((String) obj);
->>>>>>> e272dadf
-        }
-        return null;
-    }
-    public void setECallConfirmationStatus(ECallConfirmationStatus eCallConfirmationStatus) {
-        if (eCallConfirmationStatus != null) {
-            store.put(KEY_E_CALL_CONFIRMATION_STATUS, eCallConfirmationStatus);
-        } else {
-        	store.remove(KEY_E_CALL_CONFIRMATION_STATUS);
-        }
-    }
-    public ECallConfirmationStatus getECallConfirmationStatus() {
-        Object obj = store.get(KEY_E_CALL_CONFIRMATION_STATUS);
-        if (obj instanceof ECallConfirmationStatus) {
-            return (ECallConfirmationStatus) obj;
+        }
+        return null;
+    }
+    public void setECallConfirmationStatus(ECallConfirmationStatus eCallConfirmationStatus) {
+        if (eCallConfirmationStatus != null) {
+            store.put(KEY_E_CALL_CONFIRMATION_STATUS, eCallConfirmationStatus);
+        } else {
+        	store.remove(KEY_E_CALL_CONFIRMATION_STATUS);
+        }
+    }
+    public ECallConfirmationStatus getECallConfirmationStatus() {
+        Object obj = store.get(KEY_E_CALL_CONFIRMATION_STATUS);
+        if (obj instanceof ECallConfirmationStatus) {
+            return (ECallConfirmationStatus) obj;
         } else if (obj instanceof String) {
-<<<<<<< HEAD
-        	ECallConfirmationStatus theCode = null;
-            try {
-                theCode = ECallConfirmationStatus.valueForString((String) obj);
-            } catch (Exception e) {
-                SdlLog.e("Failed to parse " + getClass().getSimpleName() + "." + KEY_E_CALL_CONFIRMATION_STATUS, e);
-            }
-            return theCode;
-=======
         	return ECallConfirmationStatus.valueForString((String) obj);
->>>>>>> e272dadf
-        }
-        return null;
-    }
-}
+        }
+        return null;
+    }
+}