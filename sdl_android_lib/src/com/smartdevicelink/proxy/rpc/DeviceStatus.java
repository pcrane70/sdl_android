package com.smartdevicelink.proxy.rpc;

import java.util.Hashtable;

import com.smartdevicelink.proxy.RPCStruct;
import com.smartdevicelink.proxy.rpc.enums.DeviceLevelStatus;
import com.smartdevicelink.proxy.rpc.enums.PrimaryAudioSource;
<<<<<<< HEAD
import com.smartdevicelink.util.SdlLog;
=======
>>>>>>> e272dadf

/**
 * Describes the status related to a connected mobile device or SDL and if or how  it is represented in the vehicle.
 * <p><b>Parameter List
 * <table border="1" rules="all">
 * 		<tr>
 * 			<th>Name</th>
 * 			<th>Type</th>
 * 			<th>Description</th>
 * 			<th>SmartDeviceLink Ver. Available</th>
 * 		</tr>
 * 		<tr>
 * 			<td>voiceRecOn</td>
 * 			<td>Boolean</td>
 * 			<td>Voice recognition is on
 * 			</td>
 * 			<td>SmartDeviceLink 2.0</td>
 * 		</tr>
 * 		<tr>
 * 			<td>btIconOn</td>
 * 			<td>Boolean</td>
 * 			<td>Bluetooth connection established
 * 			</td>
 * 			<td>SmartDeviceLink 2.0</td>
 * 		</tr>
 * 		<tr>
 * 			<td>callActive</td>
 * 			<td>Boolean</td>
 * 			<td>A call is being active
 * 			</td>
 * 			<td>SmartDeviceLink 2.0</td>
 * 		</tr>
 * 		<tr>
 * 			<td>phoneRoaming</td>
 * 			<td>Boolean</td>
 * 			<td>The phone is in roaming mode
 * 			</td>
 * 			<td>SmartDeviceLink 2.0</td>
 * 		</tr>
 * 		<tr>
 * 			<td>textMsgAvailable</td>
 * 			<td>Boolean</td>
 * 			<td>A textmessage is available
 * 			</td>
 * 			<td>SmartDeviceLink 2.0</td>
 * 		</tr>
 * 		<tr>
 * 			<td>battLevelStatus</td>
 * 			<td>DeviceLevelStatus</td>
 * 			<td>Battery level status
 * 			</td>
 * 			<td>SmartDeviceLink 2.0</td>
 * 		</tr>
 * 		<tr>
 * 			<td>stereoAudioOutputMuted</td>
 * 			<td>Boolean</td>
 * 			<td>Status of the stereo audio output channel
 * 			</td>
 * 			<td>SmartDeviceLink 2.0</td>
 * 		</tr>
 * 		<tr>
 * 			<td>monoAudioOutputMuted</td>
 * 			<td>Boolean</td>
 * 			<td>Status of the mono audio output channel
 * 			</td>
 * 			<td>SmartDeviceLink 2.0</td>
 * 		</tr>
 * 		<tr>
 * 			<td>signalLevelStatus</td>
 * 			<td>DeviceLevelStatus</td>
 * 			<td>Signal level status
 * 			</td>
 * 			<td>SmartDeviceLink 2.0</td>
 * 		</tr>
 * 		<tr>
 * 			<td>primaryAudioSource</td>
 * 			<td>PrimaryAudioSource</td>
 * 			<td>Reflects the current primary audio source of SDL (if selected).
 * 			</td>
 * 			<td>SmartDeviceLink 2.0</td>
 * 		</tr>
 * 		<tr>
 * 			<td>eCallEventActive</td>
 * 			<td>Boolean</td>
 * 			<td>Reflects, if an eCall event is active
 * 			</td>
 * 			<td>SmartDeviceLink 2.0</td>
 * 		</tr>
 *  </table>
 * @since SmartDeviceLink 2.0
 */
public class DeviceStatus extends RPCStruct {
    public static final String KEY_VOICE_REC_ON = "voiceRecOn";
    public static final String KEY_BT_ICON_ON = "btIconOn";
    public static final String KEY_CALL_ACTIVE = "callActive";
    public static final String KEY_PHONE_ROAMING = "phoneRoaming";
    public static final String KEY_TEXT_MSG_AVAILABLE = "textMsgAvailable";
    public static final String KEY_BATT_LEVEL_STATUS = "battLevelStatus";
    public static final String KEY_STEREO_AUDIO_OUTPUT_MUTED = "stereoAudioOutputMuted";
    public static final String KEY_MONO_AUDIO_OUTPUT_MUTED = "monoAudioOutputMuted";
    public static final String KEY_SIGNAL_LEVEL_STATUS = "signalLevelStatus";
    public static final String KEY_PRIMARY_AUDIO_SOURCE = "primaryAudioSource";
    public static final String KEY_E_CALL_EVENT_ACTIVE = "eCallEventActive";

	/**
	 * Constructs a newly allocated DeviceStatus object
	 */
    public DeviceStatus() {}
    
    /**
     * Constructs a newly allocated DeviceStatus object indicated by the Hashtable parameter
     * @param hash The Hashtable to use
     */
    public DeviceStatus(Hashtable<String, Object> hash) {
        super(hash);
    }
    
    /**
     * set the voice recognition on or off
     * @param voiceRecOn
     */
    public void setVoiceRecOn(Boolean voiceRecOn) {
        if (voiceRecOn != null) {
        	store.put(KEY_VOICE_REC_ON, voiceRecOn);
        } else {
        	store.remove(KEY_VOICE_REC_ON);
        }
    }
    
    /**
     * get whether the voice recognition is on
     * @return whether the voice recognition is on
     */
    public Boolean getVoiceRecOn() {
        return (Boolean) store.get(KEY_VOICE_REC_ON);
    }
    
    /**
     * set the bluetooth connection established
     * @param btIconOn the bluetooth connection established
     */
    public void setBtIconOn(Boolean btIconOn) {
        if (btIconOn != null) {
        	store.put(KEY_BT_ICON_ON, btIconOn);
        } else {
        	store.remove(KEY_BT_ICON_ON);
        }
    }
    
    /**
     * get the bluetooth connection established
     * @return the bluetooth connection established
     */
    public Boolean getBtIconOn() {
        return (Boolean) store.get(KEY_BT_ICON_ON);
    }
    
    /**
     * set a call is being active
     * @param callActive a call is being active
     */
    public void setCallActive(Boolean callActive) {
        if (callActive != null) {
        	store.put(KEY_CALL_ACTIVE, callActive);
        } else {
        	store.remove(KEY_CALL_ACTIVE);
        }
    }
    
    /**
     * get  a call is being active
     * @return  a call is being active
     */
    public Boolean getCallActive() {
        return (Boolean) store.get(KEY_CALL_ACTIVE);
    }
    
    /**
     * set the phone is in roaming mode
     * @param phoneRoaming  the phone is in roaming mode
     */
    public void setPhoneRoaming(Boolean phoneRoaming) {
        if (phoneRoaming != null) {
        	store.put(KEY_PHONE_ROAMING, phoneRoaming);
        } else {
        	store.remove(KEY_PHONE_ROAMING);
        }
    }
    
    /**
     * get  the phone is in roaming mode
     * @return  the phone is in roaming mode
     */
    public Boolean getPhoneRoaming() {
        return (Boolean) store.get(KEY_PHONE_ROAMING);
    }
    public void setTextMsgAvailable(Boolean textMsgAvailable) {
        if (textMsgAvailable != null) {
        	store.put(KEY_TEXT_MSG_AVAILABLE, textMsgAvailable);
        } else {
        	store.remove(KEY_TEXT_MSG_AVAILABLE);
        }
    }
    
    /**
     * get a textmessage is available
     * @return a textmessage is available
     */
    public Boolean getTextMsgAvailable() {
        return (Boolean) store.get(KEY_TEXT_MSG_AVAILABLE);
    }
    
    /**
     * set battery level status
     * @param battLevelStatus battery level status
     */
    public void setBattLevelStatus(DeviceLevelStatus battLevelStatus) {
        if (battLevelStatus != null) {
        	store.put(KEY_BATT_LEVEL_STATUS, battLevelStatus);
        } else {
        	store.remove(KEY_BATT_LEVEL_STATUS);
        }
    }
    
    /**
     * get battery level status
     * @return battery level status
     */
    public DeviceLevelStatus getBattLevelStatus() {
        Object obj = store.get(KEY_BATT_LEVEL_STATUS);
        if (obj instanceof DeviceLevelStatus) {
            return (DeviceLevelStatus) obj;
        } else if (obj instanceof String) {
<<<<<<< HEAD
        	DeviceLevelStatus theCode = null;
            try {
                theCode = DeviceLevelStatus.valueForString((String) obj);
            } catch (Exception e) {
                SdlLog.e("Failed to parse " + getClass().getSimpleName() + "." + KEY_BATT_LEVEL_STATUS, e);
            }
            return theCode;
=======
        	return DeviceLevelStatus.valueForString((String) obj);
>>>>>>> e272dadf
        }
        return null;
    }
    
    /**
     * set the status of the stereo audio output channel
     * @param stereoAudioOutputMuted the status of the stereo audio output channel
     */
    public void setStereoAudioOutputMuted(Boolean stereoAudioOutputMuted) {
        if (stereoAudioOutputMuted != null) {
        	store.put(KEY_STEREO_AUDIO_OUTPUT_MUTED, stereoAudioOutputMuted);
        } else {
        	store.remove(KEY_STEREO_AUDIO_OUTPUT_MUTED);
        }
    }
    
    /**
     * get the status of the stereo audio output channel
     * @return the status of the stereo audio output channel
     */
    public Boolean getStereoAudioOutputMuted() {
        return (Boolean) store.get(KEY_STEREO_AUDIO_OUTPUT_MUTED);
    }
    
    /**
     * set the status of the mono audio output channel
     * @param monoAudioOutputMuted the status of the mono audio output channel
     */
    public void setMonoAudioOutputMuted(Boolean monoAudioOutputMuted) {
        if (monoAudioOutputMuted != null) {
        	store.put(KEY_MONO_AUDIO_OUTPUT_MUTED, monoAudioOutputMuted);
        } else {
        	store.remove(KEY_MONO_AUDIO_OUTPUT_MUTED);
        }
    }
    
    /**
     * get the status of the mono audio output channel
     * @return the status of the mono audio output channel
     */
    public Boolean getMonoAudioOutputMuted() {
        return (Boolean) store.get(KEY_MONO_AUDIO_OUTPUT_MUTED);
    }
    
    /**
     * set signal level status
     * @param signalLevelStatus signal level status
     */
    public void setSignalLevelStatus(DeviceLevelStatus signalLevelStatus) {
        if (signalLevelStatus != null) {
        	store.put(KEY_SIGNAL_LEVEL_STATUS, signalLevelStatus);
        } else {
        	store.remove(KEY_SIGNAL_LEVEL_STATUS);
        }
    }
    
    /**
     * get signal level status
     * @return signal level status
     */
    public DeviceLevelStatus getSignalLevelStatus() {
        Object obj = store.get(KEY_SIGNAL_LEVEL_STATUS);
        if (obj instanceof DeviceLevelStatus) {
            return (DeviceLevelStatus) obj;
        } else if (obj instanceof String) {
<<<<<<< HEAD
        	DeviceLevelStatus theCode = null;
            try {
                theCode = DeviceLevelStatus.valueForString((String) obj);
            } catch (Exception e) {
                SdlLog.e("Failed to parse " + getClass().getSimpleName() + "." + KEY_SIGNAL_LEVEL_STATUS, e);
            }
            return theCode;
=======
        	return DeviceLevelStatus.valueForString((String) obj);
>>>>>>> e272dadf
        }
        return null;
    }
    
    /**
     * set the current primary audio source of SDL (if selected).
     * @param primaryAudioSource the current primary audio source of SDL (if selected).
     */
    public void setPrimaryAudioSource(PrimaryAudioSource primaryAudioSource) {
        if (primaryAudioSource != null) {
        	store.put(KEY_PRIMARY_AUDIO_SOURCE, primaryAudioSource);
        } else {
        	store.remove(KEY_PRIMARY_AUDIO_SOURCE);
        }
    }
    
    /**
     * get  the current primary audio source of SDL (if selected).
     * @return  the current primary audio source of SDL (if selected).
     */
    public PrimaryAudioSource getPrimaryAudioSource() {
        Object obj = store.get(KEY_PRIMARY_AUDIO_SOURCE);
        if (obj instanceof PrimaryAudioSource) {
            return (PrimaryAudioSource) obj;
        } else if (obj instanceof String) {
<<<<<<< HEAD
        	PrimaryAudioSource theCode = null;
            try {
                theCode = PrimaryAudioSource.valueForString((String) obj);
            } catch (Exception e) {
                SdlLog.e("Failed to parse " + getClass().getSimpleName() + "." + KEY_PRIMARY_AUDIO_SOURCE, e);
            }
            return theCode;
=======
        	return PrimaryAudioSource.valueForString((String) obj);
>>>>>>> e272dadf
        }
        return null;
    }
    public void setECallEventActive(Boolean eCallEventActive) {
        if (eCallEventActive != null) {
        	store.put(KEY_E_CALL_EVENT_ACTIVE, eCallEventActive);
        } else {
        	store.remove(KEY_E_CALL_EVENT_ACTIVE);
        }
    }
    public Boolean getECallEventActive() {
        return (Boolean) store.get(KEY_E_CALL_EVENT_ACTIVE);
    }
}
<|MERGE_RESOLUTION|>--- conflicted
+++ resolved
@@ -1,381 +1,347 @@
-package com.smartdevicelink.proxy.rpc;
-
-import java.util.Hashtable;
-
-import com.smartdevicelink.proxy.RPCStruct;
-import com.smartdevicelink.proxy.rpc.enums.DeviceLevelStatus;
+package com.smartdevicelink.proxy.rpc;
+
+import java.util.Hashtable;
+
+import com.smartdevicelink.proxy.RPCStruct;
+import com.smartdevicelink.proxy.rpc.enums.DeviceLevelStatus;
 import com.smartdevicelink.proxy.rpc.enums.PrimaryAudioSource;
-<<<<<<< HEAD
-import com.smartdevicelink.util.SdlLog;
-=======
->>>>>>> e272dadf
-
-/**
- * Describes the status related to a connected mobile device or SDL and if or how  it is represented in the vehicle.
- * <p><b>Parameter List
- * <table border="1" rules="all">
- * 		<tr>
- * 			<th>Name</th>
- * 			<th>Type</th>
- * 			<th>Description</th>
- * 			<th>SmartDeviceLink Ver. Available</th>
- * 		</tr>
- * 		<tr>
- * 			<td>voiceRecOn</td>
- * 			<td>Boolean</td>
- * 			<td>Voice recognition is on
- * 			</td>
- * 			<td>SmartDeviceLink 2.0</td>
- * 		</tr>
- * 		<tr>
- * 			<td>btIconOn</td>
- * 			<td>Boolean</td>
- * 			<td>Bluetooth connection established
- * 			</td>
- * 			<td>SmartDeviceLink 2.0</td>
- * 		</tr>
- * 		<tr>
- * 			<td>callActive</td>
- * 			<td>Boolean</td>
- * 			<td>A call is being active
- * 			</td>
- * 			<td>SmartDeviceLink 2.0</td>
- * 		</tr>
- * 		<tr>
- * 			<td>phoneRoaming</td>
- * 			<td>Boolean</td>
- * 			<td>The phone is in roaming mode
- * 			</td>
- * 			<td>SmartDeviceLink 2.0</td>
- * 		</tr>
- * 		<tr>
- * 			<td>textMsgAvailable</td>
- * 			<td>Boolean</td>
- * 			<td>A textmessage is available
- * 			</td>
- * 			<td>SmartDeviceLink 2.0</td>
- * 		</tr>
- * 		<tr>
- * 			<td>battLevelStatus</td>
- * 			<td>DeviceLevelStatus</td>
- * 			<td>Battery level status
- * 			</td>
- * 			<td>SmartDeviceLink 2.0</td>
- * 		</tr>
- * 		<tr>
- * 			<td>stereoAudioOutputMuted</td>
- * 			<td>Boolean</td>
- * 			<td>Status of the stereo audio output channel
- * 			</td>
- * 			<td>SmartDeviceLink 2.0</td>
- * 		</tr>
- * 		<tr>
- * 			<td>monoAudioOutputMuted</td>
- * 			<td>Boolean</td>
- * 			<td>Status of the mono audio output channel
- * 			</td>
- * 			<td>SmartDeviceLink 2.0</td>
- * 		</tr>
- * 		<tr>
- * 			<td>signalLevelStatus</td>
- * 			<td>DeviceLevelStatus</td>
- * 			<td>Signal level status
- * 			</td>
- * 			<td>SmartDeviceLink 2.0</td>
- * 		</tr>
- * 		<tr>
- * 			<td>primaryAudioSource</td>
- * 			<td>PrimaryAudioSource</td>
- * 			<td>Reflects the current primary audio source of SDL (if selected).
- * 			</td>
- * 			<td>SmartDeviceLink 2.0</td>
- * 		</tr>
- * 		<tr>
- * 			<td>eCallEventActive</td>
- * 			<td>Boolean</td>
- * 			<td>Reflects, if an eCall event is active
- * 			</td>
- * 			<td>SmartDeviceLink 2.0</td>
- * 		</tr>
- *  </table>
- * @since SmartDeviceLink 2.0
- */
-public class DeviceStatus extends RPCStruct {
-    public static final String KEY_VOICE_REC_ON = "voiceRecOn";
-    public static final String KEY_BT_ICON_ON = "btIconOn";
-    public static final String KEY_CALL_ACTIVE = "callActive";
-    public static final String KEY_PHONE_ROAMING = "phoneRoaming";
-    public static final String KEY_TEXT_MSG_AVAILABLE = "textMsgAvailable";
-    public static final String KEY_BATT_LEVEL_STATUS = "battLevelStatus";
-    public static final String KEY_STEREO_AUDIO_OUTPUT_MUTED = "stereoAudioOutputMuted";
-    public static final String KEY_MONO_AUDIO_OUTPUT_MUTED = "monoAudioOutputMuted";
-    public static final String KEY_SIGNAL_LEVEL_STATUS = "signalLevelStatus";
-    public static final String KEY_PRIMARY_AUDIO_SOURCE = "primaryAudioSource";
-    public static final String KEY_E_CALL_EVENT_ACTIVE = "eCallEventActive";
-
-	/**
-	 * Constructs a newly allocated DeviceStatus object
-	 */
-    public DeviceStatus() {}
-    
-    /**
-     * Constructs a newly allocated DeviceStatus object indicated by the Hashtable parameter
-     * @param hash The Hashtable to use
-     */
-    public DeviceStatus(Hashtable<String, Object> hash) {
-        super(hash);
-    }
-    
-    /**
-     * set the voice recognition on or off
-     * @param voiceRecOn
-     */
-    public void setVoiceRecOn(Boolean voiceRecOn) {
-        if (voiceRecOn != null) {
-        	store.put(KEY_VOICE_REC_ON, voiceRecOn);
-        } else {
-        	store.remove(KEY_VOICE_REC_ON);
-        }
-    }
-    
-    /**
-     * get whether the voice recognition is on
-     * @return whether the voice recognition is on
-     */
-    public Boolean getVoiceRecOn() {
-        return (Boolean) store.get(KEY_VOICE_REC_ON);
-    }
-    
-    /**
-     * set the bluetooth connection established
-     * @param btIconOn the bluetooth connection established
-     */
-    public void setBtIconOn(Boolean btIconOn) {
-        if (btIconOn != null) {
-        	store.put(KEY_BT_ICON_ON, btIconOn);
-        } else {
-        	store.remove(KEY_BT_ICON_ON);
-        }
-    }
-    
-    /**
-     * get the bluetooth connection established
-     * @return the bluetooth connection established
-     */
-    public Boolean getBtIconOn() {
-        return (Boolean) store.get(KEY_BT_ICON_ON);
-    }
-    
-    /**
-     * set a call is being active
-     * @param callActive a call is being active
-     */
-    public void setCallActive(Boolean callActive) {
-        if (callActive != null) {
-        	store.put(KEY_CALL_ACTIVE, callActive);
-        } else {
-        	store.remove(KEY_CALL_ACTIVE);
-        }
-    }
-    
-    /**
-     * get  a call is being active
-     * @return  a call is being active
-     */
-    public Boolean getCallActive() {
-        return (Boolean) store.get(KEY_CALL_ACTIVE);
-    }
-    
-    /**
-     * set the phone is in roaming mode
-     * @param phoneRoaming  the phone is in roaming mode
-     */
-    public void setPhoneRoaming(Boolean phoneRoaming) {
-        if (phoneRoaming != null) {
-        	store.put(KEY_PHONE_ROAMING, phoneRoaming);
-        } else {
-        	store.remove(KEY_PHONE_ROAMING);
-        }
-    }
-    
-    /**
-     * get  the phone is in roaming mode
-     * @return  the phone is in roaming mode
-     */
-    public Boolean getPhoneRoaming() {
-        return (Boolean) store.get(KEY_PHONE_ROAMING);
-    }
-    public void setTextMsgAvailable(Boolean textMsgAvailable) {
-        if (textMsgAvailable != null) {
-        	store.put(KEY_TEXT_MSG_AVAILABLE, textMsgAvailable);
-        } else {
-        	store.remove(KEY_TEXT_MSG_AVAILABLE);
-        }
-    }
-    
-    /**
-     * get a textmessage is available
-     * @return a textmessage is available
-     */
-    public Boolean getTextMsgAvailable() {
-        return (Boolean) store.get(KEY_TEXT_MSG_AVAILABLE);
-    }
-    
-    /**
-     * set battery level status
-     * @param battLevelStatus battery level status
-     */
-    public void setBattLevelStatus(DeviceLevelStatus battLevelStatus) {
-        if (battLevelStatus != null) {
-        	store.put(KEY_BATT_LEVEL_STATUS, battLevelStatus);
-        } else {
-        	store.remove(KEY_BATT_LEVEL_STATUS);
-        }
-    }
-    
-    /**
-     * get battery level status
-     * @return battery level status
-     */
-    public DeviceLevelStatus getBattLevelStatus() {
-        Object obj = store.get(KEY_BATT_LEVEL_STATUS);
-        if (obj instanceof DeviceLevelStatus) {
-            return (DeviceLevelStatus) obj;
+
+/**
+ * Describes the status related to a connected mobile device or SDL and if or how  it is represented in the vehicle.
+ * <p><b>Parameter List
+ * <table border="1" rules="all">
+ * 		<tr>
+ * 			<th>Name</th>
+ * 			<th>Type</th>
+ * 			<th>Description</th>
+ * 			<th>SmartDeviceLink Ver. Available</th>
+ * 		</tr>
+ * 		<tr>
+ * 			<td>voiceRecOn</td>
+ * 			<td>Boolean</td>
+ * 			<td>Voice recognition is on
+ * 			</td>
+ * 			<td>SmartDeviceLink 2.0</td>
+ * 		</tr>
+ * 		<tr>
+ * 			<td>btIconOn</td>
+ * 			<td>Boolean</td>
+ * 			<td>Bluetooth connection established
+ * 			</td>
+ * 			<td>SmartDeviceLink 2.0</td>
+ * 		</tr>
+ * 		<tr>
+ * 			<td>callActive</td>
+ * 			<td>Boolean</td>
+ * 			<td>A call is being active
+ * 			</td>
+ * 			<td>SmartDeviceLink 2.0</td>
+ * 		</tr>
+ * 		<tr>
+ * 			<td>phoneRoaming</td>
+ * 			<td>Boolean</td>
+ * 			<td>The phone is in roaming mode
+ * 			</td>
+ * 			<td>SmartDeviceLink 2.0</td>
+ * 		</tr>
+ * 		<tr>
+ * 			<td>textMsgAvailable</td>
+ * 			<td>Boolean</td>
+ * 			<td>A textmessage is available
+ * 			</td>
+ * 			<td>SmartDeviceLink 2.0</td>
+ * 		</tr>
+ * 		<tr>
+ * 			<td>battLevelStatus</td>
+ * 			<td>DeviceLevelStatus</td>
+ * 			<td>Battery level status
+ * 			</td>
+ * 			<td>SmartDeviceLink 2.0</td>
+ * 		</tr>
+ * 		<tr>
+ * 			<td>stereoAudioOutputMuted</td>
+ * 			<td>Boolean</td>
+ * 			<td>Status of the stereo audio output channel
+ * 			</td>
+ * 			<td>SmartDeviceLink 2.0</td>
+ * 		</tr>
+ * 		<tr>
+ * 			<td>monoAudioOutputMuted</td>
+ * 			<td>Boolean</td>
+ * 			<td>Status of the mono audio output channel
+ * 			</td>
+ * 			<td>SmartDeviceLink 2.0</td>
+ * 		</tr>
+ * 		<tr>
+ * 			<td>signalLevelStatus</td>
+ * 			<td>DeviceLevelStatus</td>
+ * 			<td>Signal level status
+ * 			</td>
+ * 			<td>SmartDeviceLink 2.0</td>
+ * 		</tr>
+ * 		<tr>
+ * 			<td>primaryAudioSource</td>
+ * 			<td>PrimaryAudioSource</td>
+ * 			<td>Reflects the current primary audio source of SDL (if selected).
+ * 			</td>
+ * 			<td>SmartDeviceLink 2.0</td>
+ * 		</tr>
+ * 		<tr>
+ * 			<td>eCallEventActive</td>
+ * 			<td>Boolean</td>
+ * 			<td>Reflects, if an eCall event is active
+ * 			</td>
+ * 			<td>SmartDeviceLink 2.0</td>
+ * 		</tr>
+ *  </table>
+ * @since SmartDeviceLink 2.0
+ */
+public class DeviceStatus extends RPCStruct {
+    public static final String KEY_VOICE_REC_ON = "voiceRecOn";
+    public static final String KEY_BT_ICON_ON = "btIconOn";
+    public static final String KEY_CALL_ACTIVE = "callActive";
+    public static final String KEY_PHONE_ROAMING = "phoneRoaming";
+    public static final String KEY_TEXT_MSG_AVAILABLE = "textMsgAvailable";
+    public static final String KEY_BATT_LEVEL_STATUS = "battLevelStatus";
+    public static final String KEY_STEREO_AUDIO_OUTPUT_MUTED = "stereoAudioOutputMuted";
+    public static final String KEY_MONO_AUDIO_OUTPUT_MUTED = "monoAudioOutputMuted";
+    public static final String KEY_SIGNAL_LEVEL_STATUS = "signalLevelStatus";
+    public static final String KEY_PRIMARY_AUDIO_SOURCE = "primaryAudioSource";
+    public static final String KEY_E_CALL_EVENT_ACTIVE = "eCallEventActive";
+
+	/**
+	 * Constructs a newly allocated DeviceStatus object
+	 */
+    public DeviceStatus() {}
+    
+    /**
+     * Constructs a newly allocated DeviceStatus object indicated by the Hashtable parameter
+     * @param hash The Hashtable to use
+     */
+    public DeviceStatus(Hashtable<String, Object> hash) {
+        super(hash);
+    }
+    
+    /**
+     * set the voice recognition on or off
+     * @param voiceRecOn
+     */
+    public void setVoiceRecOn(Boolean voiceRecOn) {
+        if (voiceRecOn != null) {
+        	store.put(KEY_VOICE_REC_ON, voiceRecOn);
+        } else {
+        	store.remove(KEY_VOICE_REC_ON);
+        }
+    }
+    
+    /**
+     * get whether the voice recognition is on
+     * @return whether the voice recognition is on
+     */
+    public Boolean getVoiceRecOn() {
+        return (Boolean) store.get(KEY_VOICE_REC_ON);
+    }
+    
+    /**
+     * set the bluetooth connection established
+     * @param btIconOn the bluetooth connection established
+     */
+    public void setBtIconOn(Boolean btIconOn) {
+        if (btIconOn != null) {
+        	store.put(KEY_BT_ICON_ON, btIconOn);
+        } else {
+        	store.remove(KEY_BT_ICON_ON);
+        }
+    }
+    
+    /**
+     * get the bluetooth connection established
+     * @return the bluetooth connection established
+     */
+    public Boolean getBtIconOn() {
+        return (Boolean) store.get(KEY_BT_ICON_ON);
+    }
+    
+    /**
+     * set a call is being active
+     * @param callActive a call is being active
+     */
+    public void setCallActive(Boolean callActive) {
+        if (callActive != null) {
+        	store.put(KEY_CALL_ACTIVE, callActive);
+        } else {
+        	store.remove(KEY_CALL_ACTIVE);
+        }
+    }
+    
+    /**
+     * get  a call is being active
+     * @return  a call is being active
+     */
+    public Boolean getCallActive() {
+        return (Boolean) store.get(KEY_CALL_ACTIVE);
+    }
+    
+    /**
+     * set the phone is in roaming mode
+     * @param phoneRoaming  the phone is in roaming mode
+     */
+    public void setPhoneRoaming(Boolean phoneRoaming) {
+        if (phoneRoaming != null) {
+        	store.put(KEY_PHONE_ROAMING, phoneRoaming);
+        } else {
+        	store.remove(KEY_PHONE_ROAMING);
+        }
+    }
+    
+    /**
+     * get  the phone is in roaming mode
+     * @return  the phone is in roaming mode
+     */
+    public Boolean getPhoneRoaming() {
+        return (Boolean) store.get(KEY_PHONE_ROAMING);
+    }
+    public void setTextMsgAvailable(Boolean textMsgAvailable) {
+        if (textMsgAvailable != null) {
+        	store.put(KEY_TEXT_MSG_AVAILABLE, textMsgAvailable);
+        } else {
+        	store.remove(KEY_TEXT_MSG_AVAILABLE);
+        }
+    }
+    
+    /**
+     * get a textmessage is available
+     * @return a textmessage is available
+     */
+    public Boolean getTextMsgAvailable() {
+        return (Boolean) store.get(KEY_TEXT_MSG_AVAILABLE);
+    }
+    
+    /**
+     * set battery level status
+     * @param battLevelStatus battery level status
+     */
+    public void setBattLevelStatus(DeviceLevelStatus battLevelStatus) {
+        if (battLevelStatus != null) {
+        	store.put(KEY_BATT_LEVEL_STATUS, battLevelStatus);
+        } else {
+        	store.remove(KEY_BATT_LEVEL_STATUS);
+        }
+    }
+    
+    /**
+     * get battery level status
+     * @return battery level status
+     */
+    public DeviceLevelStatus getBattLevelStatus() {
+        Object obj = store.get(KEY_BATT_LEVEL_STATUS);
+        if (obj instanceof DeviceLevelStatus) {
+            return (DeviceLevelStatus) obj;
         } else if (obj instanceof String) {
-<<<<<<< HEAD
-        	DeviceLevelStatus theCode = null;
-            try {
-                theCode = DeviceLevelStatus.valueForString((String) obj);
-            } catch (Exception e) {
-                SdlLog.e("Failed to parse " + getClass().getSimpleName() + "." + KEY_BATT_LEVEL_STATUS, e);
-            }
-            return theCode;
-=======
         	return DeviceLevelStatus.valueForString((String) obj);
->>>>>>> e272dadf
-        }
-        return null;
-    }
-    
-    /**
-     * set the status of the stereo audio output channel
-     * @param stereoAudioOutputMuted the status of the stereo audio output channel
-     */
-    public void setStereoAudioOutputMuted(Boolean stereoAudioOutputMuted) {
-        if (stereoAudioOutputMuted != null) {
-        	store.put(KEY_STEREO_AUDIO_OUTPUT_MUTED, stereoAudioOutputMuted);
-        } else {
-        	store.remove(KEY_STEREO_AUDIO_OUTPUT_MUTED);
-        }
-    }
-    
-    /**
-     * get the status of the stereo audio output channel
-     * @return the status of the stereo audio output channel
-     */
-    public Boolean getStereoAudioOutputMuted() {
-        return (Boolean) store.get(KEY_STEREO_AUDIO_OUTPUT_MUTED);
-    }
-    
-    /**
-     * set the status of the mono audio output channel
-     * @param monoAudioOutputMuted the status of the mono audio output channel
-     */
-    public void setMonoAudioOutputMuted(Boolean monoAudioOutputMuted) {
-        if (monoAudioOutputMuted != null) {
-        	store.put(KEY_MONO_AUDIO_OUTPUT_MUTED, monoAudioOutputMuted);
-        } else {
-        	store.remove(KEY_MONO_AUDIO_OUTPUT_MUTED);
-        }
-    }
-    
-    /**
-     * get the status of the mono audio output channel
-     * @return the status of the mono audio output channel
-     */
-    public Boolean getMonoAudioOutputMuted() {
-        return (Boolean) store.get(KEY_MONO_AUDIO_OUTPUT_MUTED);
-    }
-    
-    /**
-     * set signal level status
-     * @param signalLevelStatus signal level status
-     */
-    public void setSignalLevelStatus(DeviceLevelStatus signalLevelStatus) {
-        if (signalLevelStatus != null) {
-        	store.put(KEY_SIGNAL_LEVEL_STATUS, signalLevelStatus);
-        } else {
-        	store.remove(KEY_SIGNAL_LEVEL_STATUS);
-        }
-    }
-    
-    /**
-     * get signal level status
-     * @return signal level status
-     */
-    public DeviceLevelStatus getSignalLevelStatus() {
-        Object obj = store.get(KEY_SIGNAL_LEVEL_STATUS);
-        if (obj instanceof DeviceLevelStatus) {
-            return (DeviceLevelStatus) obj;
+        }
+        return null;
+    }
+    
+    /**
+     * set the status of the stereo audio output channel
+     * @param stereoAudioOutputMuted the status of the stereo audio output channel
+     */
+    public void setStereoAudioOutputMuted(Boolean stereoAudioOutputMuted) {
+        if (stereoAudioOutputMuted != null) {
+        	store.put(KEY_STEREO_AUDIO_OUTPUT_MUTED, stereoAudioOutputMuted);
+        } else {
+        	store.remove(KEY_STEREO_AUDIO_OUTPUT_MUTED);
+        }
+    }
+    
+    /**
+     * get the status of the stereo audio output channel
+     * @return the status of the stereo audio output channel
+     */
+    public Boolean getStereoAudioOutputMuted() {
+        return (Boolean) store.get(KEY_STEREO_AUDIO_OUTPUT_MUTED);
+    }
+    
+    /**
+     * set the status of the mono audio output channel
+     * @param monoAudioOutputMuted the status of the mono audio output channel
+     */
+    public void setMonoAudioOutputMuted(Boolean monoAudioOutputMuted) {
+        if (monoAudioOutputMuted != null) {
+        	store.put(KEY_MONO_AUDIO_OUTPUT_MUTED, monoAudioOutputMuted);
+        } else {
+        	store.remove(KEY_MONO_AUDIO_OUTPUT_MUTED);
+        }
+    }
+    
+    /**
+     * get the status of the mono audio output channel
+     * @return the status of the mono audio output channel
+     */
+    public Boolean getMonoAudioOutputMuted() {
+        return (Boolean) store.get(KEY_MONO_AUDIO_OUTPUT_MUTED);
+    }
+    
+    /**
+     * set signal level status
+     * @param signalLevelStatus signal level status
+     */
+    public void setSignalLevelStatus(DeviceLevelStatus signalLevelStatus) {
+        if (signalLevelStatus != null) {
+        	store.put(KEY_SIGNAL_LEVEL_STATUS, signalLevelStatus);
+        } else {
+        	store.remove(KEY_SIGNAL_LEVEL_STATUS);
+        }
+    }
+    
+    /**
+     * get signal level status
+     * @return signal level status
+     */
+    public DeviceLevelStatus getSignalLevelStatus() {
+        Object obj = store.get(KEY_SIGNAL_LEVEL_STATUS);
+        if (obj instanceof DeviceLevelStatus) {
+            return (DeviceLevelStatus) obj;
         } else if (obj instanceof String) {
-<<<<<<< HEAD
-        	DeviceLevelStatus theCode = null;
-            try {
-                theCode = DeviceLevelStatus.valueForString((String) obj);
-            } catch (Exception e) {
-                SdlLog.e("Failed to parse " + getClass().getSimpleName() + "." + KEY_SIGNAL_LEVEL_STATUS, e);
-            }
-            return theCode;
-=======
         	return DeviceLevelStatus.valueForString((String) obj);
->>>>>>> e272dadf
-        }
-        return null;
-    }
-    
-    /**
-     * set the current primary audio source of SDL (if selected).
-     * @param primaryAudioSource the current primary audio source of SDL (if selected).
-     */
-    public void setPrimaryAudioSource(PrimaryAudioSource primaryAudioSource) {
-        if (primaryAudioSource != null) {
-        	store.put(KEY_PRIMARY_AUDIO_SOURCE, primaryAudioSource);
-        } else {
-        	store.remove(KEY_PRIMARY_AUDIO_SOURCE);
-        }
-    }
-    
-    /**
-     * get  the current primary audio source of SDL (if selected).
-     * @return  the current primary audio source of SDL (if selected).
-     */
-    public PrimaryAudioSource getPrimaryAudioSource() {
-        Object obj = store.get(KEY_PRIMARY_AUDIO_SOURCE);
-        if (obj instanceof PrimaryAudioSource) {
-            return (PrimaryAudioSource) obj;
+        }
+        return null;
+    }
+    
+    /**
+     * set the current primary audio source of SDL (if selected).
+     * @param primaryAudioSource the current primary audio source of SDL (if selected).
+     */
+    public void setPrimaryAudioSource(PrimaryAudioSource primaryAudioSource) {
+        if (primaryAudioSource != null) {
+        	store.put(KEY_PRIMARY_AUDIO_SOURCE, primaryAudioSource);
+        } else {
+        	store.remove(KEY_PRIMARY_AUDIO_SOURCE);
+        }
+    }
+    
+    /**
+     * get  the current primary audio source of SDL (if selected).
+     * @return  the current primary audio source of SDL (if selected).
+     */
+    public PrimaryAudioSource getPrimaryAudioSource() {
+        Object obj = store.get(KEY_PRIMARY_AUDIO_SOURCE);
+        if (obj instanceof PrimaryAudioSource) {
+            return (PrimaryAudioSource) obj;
         } else if (obj instanceof String) {
-<<<<<<< HEAD
-        	PrimaryAudioSource theCode = null;
-            try {
-                theCode = PrimaryAudioSource.valueForString((String) obj);
-            } catch (Exception e) {
-                SdlLog.e("Failed to parse " + getClass().getSimpleName() + "." + KEY_PRIMARY_AUDIO_SOURCE, e);
-            }
-            return theCode;
-=======
         	return PrimaryAudioSource.valueForString((String) obj);
->>>>>>> e272dadf
-        }
-        return null;
-    }
-    public void setECallEventActive(Boolean eCallEventActive) {
-        if (eCallEventActive != null) {
-        	store.put(KEY_E_CALL_EVENT_ACTIVE, eCallEventActive);
-        } else {
-        	store.remove(KEY_E_CALL_EVENT_ACTIVE);
-        }
-    }
-    public Boolean getECallEventActive() {
-        return (Boolean) store.get(KEY_E_CALL_EVENT_ACTIVE);
-    }
-}
+        }
+        return null;
+    }
+    public void setECallEventActive(Boolean eCallEventActive) {
+        if (eCallEventActive != null) {
+        	store.put(KEY_E_CALL_EVENT_ACTIVE, eCallEventActive);
+        } else {
+        	store.remove(KEY_E_CALL_EVENT_ACTIVE);
+        }
+    }
+    public Boolean getECallEventActive() {
+        return (Boolean) store.get(KEY_E_CALL_EVENT_ACTIVE);
+    }
+}