--- conflicted
+++ resolved
@@ -1,540 +1,535 @@
-package com.smartdevicelink.proxy.rpc;
-
-import java.util.Hashtable;
-
-import com.smartdevicelink.proxy.RPCStruct;
-import com.smartdevicelink.proxy.rpc.enums.CompassDirection;
-import com.smartdevicelink.proxy.rpc.enums.Dimension;
-<<<<<<< HEAD
-=======
-import com.smartdevicelink.util.DebugTool;
-import com.smartdevicelink.util.SdlDataTypeConverter;
->>>>>>> add5ed94
-
-/**
- * Describes the GPS data. Not all data will be available on all carlines.
- * <p><b>Parameter List
- * <table border="1" rules="all">
- * 		<tr>
- * 			<th>Name</th>
- * 			<th>Type</th>
- * 			<th>Description</th>
- * 			<th>SmartDeviceLink Ver. Available</th>
- * 		</tr>
- * 		<tr>
- * 			<td>longitudeDegrees</td>
- * 			<td>Double</td>
- * 			<td>Minvalue: - 180
- * 					<b>Maxvalue: 180
- * 			</td>
- * 			<td>SmartDeviceLink 2.0</td>
- * 		</tr>
- * 		<tr>
- * 			<td>latitudeDegrees</td>
- * 			<td>Double</td>
- * 			<td>Minvalue: - 90<b>Maxvalue: 90
- * 			</td>
- * 			<td>SmartDeviceLink 2.0</td>
- * 		</tr>
- * 		<tr>
- * 			<td>utcYear</td>
- * 			<td>Integer</td>
- * 			<td>Minvalue: 2010<b>Maxvalue: 2100
- * 			</td>
- * 			<td>SmartDeviceLink 2.0</td>
- * 		</tr>
- * 		<tr>
- * 			<td>utcMonth</td>
- * 			<td>Integer</td>
- * 			<td>Minvalue: 1<b>Maxvalue: 12
- * 			</td>
- * 			<td>SmartDeviceLink 2.0</td>
- * 		</tr>
- * 		<tr>
- * 			<td>utcDay</td>
- * 			<td>Integer</td>
- * 			<td>Minvalue: 1<b>Maxvalue: 31
- * 			</td>
- * 			<td>SmartDeviceLink 2.0</td>
- * 		</tr>
- * 		<tr>
- * 			<td>utcHours</td>
- * 			<td>Integer</td>
- * 			<td>Minvalue: 1<b>Maxvalue: 23
- * 			</td>
- * 			<td>SmartDeviceLink 2.0</td>
- * 		</tr>
- * 		<tr>
- * 			<td>utcMinutes</td>
- * 			<td>Integer</td>
- * 			<td>Minvalue: 1<b>Maxvalue: 59
- * 			</td>
- * 			<td>SmartDeviceLink 2.0</td>
- * 		</tr> 
- * 		<tr>
- * 			<td>utcSeconds</td>
- * 			<td>Integer</td>
- * 			<td>Minvalue: 1<b>Maxvalue: 59
- * 			</td>
- * 			<td>SmartDeviceLink 2.0</td>
- * 		</tr> 
- * 		<tr>
- * 			<td>pdop</td>
- * 			<td>Integer</td>
- * 			<td>Positional Dilution of Precision<b>Minvalue: 0<b>Maxvalue: 31
- * 			</td>
- * 			<td>SmartDeviceLink 2.0</td>
- * 		</tr> 
- * 		<tr>
- * 			<td>hdop</td>
- * 			<td>Integer</td>
- * 			<td>Horizontal Dilution of Precision<b>Minvalue: 0<b>Maxvalue: 31
- * 			</td>
- * 			<td>SmartDeviceLink 2.0</td>
- * 		</tr> 
- * 		<tr>
- * 			<td>vdop</td>
- * 			<td>Integer</td>
- * 			<td>Vertical  Dilution of Precision<b>Minvalue: 0<b>Maxvalue: 31
- * 			</td>
- * 			<td>SmartDeviceLink 2.0</td>
- * 		</tr> 
- * 		<tr>
- * 			<td>actual</td>
- * 			<td>Boolean</td>
- * 			<td>True, if coordinates are based on satellites.
- *					False, if based on dead reckoning
- * 			</td>
- * 			<td>SmartDeviceLink 2.0</td>
- * 		</tr> 
- * 		<tr>
- * 			<td>satellites</td>
- * 			<td>Integer</td>
- * 			<td>Number of satellites in view
- *					<b>Minvalue: 0
- *					<b>Maxvalue: 31
- * 			</td>
- * 			<td>SmartDeviceLink 2.0</td>
- * 		</tr> 
- * 		<tr>
- * 			<td>altitude</td>
- * 			<td>Integer</td>
- * 			<td>Altitude in meters
- *					<b>Minvalue: -10000
- *					<b>Maxvalue: 10000
- * 			</td>
- * 			<td>SmartDeviceLink 2.0</td>
- * 		</tr> 
- * 		<tr>
- * 			<td>heading</td>
- * 			<td>Double</td>
- * 			<td>The heading. North is 0, East is 90, etc.
- *					<b>Minvalue: 0
- *					<b>Maxvalue: 359.99
- *					<b>Resolution is 0.01
- * 			</td>
- * 			<td>SmartDeviceLink 2.0</td>
- * 		</tr> 
- * 		<tr>
- * 			<td>speed</td>
- * 			<td>Integer</td>
- * 			<td>The speed in KPH
- *					<b>Minvalue: 0
- *					<b>Maxvalue: 400
- * 			</td>
- * 			<td>SmartDeviceLink 2.0</td>
- * 		</tr> 
- *  </table>
- * @since SmartDeviceLink 2.0
- */
-public class GPSData extends RPCStruct {
-	public static final String KEY_LONGITUDE_DEGREES = "longitudeDegrees";
-	public static final String KEY_LATITUDE_DEGREES = "latitudeDegrees";
-	public static final String KEY_UTC_YEAR = "utcYear";
-	public static final String KEY_UTC_MONTH = "utcMonth";
-	public static final String KEY_UTC_DAY = "utcDay";
-	public static final String KEY_UTC_HOURS = "utcHours";
-	public static final String KEY_UTC_MINUTES = "utcMinutes";
-	public static final String KEY_UTC_SECONDS = "utcSeconds";
-	public static final String KEY_COMPASS_DIRECTION = "compassDirection";
-	public static final String KEY_PDOP = "pdop";
-	public static final String KEY_VDOP = "vdop";
-	public static final String KEY_HDOP = "hdop";
-	public static final String KEY_ACTUAL = "actual";
-	public static final String KEY_SATELLITES = "satellites";
-	public static final String KEY_DIMENSION = "dimension";
-	public static final String KEY_ALTITUDE = "altitude";
-	public static final String KEY_HEADING = "heading";
-	public static final String KEY_SPEED = "speed";
-
-	/**
-	 * Constructs a newly allocated GPSData object
-	 */
-    public GPSData() { }
-    
-    /**
-     * Constructs a newly allocated GPSData object indicated by the Hashtable parameter 
-     * @param hash The Hashtable to use
-     */    
-    public GPSData(Hashtable<String, Object> hash) {
-        super(hash);
-    }
-    
-    /**
-     * set longitude degrees
-     * @param longitudeDegrees
-     */
-    public void setLongitudeDegrees(Double longitudeDegrees) {
-    	if (longitudeDegrees != null) {
-    		store.put(KEY_LONGITUDE_DEGREES, longitudeDegrees);
-    	} else {
-    		store.remove(KEY_LONGITUDE_DEGREES);
-    	}
-    }
-    
-    /**
-     * get longitude degrees 
-     * @return longitude degrees
-     */
-    public Double getLongitudeDegrees() {
-    	Object object = store.get(KEY_LONGITUDE_DEGREES);
-    	return SdlDataTypeConverter.objectToDouble(object);
-    }
-    
-    /**
-     * set latitude degrees
-     * @param latitudeDegrees latitude degrees
-     */
-    public void setLatitudeDegrees(Double latitudeDegrees) {
-    	if (latitudeDegrees != null) {
-    		store.put(KEY_LATITUDE_DEGREES, latitudeDegrees);
-    	} else {
-    		store.remove(KEY_LATITUDE_DEGREES);
-    	}
-    }
-    
-    /**
-     * get  latitude degrees
-     * @return latitude degrees
-     */
-    public Double getLatitudeDegrees() {
-    	Object object = store.get(KEY_LATITUDE_DEGREES);
-    	return SdlDataTypeConverter.objectToDouble(object);
-    }
-    
-    /**
-     * set utc year
-     * @param utcYear utc year
-     */
-    public void setUtcYear(Integer utcYear) {
-    	if (utcYear != null) {
-    		store.put(KEY_UTC_YEAR, utcYear);
-    	} else {
-    		store.remove(KEY_UTC_YEAR);
-    	}
-    }
-    
-    /**
-     * get utc year
-     * @return utc year
-     */
-    public Integer getUtcYear() {
-    	return (Integer) store.get(KEY_UTC_YEAR);
-    }
-    
-    /**
-     * set utc month
-     * @param utcMonth utc month
-     */
-    public void setUtcMonth(Integer utcMonth) {
-    	if (utcMonth != null) {
-    		store.put(KEY_UTC_MONTH, utcMonth);
-    	} else {
-    		store.remove(KEY_UTC_MONTH);
-    	}
-    }
-    
-    /**
-     * get utc month
-     * @return utc month
-     */
-    public Integer getUtcMonth() {
-    	return (Integer) store.get(KEY_UTC_MONTH);
-    }
-    
-    /**
-     * set utc day
-     * @param utcDay utc day
-     */
-    public void setUtcDay(Integer utcDay) {
-    	if (utcDay != null) {
-    		store.put(KEY_UTC_DAY, utcDay);
-    	} else {
-    		store.remove(KEY_UTC_DAY);
-    	}
-    }
-    
-    /**
-     * get utc day
-     * @return utc day
-     */
-    public Integer getUtcDay() {
-    	return (Integer) store.get(KEY_UTC_DAY);
-    }
-    
-    /**
-     * set utc hours
-     * @param utcHours utc hours
-     */
-    public void setUtcHours(Integer utcHours) {
-    	if (utcHours != null) {
-    		store.put(KEY_UTC_HOURS, utcHours);
-    	} else {
-    		store.remove(KEY_UTC_HOURS);
-    	}
-    }
-    
-    /**
-     * get utc hours
-     * @return utc hours
-     */
-    public Integer getUtcHours() {
-    	return (Integer) store.get(KEY_UTC_HOURS);
-    }
-    
-    /**
-     * set utc minutes
-     * @param utcMinutes utc minutes
-     */
-    public void setUtcMinutes(Integer utcMinutes) {
-    	if (utcMinutes != null) {
-    		store.put(KEY_UTC_MINUTES, utcMinutes);
-    	} else {
-    		store.remove(KEY_UTC_MINUTES);
-    	}
-    }
-    
-    /**
-     * get utc minutes
-     * @return utc minutes
-     */
-    public Integer getUtcMinutes() {
-    	return (Integer) store.get(KEY_UTC_MINUTES);
-    }
-    
-    /**
-     * set utc seconds
-     * @param utcSeconds utc seconds
-     */
-    public void setUtcSeconds(Integer utcSeconds) {
-    	if (utcSeconds != null) {
-    		store.put(KEY_UTC_SECONDS, utcSeconds);
-    	} else {
-    		store.remove(KEY_UTC_SECONDS);
-    	}
-    }
-    
-    /**
-     * get utc seconds
-     * @return utc seconds
-     */
-    public Integer getUtcSeconds() {
-    	return (Integer) store.get(KEY_UTC_SECONDS);
-    }
-    public void setCompassDirection(CompassDirection compassDirection) {
-    	if (compassDirection != null) {
-    		store.put(KEY_COMPASS_DIRECTION, compassDirection);
-    	} else {
-    		store.remove(KEY_COMPASS_DIRECTION);
-    	}
-    }
-    public CompassDirection getCompassDirection() {
-        Object obj = store.get(KEY_COMPASS_DIRECTION);
-        if (obj instanceof CompassDirection) {
-            return (CompassDirection) obj;
-        } else if (obj instanceof String) {
-        	return CompassDirection.valueForString((String) obj);
-        }
-        return null;
-    }
-    
-    /**
-     * set the positional dilution of precision
-     * @param pdop the positional dilution of precision
-     */
-    public void setPdop(Double pdop) {
-    	if (pdop != null) {
-    		store.put(KEY_PDOP, pdop);
-    	} else {
-    		store.remove(KEY_PDOP);
-    	}
-    }
-    
-    /**
-     * get  the positional dilution of precision
-     */
-    public Double getPdop() {
-    	Object object = store.get(KEY_PDOP);
-    	return SdlDataTypeConverter.objectToDouble(object);
-    }
-    
-    /**
-     * set the horizontal dilution of precision
-     * @param hdop the horizontal dilution of precision
-     */
-    public void setHdop(Double hdop) {
-    	if (hdop != null) {
-    		store.put(KEY_HDOP, hdop);
-    	} else {
-    		store.remove(KEY_HDOP);
-    	}
-    }
-    
-    /**
-     * get  the horizontal dilution of precision
-     * @return the horizontal dilution of precision
-     */
-    public Double getHdop() {
-    	Object object = store.get(KEY_HDOP);
-    	return SdlDataTypeConverter.objectToDouble(object);
-    }
-    
-    /**
-     * set the vertical dilution of precision
-     * @param vdop the vertical dilution of precision
-     */
-    public void setVdop(Double vdop) {
-    	if (vdop != null) {
-    		store.put(KEY_VDOP, vdop);
-    	} else {
-    		store.remove(KEY_VDOP);
-    	}
-    }
-    
-    /**
-     * get  the vertical dilution of precision
-     * @return the vertical dilution of precision
-     */
-    public Double getVdop() {
-    	Object object = store.get(KEY_VDOP);
-    	return SdlDataTypeConverter.objectToDouble(object);
-    }
-    
-    /**
-     * set what coordinates based on 
-     * @param actual True, if coordinates are based on satellites.False, if based on dead reckoning
-     */
-    public void setActual(Boolean actual) {
-    	if (actual != null) {
-    		store.put(KEY_ACTUAL, actual);
-    	} else {
-    		store.remove(KEY_ACTUAL);
-    	}
-    }
-    
-    /**
-     * get what coordinates based on 
-     * @return True, if coordinates are based on satellites.False, if based on dead reckoning
-     */
-    public Boolean getActual() {
-    	return (Boolean) store.get(KEY_ACTUAL);
-    }
-    
-    /**
-     * set the number of satellites in view
-     * @param satellites the number of satellites in view
-     */
-    public void setSatellites(Integer satellites) {
-    	if (satellites != null) {
-    		store.put(KEY_SATELLITES, satellites);
-    	} else {
-    		store.remove(KEY_SATELLITES);
-    	}
-    }
-    
-    /**
-     * get  the number of satellites in view
-     * @return the number of satellites in view
-     */
-    public Integer getSatellites() {
-    	return (Integer) store.get(KEY_SATELLITES);
-    }
-    public void setDimension(Dimension dimension) {
-    	if (dimension != null) {
-    		store.put(KEY_DIMENSION, dimension);
-    	} else {
-    		store.remove(KEY_DIMENSION);
-    	}
-    }
-    public Dimension getDimension() {
-        Object obj = store.get(KEY_DIMENSION);
-        if (obj instanceof Dimension) {
-            return (Dimension) obj;
-        } else if (obj instanceof String) {
-        	return Dimension.valueForString((String) obj);
-        }
-        return null;
-    }
-    
-    /**
-     * set altitude in meters
-     * @param altitude altitude in meters
-     */
-    public void setAltitude(Double altitude) {
-    	if (altitude != null) {
-    		store.put(KEY_ALTITUDE, altitude);
-    	} else {
-    		store.remove(KEY_ALTITUDE);
-    	}
-    }
-    
-    /**
-     * get altitude in meters
-     * @return altitude in meters
-     */
-    public Double getAltitude() {
-    	Object object = store.get(KEY_ALTITUDE);
-    	return SdlDataTypeConverter.objectToDouble(object);
-    }
-    
-    /**
-     * set the heading.North is 0, East is 90, etc.
-     * @param heading the heading. 
-     */
-    public void setHeading(Double heading) {
-    	if (heading != null) {
-    		store.put(KEY_HEADING, heading);
-    	} else {
-    		store.remove(KEY_HEADING);
-    	}
-    }
-    
-    /**
-     * get the heading
-     */
-    public Double getHeading() {
-    	Object object = store.get(KEY_HEADING);
-    	return SdlDataTypeConverter.objectToDouble(object);
-    }
-    
-    /**
-     * set speed in KPH
-     * @param speed the speed
-     */
-    public void setSpeed(Double speed) {
-    	if (speed != null) {
-    		store.put(KEY_SPEED, speed);
-    	} else {
-    		store.remove(KEY_SPEED);
-    	}
-    }
-    
-    /**
-     * get the speed in KPH
-     * @return the speed in KPH
-     */
-    public Double getSpeed() {
-    	Object object = store.get(KEY_SPEED);
-    	return SdlDataTypeConverter.objectToDouble(object);
-    }
-}
+package com.smartdevicelink.proxy.rpc;
+
+import java.util.Hashtable;
+
+import com.smartdevicelink.proxy.RPCStruct;
+import com.smartdevicelink.proxy.rpc.enums.CompassDirection;
+import com.smartdevicelink.proxy.rpc.enums.Dimension;
+import com.smartdevicelink.util.SdlDataTypeConverter;
+/**
+ * Describes the GPS data. Not all data will be available on all carlines.
+ * <p><b>Parameter List
+ * <table border="1" rules="all">
+ * 		<tr>
+ * 			<th>Name</th>
+ * 			<th>Type</th>
+ * 			<th>Description</th>
+ * 			<th>SmartDeviceLink Ver. Available</th>
+ * 		</tr>
+ * 		<tr>
+ * 			<td>longitudeDegrees</td>
+ * 			<td>Double</td>
+ * 			<td>Minvalue: - 180
+ * 					<b>Maxvalue: 180
+ * 			</td>
+ * 			<td>SmartDeviceLink 2.0</td>
+ * 		</tr>
+ * 		<tr>
+ * 			<td>latitudeDegrees</td>
+ * 			<td>Double</td>
+ * 			<td>Minvalue: - 90<b>Maxvalue: 90
+ * 			</td>
+ * 			<td>SmartDeviceLink 2.0</td>
+ * 		</tr>
+ * 		<tr>
+ * 			<td>utcYear</td>
+ * 			<td>Integer</td>
+ * 			<td>Minvalue: 2010<b>Maxvalue: 2100
+ * 			</td>
+ * 			<td>SmartDeviceLink 2.0</td>
+ * 		</tr>
+ * 		<tr>
+ * 			<td>utcMonth</td>
+ * 			<td>Integer</td>
+ * 			<td>Minvalue: 1<b>Maxvalue: 12
+ * 			</td>
+ * 			<td>SmartDeviceLink 2.0</td>
+ * 		</tr>
+ * 		<tr>
+ * 			<td>utcDay</td>
+ * 			<td>Integer</td>
+ * 			<td>Minvalue: 1<b>Maxvalue: 31
+ * 			</td>
+ * 			<td>SmartDeviceLink 2.0</td>
+ * 		</tr>
+ * 		<tr>
+ * 			<td>utcHours</td>
+ * 			<td>Integer</td>
+ * 			<td>Minvalue: 1<b>Maxvalue: 23
+ * 			</td>
+ * 			<td>SmartDeviceLink 2.0</td>
+ * 		</tr>
+ * 		<tr>
+ * 			<td>utcMinutes</td>
+ * 			<td>Integer</td>
+ * 			<td>Minvalue: 1<b>Maxvalue: 59
+ * 			</td>
+ * 			<td>SmartDeviceLink 2.0</td>
+ * 		</tr> 
+ * 		<tr>
+ * 			<td>utcSeconds</td>
+ * 			<td>Integer</td>
+ * 			<td>Minvalue: 1<b>Maxvalue: 59
+ * 			</td>
+ * 			<td>SmartDeviceLink 2.0</td>
+ * 		</tr> 
+ * 		<tr>
+ * 			<td>pdop</td>
+ * 			<td>Integer</td>
+ * 			<td>Positional Dilution of Precision<b>Minvalue: 0<b>Maxvalue: 31
+ * 			</td>
+ * 			<td>SmartDeviceLink 2.0</td>
+ * 		</tr> 
+ * 		<tr>
+ * 			<td>hdop</td>
+ * 			<td>Integer</td>
+ * 			<td>Horizontal Dilution of Precision<b>Minvalue: 0<b>Maxvalue: 31
+ * 			</td>
+ * 			<td>SmartDeviceLink 2.0</td>
+ * 		</tr> 
+ * 		<tr>
+ * 			<td>vdop</td>
+ * 			<td>Integer</td>
+ * 			<td>Vertical  Dilution of Precision<b>Minvalue: 0<b>Maxvalue: 31
+ * 			</td>
+ * 			<td>SmartDeviceLink 2.0</td>
+ * 		</tr> 
+ * 		<tr>
+ * 			<td>actual</td>
+ * 			<td>Boolean</td>
+ * 			<td>True, if coordinates are based on satellites.
+ *					False, if based on dead reckoning
+ * 			</td>
+ * 			<td>SmartDeviceLink 2.0</td>
+ * 		</tr> 
+ * 		<tr>
+ * 			<td>satellites</td>
+ * 			<td>Integer</td>
+ * 			<td>Number of satellites in view
+ *					<b>Minvalue: 0
+ *					<b>Maxvalue: 31
+ * 			</td>
+ * 			<td>SmartDeviceLink 2.0</td>
+ * 		</tr> 
+ * 		<tr>
+ * 			<td>altitude</td>
+ * 			<td>Integer</td>
+ * 			<td>Altitude in meters
+ *					<b>Minvalue: -10000
+ *					<b>Maxvalue: 10000
+ * 			</td>
+ * 			<td>SmartDeviceLink 2.0</td>
+ * 		</tr> 
+ * 		<tr>
+ * 			<td>heading</td>
+ * 			<td>Double</td>
+ * 			<td>The heading. North is 0, East is 90, etc.
+ *					<b>Minvalue: 0
+ *					<b>Maxvalue: 359.99
+ *					<b>Resolution is 0.01
+ * 			</td>
+ * 			<td>SmartDeviceLink 2.0</td>
+ * 		</tr> 
+ * 		<tr>
+ * 			<td>speed</td>
+ * 			<td>Integer</td>
+ * 			<td>The speed in KPH
+ *					<b>Minvalue: 0
+ *					<b>Maxvalue: 400
+ * 			</td>
+ * 			<td>SmartDeviceLink 2.0</td>
+ * 		</tr> 
+ *  </table>
+ * @since SmartDeviceLink 2.0
+ */
+public class GPSData extends RPCStruct {
+	public static final String KEY_LONGITUDE_DEGREES = "longitudeDegrees";
+	public static final String KEY_LATITUDE_DEGREES = "latitudeDegrees";
+	public static final String KEY_UTC_YEAR = "utcYear";
+	public static final String KEY_UTC_MONTH = "utcMonth";
+	public static final String KEY_UTC_DAY = "utcDay";
+	public static final String KEY_UTC_HOURS = "utcHours";
+	public static final String KEY_UTC_MINUTES = "utcMinutes";
+	public static final String KEY_UTC_SECONDS = "utcSeconds";
+	public static final String KEY_COMPASS_DIRECTION = "compassDirection";
+	public static final String KEY_PDOP = "pdop";
+	public static final String KEY_VDOP = "vdop";
+	public static final String KEY_HDOP = "hdop";
+	public static final String KEY_ACTUAL = "actual";
+	public static final String KEY_SATELLITES = "satellites";
+	public static final String KEY_DIMENSION = "dimension";
+	public static final String KEY_ALTITUDE = "altitude";
+	public static final String KEY_HEADING = "heading";
+	public static final String KEY_SPEED = "speed";
+
+	/**
+	 * Constructs a newly allocated GPSData object
+	 */
+    public GPSData() { }
+    
+    /**
+     * Constructs a newly allocated GPSData object indicated by the Hashtable parameter 
+     * @param hash The Hashtable to use
+     */    
+    public GPSData(Hashtable<String, Object> hash) {
+        super(hash);
+    }
+    
+    /**
+     * set longitude degrees
+     * @param longitudeDegrees
+     */
+    public void setLongitudeDegrees(Double longitudeDegrees) {
+    	if (longitudeDegrees != null) {
+    		store.put(KEY_LONGITUDE_DEGREES, longitudeDegrees);
+    	} else {
+    		store.remove(KEY_LONGITUDE_DEGREES);
+    	}
+    }
+    
+    /**
+     * get longitude degrees 
+     * @return longitude degrees
+     */
+    public Double getLongitudeDegrees() {
+    	Object object = store.get(KEY_LONGITUDE_DEGREES);
+    	return SdlDataTypeConverter.objectToDouble(object);
+    }
+    
+    /**
+     * set latitude degrees
+     * @param latitudeDegrees latitude degrees
+     */
+    public void setLatitudeDegrees(Double latitudeDegrees) {
+    	if (latitudeDegrees != null) {
+    		store.put(KEY_LATITUDE_DEGREES, latitudeDegrees);
+    	} else {
+    		store.remove(KEY_LATITUDE_DEGREES);
+    	}
+    }
+    
+    /**
+     * get  latitude degrees
+     * @return latitude degrees
+     */
+    public Double getLatitudeDegrees() {
+    	Object object = store.get(KEY_LATITUDE_DEGREES);
+    	return SdlDataTypeConverter.objectToDouble(object);
+    }
+    
+    /**
+     * set utc year
+     * @param utcYear utc year
+     */
+    public void setUtcYear(Integer utcYear) {
+    	if (utcYear != null) {
+    		store.put(KEY_UTC_YEAR, utcYear);
+    	} else {
+    		store.remove(KEY_UTC_YEAR);
+    	}
+    }
+    
+    /**
+     * get utc year
+     * @return utc year
+     */
+    public Integer getUtcYear() {
+    	return (Integer) store.get(KEY_UTC_YEAR);
+    }
+    
+    /**
+     * set utc month
+     * @param utcMonth utc month
+     */
+    public void setUtcMonth(Integer utcMonth) {
+    	if (utcMonth != null) {
+    		store.put(KEY_UTC_MONTH, utcMonth);
+    	} else {
+    		store.remove(KEY_UTC_MONTH);
+    	}
+    }
+    
+    /**
+     * get utc month
+     * @return utc month
+     */
+    public Integer getUtcMonth() {
+    	return (Integer) store.get(KEY_UTC_MONTH);
+    }
+    
+    /**
+     * set utc day
+     * @param utcDay utc day
+     */
+    public void setUtcDay(Integer utcDay) {
+    	if (utcDay != null) {
+    		store.put(KEY_UTC_DAY, utcDay);
+    	} else {
+    		store.remove(KEY_UTC_DAY);
+    	}
+    }
+    
+    /**
+     * get utc day
+     * @return utc day
+     */
+    public Integer getUtcDay() {
+    	return (Integer) store.get(KEY_UTC_DAY);
+    }
+    
+    /**
+     * set utc hours
+     * @param utcHours utc hours
+     */
+    public void setUtcHours(Integer utcHours) {
+    	if (utcHours != null) {
+    		store.put(KEY_UTC_HOURS, utcHours);
+    	} else {
+    		store.remove(KEY_UTC_HOURS);
+    	}
+    }
+    
+    /**
+     * get utc hours
+     * @return utc hours
+     */
+    public Integer getUtcHours() {
+    	return (Integer) store.get(KEY_UTC_HOURS);
+    }
+    
+    /**
+     * set utc minutes
+     * @param utcMinutes utc minutes
+     */
+    public void setUtcMinutes(Integer utcMinutes) {
+    	if (utcMinutes != null) {
+    		store.put(KEY_UTC_MINUTES, utcMinutes);
+    	} else {
+    		store.remove(KEY_UTC_MINUTES);
+    	}
+    }
+    
+    /**
+     * get utc minutes
+     * @return utc minutes
+     */
+    public Integer getUtcMinutes() {
+    	return (Integer) store.get(KEY_UTC_MINUTES);
+    }
+    
+    /**
+     * set utc seconds
+     * @param utcSeconds utc seconds
+     */
+    public void setUtcSeconds(Integer utcSeconds) {
+    	if (utcSeconds != null) {
+    		store.put(KEY_UTC_SECONDS, utcSeconds);
+    	} else {
+    		store.remove(KEY_UTC_SECONDS);
+    	}
+    }
+    
+    /**
+     * get utc seconds
+     * @return utc seconds
+     */
+    public Integer getUtcSeconds() {
+    	return (Integer) store.get(KEY_UTC_SECONDS);
+    }
+    public void setCompassDirection(CompassDirection compassDirection) {
+    	if (compassDirection != null) {
+    		store.put(KEY_COMPASS_DIRECTION, compassDirection);
+    	} else {
+    		store.remove(KEY_COMPASS_DIRECTION);
+    	}
+    }
+    public CompassDirection getCompassDirection() {
+        Object obj = store.get(KEY_COMPASS_DIRECTION);
+        if (obj instanceof CompassDirection) {
+            return (CompassDirection) obj;
+        } else if (obj instanceof String) {
+        	return CompassDirection.valueForString((String) obj);
+        }
+        return null;
+    }
+    
+    /**
+     * set the positional dilution of precision
+     * @param pdop the positional dilution of precision
+     */
+    public void setPdop(Double pdop) {
+    	if (pdop != null) {
+    		store.put(KEY_PDOP, pdop);
+    	} else {
+    		store.remove(KEY_PDOP);
+    	}
+    }
+    
+    /**
+     * get  the positional dilution of precision
+     */
+    public Double getPdop() {
+    	Object object = store.get(KEY_PDOP);
+    	return SdlDataTypeConverter.objectToDouble(object);
+    }
+    
+    /**
+     * set the horizontal dilution of precision
+     * @param hdop the horizontal dilution of precision
+     */
+    public void setHdop(Double hdop) {
+    	if (hdop != null) {
+    		store.put(KEY_HDOP, hdop);
+    	} else {
+    		store.remove(KEY_HDOP);
+    	}
+    }
+    
+    /**
+     * get  the horizontal dilution of precision
+     * @return the horizontal dilution of precision
+     */
+    public Double getHdop() {
+    	Object object = store.get(KEY_HDOP);
+    	return SdlDataTypeConverter.objectToDouble(object);
+    }
+    
+    /**
+     * set the vertical dilution of precision
+     * @param vdop the vertical dilution of precision
+     */
+    public void setVdop(Double vdop) {
+    	if (vdop != null) {
+    		store.put(KEY_VDOP, vdop);
+    	} else {
+    		store.remove(KEY_VDOP);
+    	}
+    }
+    
+    /**
+     * get  the vertical dilution of precision
+     * @return the vertical dilution of precision
+     */
+    public Double getVdop() {
+    	Object object = store.get(KEY_VDOP);
+    	return SdlDataTypeConverter.objectToDouble(object);
+    }
+    
+    /**
+     * set what coordinates based on 
+     * @param actual True, if coordinates are based on satellites.False, if based on dead reckoning
+     */
+    public void setActual(Boolean actual) {
+    	if (actual != null) {
+    		store.put(KEY_ACTUAL, actual);
+    	} else {
+    		store.remove(KEY_ACTUAL);
+    	}
+    }
+    
+    /**
+     * get what coordinates based on 
+     * @return True, if coordinates are based on satellites.False, if based on dead reckoning
+     */
+    public Boolean getActual() {
+    	return (Boolean) store.get(KEY_ACTUAL);
+    }
+    
+    /**
+     * set the number of satellites in view
+     * @param satellites the number of satellites in view
+     */
+    public void setSatellites(Integer satellites) {
+    	if (satellites != null) {
+    		store.put(KEY_SATELLITES, satellites);
+    	} else {
+    		store.remove(KEY_SATELLITES);
+    	}
+    }
+    
+    /**
+     * get  the number of satellites in view
+     * @return the number of satellites in view
+     */
+    public Integer getSatellites() {
+    	return (Integer) store.get(KEY_SATELLITES);
+    }
+    public void setDimension(Dimension dimension) {
+    	if (dimension != null) {
+    		store.put(KEY_DIMENSION, dimension);
+    	} else {
+    		store.remove(KEY_DIMENSION);
+    	}
+    }
+    public Dimension getDimension() {
+        Object obj = store.get(KEY_DIMENSION);
+        if (obj instanceof Dimension) {
+            return (Dimension) obj;
+        } else if (obj instanceof String) {
+        	return Dimension.valueForString((String) obj);
+        }
+        return null;
+    }
+    
+    /**
+     * set altitude in meters
+     * @param altitude altitude in meters
+     */
+    public void setAltitude(Double altitude) {
+    	if (altitude != null) {
+    		store.put(KEY_ALTITUDE, altitude);
+    	} else {
+    		store.remove(KEY_ALTITUDE);
+    	}
+    }
+    
+    /**
+     * get altitude in meters
+     * @return altitude in meters
+     */
+    public Double getAltitude() {
+    	Object object = store.get(KEY_ALTITUDE);
+    	return SdlDataTypeConverter.objectToDouble(object);
+    }
+    
+    /**
+     * set the heading.North is 0, East is 90, etc.
+     * @param heading the heading. 
+     */
+    public void setHeading(Double heading) {
+    	if (heading != null) {
+    		store.put(KEY_HEADING, heading);
+    	} else {
+    		store.remove(KEY_HEADING);
+    	}
+    }
+    
+    /**
+     * get the heading
+     */
+    public Double getHeading() {
+    	Object object = store.get(KEY_HEADING);
+    	return SdlDataTypeConverter.objectToDouble(object);
+    }
+    
+    /**
+     * set speed in KPH
+     * @param speed the speed
+     */
+    public void setSpeed(Double speed) {
+    	if (speed != null) {
+    		store.put(KEY_SPEED, speed);
+    	} else {
+    		store.remove(KEY_SPEED);
+    	}
+    }
+    
+    /**
+     * get the speed in KPH
+     * @return the speed in KPH
+     */
+    public Double getSpeed() {
+    	Object object = store.get(KEY_SPEED);
+    	return SdlDataTypeConverter.objectToDouble(object);
+    }
+}