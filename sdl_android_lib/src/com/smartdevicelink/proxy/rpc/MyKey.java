package com.smartdevicelink.proxy.rpc;

import java.util.Hashtable;

import com.smartdevicelink.proxy.RPCStruct;
import com.smartdevicelink.proxy.rpc.enums.VehicleDataStatus;
<<<<<<< HEAD
import com.smartdevicelink.util.SdlLog;
=======
>>>>>>> e272dadf

public class MyKey extends RPCStruct {
    public static final String KEY_E_911_OVERRIDE = "e911Override";

    public MyKey() { }
    public MyKey(Hashtable<String, Object> hash) {
        super(hash);
    }

    public void setE911Override(VehicleDataStatus e911Override) {
        if (e911Override != null) {
            store.put(KEY_E_911_OVERRIDE, e911Override);
        } else {
        	store.remove(KEY_E_911_OVERRIDE);
        }
    }
    public VehicleDataStatus getE911Override() {
        Object obj = store.get(KEY_E_911_OVERRIDE);
        if (obj instanceof VehicleDataStatus) {
            return (VehicleDataStatus) obj;
        } else if (obj instanceof String) {
<<<<<<< HEAD
        	VehicleDataStatus theCode = null;
            try {
                theCode = VehicleDataStatus.valueForString((String) obj);
            } catch (Exception e) {
                SdlLog.e("Failed to parse " + getClass().getSimpleName() + "." + KEY_E_911_OVERRIDE, e);
            }
            return theCode;
=======
        	return VehicleDataStatus.valueForString((String) obj);
>>>>>>> e272dadf
        }
        return null;
    }
}
<|MERGE_RESOLUTION|>--- conflicted
+++ resolved
@@ -1,46 +1,32 @@
-package com.smartdevicelink.proxy.rpc;
-
-import java.util.Hashtable;
-
-import com.smartdevicelink.proxy.RPCStruct;
+package com.smartdevicelink.proxy.rpc;
+
+import java.util.Hashtable;
+
+import com.smartdevicelink.proxy.RPCStruct;
 import com.smartdevicelink.proxy.rpc.enums.VehicleDataStatus;
-<<<<<<< HEAD
-import com.smartdevicelink.util.SdlLog;
-=======
->>>>>>> e272dadf
-
-public class MyKey extends RPCStruct {
-    public static final String KEY_E_911_OVERRIDE = "e911Override";
-
-    public MyKey() { }
-    public MyKey(Hashtable<String, Object> hash) {
-        super(hash);
-    }
-
-    public void setE911Override(VehicleDataStatus e911Override) {
-        if (e911Override != null) {
-            store.put(KEY_E_911_OVERRIDE, e911Override);
-        } else {
-        	store.remove(KEY_E_911_OVERRIDE);
-        }
-    }
-    public VehicleDataStatus getE911Override() {
-        Object obj = store.get(KEY_E_911_OVERRIDE);
-        if (obj instanceof VehicleDataStatus) {
-            return (VehicleDataStatus) obj;
+
+public class MyKey extends RPCStruct {
+    public static final String KEY_E_911_OVERRIDE = "e911Override";
+
+    public MyKey() { }
+    public MyKey(Hashtable<String, Object> hash) {
+        super(hash);
+    }
+
+    public void setE911Override(VehicleDataStatus e911Override) {
+        if (e911Override != null) {
+            store.put(KEY_E_911_OVERRIDE, e911Override);
+        } else {
+        	store.remove(KEY_E_911_OVERRIDE);
+        }
+    }
+    public VehicleDataStatus getE911Override() {
+        Object obj = store.get(KEY_E_911_OVERRIDE);
+        if (obj instanceof VehicleDataStatus) {
+            return (VehicleDataStatus) obj;
         } else if (obj instanceof String) {
-<<<<<<< HEAD
-        	VehicleDataStatus theCode = null;
-            try {
-                theCode = VehicleDataStatus.valueForString((String) obj);
-            } catch (Exception e) {
-                SdlLog.e("Failed to parse " + getClass().getSimpleName() + "." + KEY_E_911_OVERRIDE, e);
-            }
-            return theCode;
-=======
         	return VehicleDataStatus.valueForString((String) obj);
->>>>>>> e272dadf
-        }
-        return null;
-    }
-}
+        }
+        return null;
+    }
+}