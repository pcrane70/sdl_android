--- conflicted
+++ resolved
@@ -1,127 +1,113 @@
-package com.smartdevicelink.proxy.rpc;
-
-import java.util.Hashtable;
-
-import com.smartdevicelink.protocol.enums.FunctionID;
-import com.smartdevicelink.proxy.RPCNotification;
+package com.smartdevicelink.proxy.rpc;
+
+import java.util.Hashtable;
+
+import com.smartdevicelink.protocol.enums.FunctionID;
+import com.smartdevicelink.proxy.RPCNotification;
 import com.smartdevicelink.proxy.rpc.enums.TriggerSource;
-<<<<<<< HEAD
-import com.smartdevicelink.util.SdlLog;
-=======
->>>>>>> e272dadf
-
-/**
- * This is called when a command was selected via VR after pressing the PTT button, or selected from the menu after 
- * pressing the MENU button. <p>
- * <b>Note: </b>Sequence of OnHMIStatus and OnCommand notifications for user-initiated interactions is indeterminate.
- * <p></p>
- * <b>HMI Status Requirements:</b>
- * <ul>
- * HMILevel: 
- * <ul><li>FULL,LIMITED</li></ul>
- * AudioStreamingState: 
- * <ul><li>Any</li></ul>
- * SystemContext: 
- * <ul><li>Any</li></ul>
- * </ul>
- * <p>
- * <b>Parameter List:</b>
- * <table  border="1" rules="all">
- * <tr>
- * <th>Name</th>
- * <th>Type</th>
- * <th>Description</th>
- * <th>Notes</th>
- * <th>SmartDeviceLink Ver Available</th>
- * </tr>
- * <tr>
- * <td>cmdID</td>
- * <td>Int32</td>
- * <td>The cmdID of the command the user selected. This is the cmdID value provided by the application in the AddCommand operation that created the command.</td>
- * <td></td>
- * <td>SmartDeviceLink 1.0</td>
- * </tr>
- * <tr>
- * <td>triggerSource</td>
- * <td>{@linkplain TriggerSource}</td>
- * <td>Indicates whether command was selected via VR or via a menu selection (using the OKbutton).</td>
- * <td></td>
- * <td>SmartDeviceLink 1.0</td>
- * </tr>
- * </table>
- * </p>
- * @since SmartDeviceLink 1.0
- * @see AddCommand
- * @see DeleteCommand
- * @see DeleteSubMenu
- */
-public class OnCommand extends RPCNotification {
-	public static final String KEY_CMD_ID = "cmdID";
-	public static final String KEY_TRIGGER_SOURCE = "triggerSource";
-	/**
-	*Constructs a newly allocated OnCommand object
-	*/    
-    public OnCommand() {
-        super(FunctionID.ON_COMMAND.toString());
-    }
-    /**
-    *<p>Constructs a newly allocated OnCommand object indicated by the Hashtable parameter</p>
-    *@param hash The Hashtable to use
-    */    
-    public OnCommand(Hashtable<String, Object> hash) {
-        super(hash);
-    }
-    /**
-     * <p>Returns an <i>Integer</i> object representing the Command ID</p>
-     * @return Integer an integer representation of this object
-     */    
-    public Integer getCmdID() {
-        return (Integer) parameters.get( KEY_CMD_ID );
-    }
-    /**
-     * <p>Sets a Command ID</p>    
-     * @param cmdID an integer object representing a Command ID
-     */    
-    public void setCmdID( Integer cmdID ) {
-        if (cmdID != null) {
-            parameters.put(KEY_CMD_ID, cmdID );
-        } else {
-            parameters.remove(KEY_CMD_ID);
-        }
-    }
-    /**
-     * <p>Returns a <I>TriggerSource</I> object which will be shown in the HMI</p>    
-     * @return TriggerSource a TriggerSource object
-     */    
-    public TriggerSource getTriggerSource() {
-        Object obj = parameters.get(KEY_TRIGGER_SOURCE);
-        if (obj instanceof TriggerSource) {
-            return (TriggerSource) obj;
+
+/**
+ * This is called when a command was selected via VR after pressing the PTT button, or selected from the menu after 
+ * pressing the MENU button. <p>
+ * <b>Note: </b>Sequence of OnHMIStatus and OnCommand notifications for user-initiated interactions is indeterminate.
+ * <p></p>
+ * <b>HMI Status Requirements:</b>
+ * <ul>
+ * HMILevel: 
+ * <ul><li>FULL,LIMITED</li></ul>
+ * AudioStreamingState: 
+ * <ul><li>Any</li></ul>
+ * SystemContext: 
+ * <ul><li>Any</li></ul>
+ * </ul>
+ * <p>
+ * <b>Parameter List:</b>
+ * <table  border="1" rules="all">
+ * <tr>
+ * <th>Name</th>
+ * <th>Type</th>
+ * <th>Description</th>
+ * <th>Notes</th>
+ * <th>SmartDeviceLink Ver Available</th>
+ * </tr>
+ * <tr>
+ * <td>cmdID</td>
+ * <td>Int32</td>
+ * <td>The cmdID of the command the user selected. This is the cmdID value provided by the application in the AddCommand operation that created the command.</td>
+ * <td></td>
+ * <td>SmartDeviceLink 1.0</td>
+ * </tr>
+ * <tr>
+ * <td>triggerSource</td>
+ * <td>{@linkplain TriggerSource}</td>
+ * <td>Indicates whether command was selected via VR or via a menu selection (using the OKbutton).</td>
+ * <td></td>
+ * <td>SmartDeviceLink 1.0</td>
+ * </tr>
+ * </table>
+ * </p>
+ * @since SmartDeviceLink 1.0
+ * @see AddCommand
+ * @see DeleteCommand
+ * @see DeleteSubMenu
+ */
+public class OnCommand extends RPCNotification {
+	public static final String KEY_CMD_ID = "cmdID";
+	public static final String KEY_TRIGGER_SOURCE = "triggerSource";
+	/**
+	*Constructs a newly allocated OnCommand object
+	*/    
+    public OnCommand() {
+        super(FunctionID.ON_COMMAND.toString());
+    }
+    /**
+    *<p>Constructs a newly allocated OnCommand object indicated by the Hashtable parameter</p>
+    *@param hash The Hashtable to use
+    */    
+    public OnCommand(Hashtable<String, Object> hash) {
+        super(hash);
+    }
+    /**
+     * <p>Returns an <i>Integer</i> object representing the Command ID</p>
+     * @return Integer an integer representation of this object
+     */    
+    public Integer getCmdID() {
+        return (Integer) parameters.get( KEY_CMD_ID );
+    }
+    /**
+     * <p>Sets a Command ID</p>    
+     * @param cmdID an integer object representing a Command ID
+     */    
+    public void setCmdID( Integer cmdID ) {
+        if (cmdID != null) {
+            parameters.put(KEY_CMD_ID, cmdID );
+        } else {
+            parameters.remove(KEY_CMD_ID);
+        }
+    }
+    /**
+     * <p>Returns a <I>TriggerSource</I> object which will be shown in the HMI</p>    
+     * @return TriggerSource a TriggerSource object
+     */    
+    public TriggerSource getTriggerSource() {
+        Object obj = parameters.get(KEY_TRIGGER_SOURCE);
+        if (obj instanceof TriggerSource) {
+            return (TriggerSource) obj;
         } else if (obj instanceof String) {
-<<<<<<< HEAD
-            TriggerSource theCode = null;
-            try {
-                theCode = TriggerSource.valueForString((String) obj);
-            } catch (Exception e) {
-            	SdlLog.e("Failed to parse " + getClass().getSimpleName() + "." + KEY_TRIGGER_SOURCE, e);
-            }
-            return theCode;
-=======
             return TriggerSource.valueForString((String) obj);
->>>>>>> e272dadf
-        }
-        return null;
-    }
-    /**
-     * <p>Sets TriggerSource<br/>
-     * Indicates whether command was selected via VR or via a menu selection (using the OK button).</p>    
-     * @param triggerSource a TriggerSource object
-     */    
-    public void setTriggerSource( TriggerSource triggerSource ) {
-        if (triggerSource != null) {
-            parameters.put(KEY_TRIGGER_SOURCE, triggerSource );
-        } else {
-            parameters.remove(KEY_TRIGGER_SOURCE);
-        }
-    }
-}
+        }
+        return null;
+    }
+    /**
+     * <p>Sets TriggerSource<br/>
+     * Indicates whether command was selected via VR or via a menu selection (using the OK button).</p>    
+     * @param triggerSource a TriggerSource object
+     */    
+    public void setTriggerSource( TriggerSource triggerSource ) {
+        if (triggerSource != null) {
+            parameters.put(KEY_TRIGGER_SOURCE, triggerSource );
+        } else {
+            parameters.remove(KEY_TRIGGER_SOURCE);
+        }
+    }
+}