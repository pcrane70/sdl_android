--- conflicted
+++ resolved
@@ -1,320 +1,318 @@
-package com.smartdevicelink.proxy.interfaces;
+package com.smartdevicelink.proxy.interfaces;
+
+import com.smartdevicelink.proxy.callbacks.OnServiceEnded;
+import com.smartdevicelink.proxy.callbacks.OnServiceNACKed;
+import com.smartdevicelink.proxy.rpc.AddCommandResponse;
+import com.smartdevicelink.proxy.rpc.AddSubMenuResponse;
+import com.smartdevicelink.proxy.rpc.AlertResponse;
+import com.smartdevicelink.proxy.rpc.ChangeRegistrationResponse;
+import com.smartdevicelink.proxy.rpc.CreateInteractionChoiceSetResponse;
+import com.smartdevicelink.proxy.rpc.DeleteCommandResponse;
+import com.smartdevicelink.proxy.rpc.DeleteFileResponse;
+import com.smartdevicelink.proxy.rpc.DeleteInteractionChoiceSetResponse;
+import com.smartdevicelink.proxy.rpc.DeleteSubMenuResponse;
+import com.smartdevicelink.proxy.rpc.DiagnosticMessageResponse;
+import com.smartdevicelink.proxy.rpc.DialNumberResponse;
+import com.smartdevicelink.proxy.rpc.EndAudioPassThruResponse;
+import com.smartdevicelink.proxy.rpc.GenericResponse;
+import com.smartdevicelink.proxy.rpc.GetDTCsResponse;
+import com.smartdevicelink.proxy.rpc.GetVehicleDataResponse;
+import com.smartdevicelink.proxy.rpc.ListFilesResponse;
+import com.smartdevicelink.proxy.rpc.OnAudioPassThru;
+import com.smartdevicelink.proxy.rpc.OnButtonEvent;
+import com.smartdevicelink.proxy.rpc.OnButtonPress;
+import com.smartdevicelink.proxy.rpc.OnCommand;
+import com.smartdevicelink.proxy.rpc.OnDriverDistraction;
+import com.smartdevicelink.proxy.rpc.OnHMIStatus;
+import com.smartdevicelink.proxy.rpc.OnHashChange;
+import com.smartdevicelink.proxy.rpc.OnKeyboardInput;
+import com.smartdevicelink.proxy.rpc.OnLanguageChange;
+import com.smartdevicelink.proxy.rpc.OnLockScreenStatus;
+import com.smartdevicelink.proxy.rpc.OnPermissionsChange;
+import com.smartdevicelink.proxy.rpc.OnSystemRequest;
+import com.smartdevicelink.proxy.rpc.OnTBTClientState;
+import com.smartdevicelink.proxy.rpc.OnStreamRPC;
+import com.smartdevicelink.proxy.rpc.OnTouchEvent;
+import com.smartdevicelink.proxy.rpc.OnVehicleData;
+import com.smartdevicelink.proxy.rpc.PerformAudioPassThruResponse;
+import com.smartdevicelink.proxy.rpc.PerformInteractionResponse;
+import com.smartdevicelink.proxy.rpc.PutFileResponse;
+import com.smartdevicelink.proxy.rpc.ReadDIDResponse;
+import com.smartdevicelink.proxy.rpc.ResetGlobalPropertiesResponse;
+import com.smartdevicelink.proxy.rpc.ScrollableMessageResponse;
+import com.smartdevicelink.proxy.rpc.SendLocationResponse;
+import com.smartdevicelink.proxy.rpc.SetAppIconResponse;
+import com.smartdevicelink.proxy.rpc.SetDisplayLayoutResponse;
+import com.smartdevicelink.proxy.rpc.SetGlobalPropertiesResponse;
+import com.smartdevicelink.proxy.rpc.SetMediaClockTimerResponse;
+import com.smartdevicelink.proxy.rpc.ShowResponse;
+import com.smartdevicelink.proxy.rpc.SliderResponse;
+import com.smartdevicelink.proxy.rpc.SpeakResponse;
+import com.smartdevicelink.proxy.rpc.StreamRPCResponse;
+import com.smartdevicelink.proxy.rpc.SubscribeButtonResponse;
+import com.smartdevicelink.proxy.rpc.SubscribeVehicleDataResponse;
+import com.smartdevicelink.proxy.rpc.SystemRequestResponse;
+import com.smartdevicelink.proxy.rpc.UnsubscribeButtonResponse;
+import com.smartdevicelink.proxy.rpc.UnsubscribeVehicleDataResponse;
+import com.smartdevicelink.proxy.rpc.enums.SdlDisconnectedReason;
+
+
+public interface IProxyListenerBase  {
+
+	/**
+	 * onOnHMIStatus being called indicates that there has been an HMI Level change,
+	 * system context change or audio streaming state change.
+	 * 
+	 * @param notification - Contains information about the HMI Level,
+	 * system context and audio streaming state.
+	 */
+	public void onOnHMIStatus(OnHMIStatus notification);
+
+	/**
+	 * onProxyClosed has different functionality for the different models.
+	 * In the non-ALM model this indicates that the proxy has experienced an unrecoverable error.
+	 * A new proxy object must be initiated to reestablish connection with SDL.
+	 * In the ALM model this indicates that the app is no longer registered with SDL
+	 * All resources on SDL (addCommands and ChoiceSets) have been deleted and will have to be
+	 * recreated upon the next onReadyForInitialization() call-back. 
+	 * 
+	 * @param info - Includes information about the reason the proxy has been closed.
+	 * @param e - The exception that occurred. 
+	 */
+	public void onProxyClosed(String info, Exception e, SdlDisconnectedReason reason);
+
+	public void onServiceEnded(OnServiceEnded serviceEnded);
 
-import com.smartdevicelink.proxy.callbacks.OnServiceEnded;
-import com.smartdevicelink.proxy.callbacks.OnServiceNACKed;
-import com.smartdevicelink.proxy.rpc.AddCommandResponse;
-import com.smartdevicelink.proxy.rpc.AddSubMenuResponse;
-import com.smartdevicelink.proxy.rpc.AlertResponse;
-import com.smartdevicelink.proxy.rpc.ChangeRegistrationResponse;
-import com.smartdevicelink.proxy.rpc.CreateInteractionChoiceSetResponse;
-import com.smartdevicelink.proxy.rpc.DeleteCommandResponse;
-import com.smartdevicelink.proxy.rpc.DeleteFileResponse;
-import com.smartdevicelink.proxy.rpc.DeleteInteractionChoiceSetResponse;
-import com.smartdevicelink.proxy.rpc.DeleteSubMenuResponse;
-import com.smartdevicelink.proxy.rpc.DiagnosticMessageResponse;
-import com.smartdevicelink.proxy.rpc.DialNumberResponse;
-import com.smartdevicelink.proxy.rpc.EndAudioPassThruResponse;
-import com.smartdevicelink.proxy.rpc.GenericResponse;
-import com.smartdevicelink.proxy.rpc.GetDTCsResponse;
-import com.smartdevicelink.proxy.rpc.GetVehicleDataResponse;
-import com.smartdevicelink.proxy.rpc.ListFilesResponse;
-import com.smartdevicelink.proxy.rpc.OnAudioPassThru;
-import com.smartdevicelink.proxy.rpc.OnButtonEvent;
-import com.smartdevicelink.proxy.rpc.OnButtonPress;
-import com.smartdevicelink.proxy.rpc.OnCommand;
-import com.smartdevicelink.proxy.rpc.OnDriverDistraction;
-import com.smartdevicelink.proxy.rpc.OnHMIStatus;
-import com.smartdevicelink.proxy.rpc.OnHashChange;
-import com.smartdevicelink.proxy.rpc.OnKeyboardInput;
-import com.smartdevicelink.proxy.rpc.OnLanguageChange;
-import com.smartdevicelink.proxy.rpc.OnLockScreenStatus;
-import com.smartdevicelink.proxy.rpc.OnPermissionsChange;
-import com.smartdevicelink.proxy.rpc.OnSystemRequest;
-import com.smartdevicelink.proxy.rpc.OnTBTClientState;
-import com.smartdevicelink.proxy.rpc.OnStreamRPC;
-import com.smartdevicelink.proxy.rpc.OnTouchEvent;
-import com.smartdevicelink.proxy.rpc.OnVehicleData;
-import com.smartdevicelink.proxy.rpc.PerformAudioPassThruResponse;
-import com.smartdevicelink.proxy.rpc.PerformInteractionResponse;
-import com.smartdevicelink.proxy.rpc.PutFileResponse;
-import com.smartdevicelink.proxy.rpc.ReadDIDResponse;
-import com.smartdevicelink.proxy.rpc.ResetGlobalPropertiesResponse;
-import com.smartdevicelink.proxy.rpc.ScrollableMessageResponse;
-import com.smartdevicelink.proxy.rpc.SendLocationResponse;
-import com.smartdevicelink.proxy.rpc.SetAppIconResponse;
-import com.smartdevicelink.proxy.rpc.SetDisplayLayoutResponse;
-import com.smartdevicelink.proxy.rpc.SetGlobalPropertiesResponse;
-import com.smartdevicelink.proxy.rpc.SetMediaClockTimerResponse;
-import com.smartdevicelink.proxy.rpc.ShowResponse;
-import com.smartdevicelink.proxy.rpc.SliderResponse;
-import com.smartdevicelink.proxy.rpc.SpeakResponse;
-import com.smartdevicelink.proxy.rpc.StreamRPCResponse;
-import com.smartdevicelink.proxy.rpc.SubscribeButtonResponse;
-import com.smartdevicelink.proxy.rpc.SubscribeVehicleDataResponse;
-import com.smartdevicelink.proxy.rpc.SystemRequestResponse;
-import com.smartdevicelink.proxy.rpc.UnsubscribeButtonResponse;
-import com.smartdevicelink.proxy.rpc.UnsubscribeVehicleDataResponse;
-import com.smartdevicelink.proxy.rpc.enums.SdlDisconnectedReason;
+	public void onServiceNACKed(OnServiceNACKed serviceNACKed);
 
+	public void onOnStreamRPC(OnStreamRPC notification);
+	
+	public void onStreamRPCResponse(StreamRPCResponse response);
 
-public interface IProxyListenerBase  {
-
-	/**
-	 * onOnHMIStatus being called indicates that there has been an HMI Level change,
-	 * system context change or audio streaming state change.
-	 * 
-	 * @param notification - Contains information about the HMI Level,
-	 * system context and audio streaming state.
-	 */
-	public void onOnHMIStatus(OnHMIStatus notification);
-
-	/**
-	 * onProxyClosed has different functionality for the different models.
-	 * In the non-ALM model this indicates that the proxy has experienced an unrecoverable error.
-	 * A new proxy object must be initiated to reestablish connection with SDL.
-	 * In the ALM model this indicates that the app is no longer registered with SDL
-	 * All resources on SDL (addCommands and ChoiceSets) have been deleted and will have to be
-	 * recreated upon the next onReadyForInitialization() call-back. 
-	 * 
-	 * @param info - Includes information about the reason the proxy has been closed.
-	 * @param e - The exception that occurred. 
-	 */
-	public void onProxyClosed(String info, Exception e, SdlDisconnectedReason reason);
-
-	public void onServiceEnded(OnServiceEnded serviceEnded);
-	
-<<<<<<< HEAD
-	public void onServiceNACKed(OnServiceNACKed serviceNACKed);
-
-=======
-	public void onOnStreamRPC(OnStreamRPC notification);
-	
-	public void onStreamRPCResponse(StreamRPCResponse response);
->>>>>>> 952eb085
-	/**
-	 * onProxyError() being called indicates that the SDL Proxy experenced an error.
-	 * 
-	 * @param info - Includes information about the Exception that occurred.
-	 * @param e - The exception that occurred. 
-	 */
-	public void onError(String info, Exception e);
-	
-	
-	/**
-	 * onGenericResponse() being called indicates that SDL could not determine the
-	 * type of request it is responding to. This is usually result of an unknown RPC Request
-	 * being sent.
-	 * 
-	 * @param response - Includes detailed information about the response.
-	 */
-	public void onGenericResponse(GenericResponse response);
-	
-	/**
-	 * onOnCommand() being called indicates that the user selected a command on SDL.
-	 * 
-	 * @param notification - Contains information about the command chosen.
-	 */
-	public void onOnCommand(OnCommand notification);
-	
-	/**
-	 * onAddCommandResponse() being called indicates that SDL has responded to
-	 * a request to add a command.
-	 * 
-	 * @param response - Contains information about the response sent from SDL.
-	 */
-	public void onAddCommandResponse(AddCommandResponse response);
-	
-	/**
-	 * onAddSubMenuResponse() being called indicates that SDL has responded to
-	 * a request to add a command.
-	 * 
-	 * @param response - Contains information about the response sent from SDL.
-	 */
-	public void onAddSubMenuResponse(AddSubMenuResponse response);
-	
-	/**
-	 * onCreateInteractionChoiceSetResponse() being called indicates that SDL has
-	 * responded to a request to add an interactionChoiceSet.
-	 * 
-	 * @param response - Contains information about the response sent from SDL.
-	 */
-	public void onCreateInteractionChoiceSetResponse(CreateInteractionChoiceSetResponse response);
-	
-	/**
-	 * onAlertResponse being called indicates that SDL has
-	 * responded to a request to alert the user. 
-	 * 
-	 * @param response - Contains information about the response sent from SDL.
-	 */
-	public void onAlertResponse(AlertResponse response);
-	
-	/**
-	 * onDeleteCommandResponse being called indicates that SDL has
-	 * responded to a request to delete a command. 
-	 * 
-	 * @param response - Contains information about the response sent from SDL.
-	 */
-	public void onDeleteCommandResponse(DeleteCommandResponse response);
-	
-	/**
-	 * onDeleteCommandResponse being called indicates that SDL has
-	 * responded to a request to delete an interaction choice set. 
-	 * 
-	 * @param response - Contains information about the response sent from SDL.
-	 */
-	public void onDeleteInteractionChoiceSetResponse(DeleteInteractionChoiceSetResponse response);
-	
-	/**
-	 * onDeleteCommandResponse being called indicates that SDL has
-	 * responded to a request to delete a submenu. 
-	 * 
-	 * @param response - Contains information about the response sent from SDL.
-	 */
-	public void onDeleteSubMenuResponse(DeleteSubMenuResponse response);
-	
-	/**
-	 * onPerformInteractionResponse being called indicates that SDL has
-	 * responded to a request to perform an interaction. 
-	 * 
-	 * @param response - Contains information about the response sent from SDL.
-	 */
-	public void onPerformInteractionResponse(PerformInteractionResponse response);
-	
-	/**
-	 * onResetGlobalPropertiesResponse being called indicates that SDL has
-	 * responded to a request to reset global properties. 
-	 * 
-	 * @param response - Contains information about the response sent from SDL.
-	 */
-	public void onResetGlobalPropertiesResponse(ResetGlobalPropertiesResponse response);
-	
-	/**
-	 * onSetGlobalPropertiesResponse being called indicates that SDL has
-	 * responded to a request to set global properties. 
-	 * 
-	 * @param response - Contains information about the response sent from SDL.
-	 */
-	public void onSetGlobalPropertiesResponse(SetGlobalPropertiesResponse response);
-	
-	/**
-	 * onSetMediaClockTimerResponse being called indicates that SDL has
-	 * responded to a request to set the media clock timer. 
-	 * 
-	 * @param response - Contains information about the response sent from SDL.
-	 */
-	public void onSetMediaClockTimerResponse(SetMediaClockTimerResponse response);
-	
-	/**
-	 * onShowResponse being called indicates that SDL has
-	 * responded to a request to display information to the user. 
-	 * 
-	 * @param response - Contains information about the response sent from SDL.
-	 */
-	public void onShowResponse(ShowResponse response);
-	
-	/**
-	 * onSpeakResponse being called indicates that SDL has
-	 * responded to a request to speak information to the user. 
-	 * 
-	 * @param response - Contains information about the response sent from SDL.
-	 */
-	public void onSpeakResponse(SpeakResponse response);
-	
-	/**
-	 * onButtonEvent being called indicates that a button event has occurred. 
-	 * 
-	 * @param notification - Contains information about the notification sent from SDL.
-	 */
-	public void onOnButtonEvent(OnButtonEvent notification);
-
-	/**
-	 * onButtonPress being called indicates that SDL has a button has 
-	 * been pressed by the user. 
-	 * 
-	 * @param notification - Contains information about the notification sent from SDL.
-	 */
-	public void onOnButtonPress(OnButtonPress notification);
-	
-	/**
-	 * onSubscribeButtonResponse being called indicates that SDL has
-	 * responded to a request to subscribe to button events and button presses. 
-	 * 
-	 * @param response - Contains information about the response sent from SDL.
-	 */
-	public void onSubscribeButtonResponse(SubscribeButtonResponse response);
-	
-	/**
-	 * onUnsubscribeButtonResponse being called indicates that SDL has
-	 * responded to a request to unsubscribe from button events and button presses. 
-	 * 
-	 * @param response - Contains information about the response sent from SDL.
-	 */
-	public void onUnsubscribeButtonResponse(UnsubscribeButtonResponse response);
-
-	/**
-	 * onOnPermissionsChange being called indicates that your app permissions have 
-	 * changed due to a policy table change. This can mean your app has received additional
-	 * permissions OR lost permissions.
-	 * 
-	 * @param notification - Contains information about the changed permissions.
-	 */
-	public void onOnPermissionsChange(OnPermissionsChange notification);
-	
-	public void onSubscribeVehicleDataResponse(SubscribeVehicleDataResponse response);
-	
-	public void onUnsubscribeVehicleDataResponse(UnsubscribeVehicleDataResponse response);
-	
-	public void onGetVehicleDataResponse(GetVehicleDataResponse response);				
-	
-	public void onOnVehicleData(OnVehicleData notification);
-	
-	public void onPerformAudioPassThruResponse(PerformAudioPassThruResponse response);
-	
-	public void onEndAudioPassThruResponse(EndAudioPassThruResponse response);
-	
-	public void onOnAudioPassThru(OnAudioPassThru notification);
-
-	public void onPutFileResponse(PutFileResponse response);
-	
-	public void onDeleteFileResponse(DeleteFileResponse response);
-	
-	public void onListFilesResponse(ListFilesResponse response);
-
-	public void onSetAppIconResponse(SetAppIconResponse response);
-	
-	public void onScrollableMessageResponse(ScrollableMessageResponse response);
-
-	public void onChangeRegistrationResponse(ChangeRegistrationResponse response);
-
-	public void onSetDisplayLayoutResponse(SetDisplayLayoutResponse response);
-	
-	public void onOnLanguageChange(OnLanguageChange notification);
-	
-	public void onOnHashChange(OnHashChange notification);
-	
-	public void onSliderResponse(SliderResponse response);
-	
-	public void onOnDriverDistraction(OnDriverDistraction notification);
-		
-	public void onOnTBTClientState(OnTBTClientState notification);
-	
-	public void onOnSystemRequest(OnSystemRequest notification);
-	
-	public void onSystemRequestResponse(SystemRequestResponse response);
-	
-	public void onOnKeyboardInput(OnKeyboardInput notification);
-	
-	public void onOnTouchEvent(OnTouchEvent notification);
-	
-	public void onDiagnosticMessageResponse(DiagnosticMessageResponse response);
-	
-	public void onReadDIDResponse(ReadDIDResponse response);
-	
-	public void onGetDTCsResponse(GetDTCsResponse response);
-	
-	public void onOnLockScreenNotification(OnLockScreenStatus notification);
-	
-	public void onDialNumberResponse(DialNumberResponse response);
-	
-	public void onSendLocationResponse(SendLocationResponse response);
-}
+	/**
+	 * onProxyError() being called indicates that the SDL Proxy experenced an error.
+	 * 
+	 * @param info - Includes information about the Exception that occurred.
+	 * @param e - The exception that occurred. 
+	 */
+	public void onError(String info, Exception e);
+	
+	
+	/**
+	 * onGenericResponse() being called indicates that SDL could not determine the
+	 * type of request it is responding to. This is usually result of an unknown RPC Request
+	 * being sent.
+	 * 
+	 * @param response - Includes detailed information about the response.
+	 */
+	public void onGenericResponse(GenericResponse response);
+	
+	/**
+	 * onOnCommand() being called indicates that the user selected a command on SDL.
+	 * 
+	 * @param notification - Contains information about the command chosen.
+	 */
+	public void onOnCommand(OnCommand notification);
+	
+	/**
+	 * onAddCommandResponse() being called indicates that SDL has responded to
+	 * a request to add a command.
+	 * 
+	 * @param response - Contains information about the response sent from SDL.
+	 */
+	public void onAddCommandResponse(AddCommandResponse response);
+	
+	/**
+	 * onAddSubMenuResponse() being called indicates that SDL has responded to
+	 * a request to add a command.
+	 * 
+	 * @param response - Contains information about the response sent from SDL.
+	 */
+	public void onAddSubMenuResponse(AddSubMenuResponse response);
+	
+	/**
+	 * onCreateInteractionChoiceSetResponse() being called indicates that SDL has
+	 * responded to a request to add an interactionChoiceSet.
+	 * 
+	 * @param response - Contains information about the response sent from SDL.
+	 */
+	public void onCreateInteractionChoiceSetResponse(CreateInteractionChoiceSetResponse response);
+	
+	/**
+	 * onAlertResponse being called indicates that SDL has
+	 * responded to a request to alert the user. 
+	 * 
+	 * @param response - Contains information about the response sent from SDL.
+	 */
+	public void onAlertResponse(AlertResponse response);
+	
+	/**
+	 * onDeleteCommandResponse being called indicates that SDL has
+	 * responded to a request to delete a command. 
+	 * 
+	 * @param response - Contains information about the response sent from SDL.
+	 */
+	public void onDeleteCommandResponse(DeleteCommandResponse response);
+	
+	/**
+	 * onDeleteCommandResponse being called indicates that SDL has
+	 * responded to a request to delete an interaction choice set. 
+	 * 
+	 * @param response - Contains information about the response sent from SDL.
+	 */
+	public void onDeleteInteractionChoiceSetResponse(DeleteInteractionChoiceSetResponse response);
+	
+	/**
+	 * onDeleteCommandResponse being called indicates that SDL has
+	 * responded to a request to delete a submenu. 
+	 * 
+	 * @param response - Contains information about the response sent from SDL.
+	 */
+	public void onDeleteSubMenuResponse(DeleteSubMenuResponse response);
+	
+	/**
+	 * onPerformInteractionResponse being called indicates that SDL has
+	 * responded to a request to perform an interaction. 
+	 * 
+	 * @param response - Contains information about the response sent from SDL.
+	 */
+	public void onPerformInteractionResponse(PerformInteractionResponse response);
+	
+	/**
+	 * onResetGlobalPropertiesResponse being called indicates that SDL has
+	 * responded to a request to reset global properties. 
+	 * 
+	 * @param response - Contains information about the response sent from SDL.
+	 */
+	public void onResetGlobalPropertiesResponse(ResetGlobalPropertiesResponse response);
+	
+	/**
+	 * onSetGlobalPropertiesResponse being called indicates that SDL has
+	 * responded to a request to set global properties. 
+	 * 
+	 * @param response - Contains information about the response sent from SDL.
+	 */
+	public void onSetGlobalPropertiesResponse(SetGlobalPropertiesResponse response);
+	
+	/**
+	 * onSetMediaClockTimerResponse being called indicates that SDL has
+	 * responded to a request to set the media clock timer. 
+	 * 
+	 * @param response - Contains information about the response sent from SDL.
+	 */
+	public void onSetMediaClockTimerResponse(SetMediaClockTimerResponse response);
+	
+	/**
+	 * onShowResponse being called indicates that SDL has
+	 * responded to a request to display information to the user. 
+	 * 
+	 * @param response - Contains information about the response sent from SDL.
+	 */
+	public void onShowResponse(ShowResponse response);
+	
+	/**
+	 * onSpeakResponse being called indicates that SDL has
+	 * responded to a request to speak information to the user. 
+	 * 
+	 * @param response - Contains information about the response sent from SDL.
+	 */
+	public void onSpeakResponse(SpeakResponse response);
+	
+	/**
+	 * onButtonEvent being called indicates that a button event has occurred. 
+	 * 
+	 * @param notification - Contains information about the notification sent from SDL.
+	 */
+	public void onOnButtonEvent(OnButtonEvent notification);
+
+	/**
+	 * onButtonPress being called indicates that SDL has a button has 
+	 * been pressed by the user. 
+	 * 
+	 * @param notification - Contains information about the notification sent from SDL.
+	 */
+	public void onOnButtonPress(OnButtonPress notification);
+	
+	/**
+	 * onSubscribeButtonResponse being called indicates that SDL has
+	 * responded to a request to subscribe to button events and button presses. 
+	 * 
+	 * @param response - Contains information about the response sent from SDL.
+	 */
+	public void onSubscribeButtonResponse(SubscribeButtonResponse response);
+	
+	/**
+	 * onUnsubscribeButtonResponse being called indicates that SDL has
+	 * responded to a request to unsubscribe from button events and button presses. 
+	 * 
+	 * @param response - Contains information about the response sent from SDL.
+	 */
+	public void onUnsubscribeButtonResponse(UnsubscribeButtonResponse response);
+
+	/**
+	 * onOnPermissionsChange being called indicates that your app permissions have 
+	 * changed due to a policy table change. This can mean your app has received additional
+	 * permissions OR lost permissions.
+	 * 
+	 * @param notification - Contains information about the changed permissions.
+	 */
+	public void onOnPermissionsChange(OnPermissionsChange notification);
+	
+	public void onSubscribeVehicleDataResponse(SubscribeVehicleDataResponse response);
+	
+	public void onUnsubscribeVehicleDataResponse(UnsubscribeVehicleDataResponse response);
+	
+	public void onGetVehicleDataResponse(GetVehicleDataResponse response);				
+	
+	public void onOnVehicleData(OnVehicleData notification);
+	
+	public void onPerformAudioPassThruResponse(PerformAudioPassThruResponse response);
+	
+	public void onEndAudioPassThruResponse(EndAudioPassThruResponse response);
+	
+	public void onOnAudioPassThru(OnAudioPassThru notification);
+
+	public void onPutFileResponse(PutFileResponse response);
+	
+	public void onDeleteFileResponse(DeleteFileResponse response);
+	
+	public void onListFilesResponse(ListFilesResponse response);
+
+	public void onSetAppIconResponse(SetAppIconResponse response);
+	
+	public void onScrollableMessageResponse(ScrollableMessageResponse response);
+
+	public void onChangeRegistrationResponse(ChangeRegistrationResponse response);
+
+	public void onSetDisplayLayoutResponse(SetDisplayLayoutResponse response);
+	
+	public void onOnLanguageChange(OnLanguageChange notification);
+	
+	public void onOnHashChange(OnHashChange notification);
+	
+	public void onSliderResponse(SliderResponse response);
+	
+	public void onOnDriverDistraction(OnDriverDistraction notification);
+		
+	public void onOnTBTClientState(OnTBTClientState notification);
+	
+	public void onOnSystemRequest(OnSystemRequest notification);
+	
+	public void onSystemRequestResponse(SystemRequestResponse response);
+	
+	public void onOnKeyboardInput(OnKeyboardInput notification);
+	
+	public void onOnTouchEvent(OnTouchEvent notification);
+	
+	public void onDiagnosticMessageResponse(DiagnosticMessageResponse response);
+	
+	public void onReadDIDResponse(ReadDIDResponse response);
+	
+	public void onGetDTCsResponse(GetDTCsResponse response);
+	
+	public void onOnLockScreenNotification(OnLockScreenStatus notification);
+	
+	public void onDialNumberResponse(DialNumberResponse response);
+	
+	public void onSendLocationResponse(SendLocationResponse response);
+}