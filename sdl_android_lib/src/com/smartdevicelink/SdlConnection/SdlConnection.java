package com.smartdevicelink.SdlConnection;


import java.io.InputStream;
import java.io.OutputStream;
import java.io.PipedInputStream;
import java.io.PipedOutputStream;
<<<<<<< HEAD
import java.util.Vector;
=======
import java.util.concurrent.CopyOnWriteArrayList;
>>>>>>> d0388f42

import android.util.Log;

import com.smartdevicelink.exception.SdlException;
import com.smartdevicelink.protocol.AbstractProtocol;
import com.smartdevicelink.protocol.IProtocolListener;
import com.smartdevicelink.protocol.ProtocolMessage;
import com.smartdevicelink.protocol.SdlPacket;
import com.smartdevicelink.protocol.WiProProtocol;
import com.smartdevicelink.protocol.enums.SessionType;
import com.smartdevicelink.proxy.RPCRequest;
import com.smartdevicelink.streaming.AbstractPacketizer;
import com.smartdevicelink.streaming.IStreamListener;
import com.smartdevicelink.streaming.StreamPacketizer;
import com.smartdevicelink.streaming.StreamRPCPacketizer;
<<<<<<< HEAD
import com.smartdevicelink.transport.BTTransport;
import com.smartdevicelink.transport.BTTransportConfig;
import com.smartdevicelink.transport.BaseTransportConfig;
import com.smartdevicelink.transport.ITransportListener;
import com.smartdevicelink.transport.MultiplexTransport;
import com.smartdevicelink.transport.MultiplexTransportConfig;
import com.smartdevicelink.transport.SdlTransport;
import com.smartdevicelink.transport.TCPTransport;
import com.smartdevicelink.transport.TCPTransportConfig;
import com.smartdevicelink.transport.TransportType;
import com.smartdevicelink.transport.USBTransport;
import com.smartdevicelink.transport.USBTransportConfig;
=======
import com.smartdevicelink.transport.*;
import com.smartdevicelink.transport.enums.TransportType;
>>>>>>> d0388f42

public class SdlConnection implements IProtocolListener, ITransportListener, IStreamListener  {

	SdlTransport _transport = null;
	AbstractProtocol _protocol = null;
	ISdlConnectionListener _connectionListener = null;
	AbstractPacketizer mPacketizer = null;

	// Thread safety locks
	Object TRANSPORT_REFERENCE_LOCK = new Object();
	Object PROTOCOL_REFERENCE_LOCK = new Object();
	
<<<<<<< HEAD
	private Object SESSION_LOCK = new Object();
	private Vector<SdlSession> listenerList = new Vector<SdlSession>();
	private static TransportType legacyTransportRequest = null;
=======
	private CopyOnWriteArrayList<SdlSession> listenerList = new CopyOnWriteArrayList<SdlSession>();
	
>>>>>>> d0388f42
	/**
	 * Constructor.
	 * 
	 * @param listener Sdl connection listener.
	 * @param transportConfig Transport configuration for this connection.
	 */
	public SdlConnection(BaseTransportConfig transportConfig) {
		_connectionListener = new InternalMsgDispatcher();
		
		// Initialize the transport
		synchronized(TRANSPORT_REFERENCE_LOCK) {
			// Ensure transport is null
			if (_transport != null) {
				if (_transport.getIsConnected()) {
					_transport.disconnect();
				}
				_transport = null;
			}
			if(legacyTransportRequest ==null && //Make sure legacy mode is not enabled
					(transportConfig.getTransportType() == TransportType.MULTIPLEX)){
				_transport = new MultiplexTransport((MultiplexTransportConfig)transportConfig,this);
			}else if((legacyTransportRequest!= null && legacyTransportRequest == TransportType.BLUETOOTH)
					|| transportConfig.getTransportType() == TransportType.BLUETOOTH){
				_transport = new BTTransport(this);				
			}else if(transportConfig.getTransportType() == TransportType.BLUETOOTH){
				_transport = new BTTransport(this,((BTTransportConfig)transportConfig).getKeepSocketActive());	//FIXME we should chage this over to a special legacy config
			}
			else if (transportConfig.getTransportType() == TransportType.TCP)
			{
                _transport = new TCPTransport((TCPTransportConfig) transportConfig, this);
            } else if (transportConfig.getTransportType() == TransportType.USB) {
                _transport = new USBTransport((USBTransportConfig) transportConfig, this);
            }
		}
		
		// Initialize the protocol
		synchronized(PROTOCOL_REFERENCE_LOCK) {
			// Ensure protocol is null
			if (_protocol != null) {
				_protocol = null;
			}
			
			_protocol = new WiProProtocol(this);
		}
	}
	
	public AbstractProtocol getWiProProtocol(){
		return _protocol;
	}
	

	
	
	private void closeConnection(boolean willRecycle, byte rpcSessionID) {
		synchronized(PROTOCOL_REFERENCE_LOCK) {

			if (_protocol != null) {
				// If transport is still connected, sent EndProtocolSessionMessage
				if (_transport != null && _transport.getIsConnected()) {
					_protocol.EndProtocolSession(SessionType.RPC, rpcSessionID);
				}
				if (willRecycle) {
				_protocol = null;
				}
			} // end-if
		}
		synchronized (TRANSPORT_REFERENCE_LOCK) {
			if (willRecycle) {
			if (_transport != null) {
				_transport.disconnect();
			}
			_transport = null;
		}
	}
	}
		
	
	public void startTransport() throws SdlException {
		_transport.openConnection();
	}
	
	public Boolean getIsConnected() {
		
		// If _transport is null, then it can't be connected
		if (_transport == null) {
			return false;
		}
		
		return _transport.getIsConnected();
	}
	
	public String getBroadcastComment() {
		
		if (_transport == null) {
			return "";
		}
		
		return _transport.getBroadcastComment();
	}
	
	public void sendMessage(ProtocolMessage msg) {
		if(_protocol != null)
			_protocol.SendMessage(msg);
	}
	
	void startHandShake() {
		synchronized(PROTOCOL_REFERENCE_LOCK){
			if(_protocol != null){
				_protocol.StartProtocolSession(SessionType.RPC);
			}
		}
	}	
	
	@Override
	public void onTransportPacketReceived(SdlPacket packet) {
		// Send bytes to protocol to be interpreted 
		synchronized(PROTOCOL_REFERENCE_LOCK) {
			if (_protocol != null) {
				_protocol.handledPacketReceived(packet);
			}
		}
	}

	@Override
	public void onTransportConnected() {
		synchronized(PROTOCOL_REFERENCE_LOCK){
			if(_protocol != null){
					for (SdlSession s : listenerList) {
						if (s.getSessionId() == 0) {
							startHandShake();
						}
					}
				}
			}
	}
	
	@Override
	public void onTransportDisconnected(String info) {
		// Pass directly to connection listener
		_connectionListener.onTransportDisconnected(info);
	}

	@Override
	public void onTransportError(String info, Exception e) {
		// Pass directly to connection listener
		_connectionListener.onTransportError(info, e);
	}

	@Override
	public void onProtocolMessageBytesToSend(byte[] msgBytes, int offset,
			int length) {
		// Protocol has packaged bytes to send, pass to transport for transmission 
		synchronized(TRANSPORT_REFERENCE_LOCK) {
			if (_transport != null) {
				_transport.sendBytes(msgBytes, offset, length);
			}
		}
	}
	
	@Override
	public void onProtocolMessageReceived(ProtocolMessage msg) {
		_connectionListener.onProtocolMessageReceived(msg);
	}

	@Override
	public void onProtocolSessionStarted(SessionType sessionType,
			byte sessionID, byte version, String correlationID) {
		_connectionListener.onProtocolSessionStarted(sessionType, sessionID, version, correlationID);
	}

	@Override
	public void onProtocolSessionNACKed(SessionType sessionType,
			byte sessionID, byte version, String correlationID) {
		_connectionListener.onProtocolSessionNACKed(sessionType, sessionID, version, correlationID);
	}

	@Override
	public void onProtocolSessionEnded(SessionType sessionType, byte sessionID,
			String correlationID) {
		_connectionListener.onProtocolSessionEnded(sessionType, sessionID, correlationID);
	}

	@Override
	public void onProtocolError(String info, Exception e) {
		_connectionListener.onProtocolError(info, e);
	}
	
	/**
	 * Gets type of transport currently used by this connection.
	 * 
	 * @return One of TransportType enumeration values.
	 * 
	 * @see TransportType
	 */
	public TransportType getCurrentTransportType() {
		return _transport.getTransportType();
	}
	public void startStream(InputStream is, SessionType sType, byte rpcSessionID) {
		try {
            mPacketizer = new StreamPacketizer(this, is, sType, rpcSessionID);
			mPacketizer.start();
		} catch (Exception e) {
            Log.e("SdlConnection", "Unable to start streaming:" + e.toString());
        }
	}
	
	public OutputStream startStream(SessionType sType, byte rpcSessionID) {
		try {
			OutputStream os = new PipedOutputStream();
	        InputStream is = new PipedInputStream((PipedOutputStream) os);
			mPacketizer = new StreamPacketizer(this, is, sType, rpcSessionID);
			mPacketizer.start();
			return os;
		} catch (Exception e) {
            Log.e("SdlConnection", "Unable to start streaming:" + e.toString());
        }
		return null;
	}
		
	public void startRPCStream(InputStream is, RPCRequest request, SessionType sType, byte rpcSessionID, byte wiproVersion) {
		try {
            mPacketizer = new StreamRPCPacketizer(null, this, is, request, sType, rpcSessionID, wiproVersion, 0);
			mPacketizer.start();
		} catch (Exception e) {
            Log.e("SdlConnection", "Unable to start streaming:" + e.toString());
        }
	}
	
	public OutputStream startRPCStream(RPCRequest request, SessionType sType, byte rpcSessionID, byte wiproVersion) {
		try {
			OutputStream os = new PipedOutputStream();
	        InputStream is = new PipedInputStream((PipedOutputStream) os);
			mPacketizer = new StreamRPCPacketizer(null, this, is, request, sType, rpcSessionID, wiproVersion, 0);
			mPacketizer.start();
			return os;
		} catch (Exception e) {
            Log.e("SdlConnection", "Unable to start streaming:" + e.toString());
        }
		return null;
	}

	public void pauseRPCStream()
	{
		if (mPacketizer != null)
		{
			mPacketizer.pause();
		}
	}

	public void resumeRPCStream()
	{
		if (mPacketizer != null)
		{
			mPacketizer.resume();
		}
	}

	public void stopRPCStream()
	{
		if (mPacketizer != null)
		{
			mPacketizer.stop();
		}
	}
	
	@Override
	public void sendStreamPacket(ProtocolMessage pm) {
		sendMessage(pm);
	}
	
	public void startService (SessionType sessionType, byte sessionID) {
		synchronized(PROTOCOL_REFERENCE_LOCK){
			if(_protocol != null){
				_protocol.StartProtocolService(sessionType, sessionID);
			}
		}
	}
	
	public void endService (SessionType sessionType, byte sessionID) {
		synchronized(PROTOCOL_REFERENCE_LOCK){
			if(_protocol != null){
				_protocol.EndProtocolSession(sessionType, sessionID);
			}
		}
	}
	void registerSession(SdlSession registerListener) throws SdlException {
<<<<<<< HEAD
		synchronized (SESSION_LOCK) {
			if (!listenerList.contains(registerListener)) {
				listenerList.add(registerListener); //TODO: check if we need to sort the list.
				if(listenerList.size()>1  && _transport !=null  && _transport.getTransportType()== TransportType.MULTIPLEX){
					((MultiplexTransport)_transport).requestExtraSession();
				}
			}
		}
=======
		listenerList.addIfAbsent(registerListener);
>>>>>>> d0388f42
		
		if (!this.getIsConnected()) {
			this.startTransport();
		} else {
			this.startHandShake();
		}
	}
	
	public void sendHeartbeat(SdlSession mySession) {
		if(_protocol != null && mySession != null)
			_protocol.SendHeartBeat(mySession.getSessionId());
	}	
	
	public void unregisterSession(SdlSession registerListener) {
		listenerList.remove(registerListener);			
		closeConnection(listenerList.size() == 0, registerListener.getSessionId());
	}

	
	private SdlSession findSessionById(byte id) {
			for (SdlSession listener : listenerList) {
				if (listener.getSessionId() == id) {
					return listener;
				}
			}
		return null;
	}	
	
	private class InternalMsgDispatcher implements ISdlConnectionListener {

		@Override
		public void onTransportDisconnected(String info) {
			for (SdlSession session : listenerList) {
				session.onTransportDisconnected(info);
			}
			if(isLegacyModeEnabled()){
				synchronized(TRANSPORT_REFERENCE_LOCK) {
					// Ensure transport is null
					if (_transport != null) {
						if (_transport.getIsConnected()) {
							_transport.disconnect();
						}
						_transport = null;
					}
				_transport = new BTTransport(SdlConnection.this);
				try {
					startTransport();
				} catch (SdlException e) {
					e.printStackTrace();
				}
			}
			}
		}

		@Override
		public void onTransportError(String info, Exception e) {
			for (SdlSession session : listenerList) {
				session.onTransportError(info, e);
			}
		}

		@Override
		public void onProtocolMessageReceived(ProtocolMessage msg) {
			SdlSession session = findSessionById(msg.getSessionID());
			if (session != null) {
				session.onProtocolMessageReceived(msg);
			}
		}

		@Override
		public void onProtocolSessionStarted(SessionType sessionType,
				byte sessionID, byte version, String correlationID) {
			for (SdlSession session : listenerList) {
				if (session.getSessionId() == 0 || sessionType == SessionType.NAV) {
					session.onProtocolSessionStarted(sessionType, sessionID, version, correlationID);
					break; //FIXME: need changes on SDL side, as the sessionID is devided by SDL.
				}
			}
		}

		@Override
		public void onProtocolSessionEnded(SessionType sessionType,
				byte sessionID, String correlationID) {
			SdlSession session = findSessionById(sessionID);
			if (session != null) {
				session.onProtocolSessionEnded(sessionType, sessionID, correlationID);
			}
		}

		@Override
		public void onProtocolError(String info, Exception e) {
			for (SdlSession session : listenerList) {
				session.onProtocolError(info, e);
			}
		}

		@Override
		public void onProtocolSessionNACKed(SessionType sessionType,
				byte sessionID, byte version, String correlationID) {
			for (SdlSession session : listenerList) {
				session.onProtocolSessionNACKed(sessionType, sessionID, version, correlationID);
			}			
		}

		@Override
		public void onHeartbeatTimedOut(byte sessionID) {
			for (SdlSession session : listenerList) {
				session.onHeartbeatTimedOut(sessionID);
			}	
			
		}
	}
		
	public int getRegisterCount() {
		return listenerList.size();
	}

    @Override
    public void onProtocolHeartbeatACK(SessionType sessionType, byte sessionID) {
        
    	SdlSession mySession = findSessionById(sessionID);
    	if (mySession == null) return;
    	
    	if (mySession._heartbeatMonitor != null) {
    		mySession._heartbeatMonitor.heartbeatACKReceived();
        }
    }

    @Override
    public void onResetHeartbeat(SessionType sessionType, byte sessionID){
    	
    	SdlSession mySession = findSessionById(sessionID);
    	if (mySession == null) return;
    	
    	if (mySession._heartbeatMonitor != null) {
    		mySession._heartbeatMonitor.notifyTransportActivity();
        }
    }
<<<<<<< HEAD

	public void forceHardwareConnectEvent(TransportType type){
		if(_transport!=null && _transport.getTransportType()==TransportType.MULTIPLEX){ //This is only valid for the multiplex connection
			((MultiplexTransport)_transport).forceHardwareConnectEvent(TransportType.BLUETOOTH);
		}
	}
	
	public static void enableLegacyMode(boolean enable, TransportType type){
		if(enable){
			legacyTransportRequest = type;
		}else{
			legacyTransportRequest = null;
		}
	}
	public static boolean isLegacyModeEnabled(){
		return (legacyTransportRequest!=null);
	}
    
=======
>>>>>>> d0388f42
}
<|MERGE_RESOLUTION|>--- conflicted
+++ resolved
@@ -1,522 +1,484 @@
-package com.smartdevicelink.SdlConnection;
+package com.smartdevicelink.SdlConnection;
+
+
+import java.io.InputStream;
+import java.io.OutputStream;
+import java.io.PipedInputStream;
+import java.io.PipedOutputStream;
+import java.util.concurrent.CopyOnWriteArrayList;
+
+import android.util.Log;
+
+import com.smartdevicelink.exception.SdlException;
+import com.smartdevicelink.protocol.AbstractProtocol;
+import com.smartdevicelink.protocol.IProtocolListener;
+import com.smartdevicelink.protocol.ProtocolMessage;
+import com.smartdevicelink.protocol.SdlPacket;
+import com.smartdevicelink.protocol.WiProProtocol;
+import com.smartdevicelink.protocol.enums.SessionType;
+import com.smartdevicelink.proxy.RPCRequest;
+import com.smartdevicelink.streaming.AbstractPacketizer;
+import com.smartdevicelink.streaming.IStreamListener;
+import com.smartdevicelink.streaming.StreamPacketizer;
+import com.smartdevicelink.streaming.StreamRPCPacketizer;
+import com.smartdevicelink.transport.*;
+import com.smartdevicelink.transport.enums.TransportType;
+
+public class SdlConnection implements IProtocolListener, ITransportListener, IStreamListener  {
+
+	SdlTransport _transport = null;
+	AbstractProtocol _protocol = null;
+	ISdlConnectionListener _connectionListener = null;
+	AbstractPacketizer mPacketizer = null;
+
+	// Thread safety locks
+	Object TRANSPORT_REFERENCE_LOCK = new Object();
+	Object PROTOCOL_REFERENCE_LOCK = new Object();
+	
+	private Object SESSION_LOCK = new Object();
+	private CopyOnWriteArrayList<SdlSession> listenerList = new CopyOnWriteArrayList<SdlSession>();
+	private static TransportType legacyTransportRequest = null;
+	/**
+	 * Constructor.
+	 * 
+	 * @param listener Sdl connection listener.
+	 * @param transportConfig Transport configuration for this connection.
+	 */
+	public SdlConnection(BaseTransportConfig transportConfig) {
+		_connectionListener = new InternalMsgDispatcher();
+		
+		// Initialize the transport
+		synchronized(TRANSPORT_REFERENCE_LOCK) {
+			// Ensure transport is null
+			if (_transport != null) {
+				if (_transport.getIsConnected()) {
+					_transport.disconnect(); Log.d("JOEY", "constructor");
+				}
+				_transport = null;
+			}
+			if(legacyTransportRequest ==null && //Make sure legacy mode is not enabled
+					(transportConfig.getTransportType() == TransportType.MULTIPLEX)){
+				_transport = new MultiplexTransport((MultiplexTransportConfig)transportConfig,this);
+			}else if((legacyTransportRequest!= null && legacyTransportRequest == TransportType.BLUETOOTH)
+					|| transportConfig.getTransportType() == TransportType.BLUETOOTH){
+				_transport = new BTTransport(this);				
+			}else if(transportConfig.getTransportType() == TransportType.BLUETOOTH){
+				_transport = new BTTransport(this,((BTTransportConfig)transportConfig).getKeepSocketActive());	//FIXME we should chage this over to a special legacy config
+			}
+			else if (transportConfig.getTransportType() == TransportType.TCP)
+			{
+                _transport = new TCPTransport((TCPTransportConfig) transportConfig, this);
+            } else if (transportConfig.getTransportType() == TransportType.USB) {
+                _transport = new USBTransport((USBTransportConfig) transportConfig, this);
+            }
+		}
+		
+		// Initialize the protocol
+		synchronized(PROTOCOL_REFERENCE_LOCK) {
+			// Ensure protocol is null
+			if (_protocol != null) {
+				_protocol = null;
+			}
+			
+			_protocol = new WiProProtocol(this);
+		}
+	}
+	
+	public AbstractProtocol getWiProProtocol(){
+		return _protocol;
+	}
+	
+
+	
+	
+	private void closeConnection(boolean willRecycle, byte rpcSessionID) {
+		synchronized(PROTOCOL_REFERENCE_LOCK) { Log.d("JOEY", "close connection");
+
+			if (_protocol != null) {
+				// If transport is still connected, sent EndProtocolSessionMessage
+				if (_transport != null && _transport.getIsConnected()) {
+					_protocol.EndProtocolSession(SessionType.RPC, rpcSessionID);
+				}
+				if (willRecycle) {
+				_protocol = null;
+				}
+			} // end-if
+		}
+		synchronized (TRANSPORT_REFERENCE_LOCK) {
+			if (willRecycle) {
+			if (_transport != null) {
+				_transport.disconnect();
+			}
+			_transport = null;
+		}
+	}
+	}
+		
+	
+	public void startTransport() throws SdlException {
+		_transport.openConnection();
+	}
+	
+	public Boolean getIsConnected() {
+		
+		// If _transport is null, then it can't be connected
+		if (_transport == null) {
+			return false;
+		}
+		
+		return _transport.getIsConnected();
+	}
+	
+	public String getBroadcastComment() {
+		
+		if (_transport == null) {
+			return "";
+		}
+		
+		return _transport.getBroadcastComment();
+	}
+	
+	public void sendMessage(ProtocolMessage msg) {
+		if(_protocol != null)
+			_protocol.SendMessage(msg);
+	}
+	
+	void startHandShake() {
+		synchronized(PROTOCOL_REFERENCE_LOCK){
+			if(_protocol != null){
+				_protocol.StartProtocolSession(SessionType.RPC);
+			}
+		}
+	}	
+	
+	@Override
+	public void onTransportPacketReceived(SdlPacket packet) {
+		// Send bytes to protocol to be interpreted 
+		synchronized(PROTOCOL_REFERENCE_LOCK) {
+			if (_protocol != null) {
+				_protocol.handledPacketReceived(packet);
+			}
+		}
+	}
+
+	@Override
+	public void onTransportConnected() {
+		synchronized(PROTOCOL_REFERENCE_LOCK){
+			if(_protocol != null){
+					for (SdlSession s : listenerList) {
+						if (s.getSessionId() == 0) {
+							startHandShake();
+						}
+					}
+				}
+			}
+	}
+	
+	@Override
+	public void onTransportDisconnected(String info) { Log.d("JOEY", "onTransportDisc  - SdlConnection");
+		// Pass directly to connection listener
+		_connectionListener.onTransportDisconnected(info);
+	}
+
+	@Override
+	public void onTransportError(String info, Exception e) {
+		// Pass directly to connection listener
+		_connectionListener.onTransportError(info, e);
+	}
+
+	@Override
+	public void onProtocolMessageBytesToSend(byte[] msgBytes, int offset,
+			int length) {
+		// Protocol has packaged bytes to send, pass to transport for transmission 
+		synchronized(TRANSPORT_REFERENCE_LOCK) {
+			if (_transport != null) {
+				_transport.sendBytes(msgBytes, offset, length);
+			}
+		}
+	}
+	
+	@Override
+	public void onProtocolMessageReceived(ProtocolMessage msg) {
+		_connectionListener.onProtocolMessageReceived(msg);
+	}
+
+	@Override
+	public void onProtocolSessionStarted(SessionType sessionType,
+			byte sessionID, byte version, String correlationID) {
+		_connectionListener.onProtocolSessionStarted(sessionType, sessionID, version, correlationID);
+	}
+
+	@Override
+	public void onProtocolSessionNACKed(SessionType sessionType,
+			byte sessionID, byte version, String correlationID) {
+		_connectionListener.onProtocolSessionNACKed(sessionType, sessionID, version, correlationID);
+	}
+
+	@Override
+	public void onProtocolSessionEnded(SessionType sessionType, byte sessionID,
+			String correlationID) {
+		_connectionListener.onProtocolSessionEnded(sessionType, sessionID, correlationID);
+	}
+
+	@Override
+	public void onProtocolError(String info, Exception e) {
+		_connectionListener.onProtocolError(info, e);
+	}
+	
+	/**
+	 * Gets type of transport currently used by this connection.
+	 * 
+	 * @return One of TransportType enumeration values.
+	 * 
+	 * @see TransportType
+	 */
+	public TransportType getCurrentTransportType() {
+		return _transport.getTransportType();
+	}
+	public void startStream(InputStream is, SessionType sType, byte rpcSessionID) {
+		try {
+            mPacketizer = new StreamPacketizer(this, is, sType, rpcSessionID);
+			mPacketizer.start();
+		} catch (Exception e) {
+            Log.e("SdlConnection", "Unable to start streaming:" + e.toString());
+        }
+	}
+	
+	public OutputStream startStream(SessionType sType, byte rpcSessionID) {
+		try {
+			OutputStream os = new PipedOutputStream();
+	        InputStream is = new PipedInputStream((PipedOutputStream) os);
+			mPacketizer = new StreamPacketizer(this, is, sType, rpcSessionID);
+			mPacketizer.start();
+			return os;
+		} catch (Exception e) {
+            Log.e("SdlConnection", "Unable to start streaming:" + e.toString());
+        }
+		return null;
+	}
+		
+	public void startRPCStream(InputStream is, RPCRequest request, SessionType sType, byte rpcSessionID, byte wiproVersion) {
+		try {
+            mPacketizer = new StreamRPCPacketizer(null, this, is, request, sType, rpcSessionID, wiproVersion, 0);
+			mPacketizer.start();
+		} catch (Exception e) {
+            Log.e("SdlConnection", "Unable to start streaming:" + e.toString());
+        }
+	}
+	
+	public OutputStream startRPCStream(RPCRequest request, SessionType sType, byte rpcSessionID, byte wiproVersion) {
+		try {
+			OutputStream os = new PipedOutputStream();
+	        InputStream is = new PipedInputStream((PipedOutputStream) os);
+			mPacketizer = new StreamRPCPacketizer(null, this, is, request, sType, rpcSessionID, wiproVersion, 0);
+			mPacketizer.start();
+			return os;
+		} catch (Exception e) {
+            Log.e("SdlConnection", "Unable to start streaming:" + e.toString());
+        }
+		return null;
+	}
 
+	public void pauseRPCStream()
+	{
+		if (mPacketizer != null)
+		{
+			mPacketizer.pause();
+		}
+	}
+
+	public void resumeRPCStream()
+	{
+		if (mPacketizer != null)
+		{
+			mPacketizer.resume();
+		}
+	}
+
+	public void stopRPCStream()
+	{
+		if (mPacketizer != null)
+		{
+			mPacketizer.stop();
+		}
+	}
+	
+	@Override
+	public void sendStreamPacket(ProtocolMessage pm) {
+		sendMessage(pm);
+	}
+	
+	public void startService (SessionType sessionType, byte sessionID) {
+		synchronized(PROTOCOL_REFERENCE_LOCK){
+			if(_protocol != null){
+				_protocol.StartProtocolService(sessionType, sessionID);
+			}
+		}
+	}
+	
+	public void endService (SessionType sessionType, byte sessionID) {
+		synchronized(PROTOCOL_REFERENCE_LOCK){
+			if(_protocol != null){
+				_protocol.EndProtocolSession(sessionType, sessionID);
+			}
+		}
+	}
+	void registerSession(SdlSession registerListener) throws SdlException {
+		listenerList.addIfAbsent(registerListener);		
+		if (!this.getIsConnected()) {
+			this.startTransport();
+		} else {
+			this.startHandShake();
+		}
+	}
+	
+	public void sendHeartbeat(SdlSession mySession) {
+		if(_protocol != null && mySession != null)
+			_protocol.SendHeartBeat(mySession.getSessionId());
+	}	
+	
+	public void unregisterSession(SdlSession registerListener) {  Log.d("JOEY", "unRegisterSession");
+		listenerList.remove(registerListener);			
+		closeConnection(listenerList.size() == 0, registerListener.getSessionId());
+	}
+
+	
+	private SdlSession findSessionById(byte id) {
+			for (SdlSession listener : listenerList) {
+				if (listener.getSessionId() == id) {
+					return listener;
+				}
+			}
+		return null;
+	}	
+	
+	private class InternalMsgDispatcher implements ISdlConnectionListener {
+
+		@Override
+		public void onTransportDisconnected(String info) { Log.d("JOEY", "onTransportDisc");
+			for (SdlSession session : listenerList) {
+				session.onTransportDisconnected(info);
+			}
+			if(isLegacyModeEnabled()){
+				synchronized(TRANSPORT_REFERENCE_LOCK) {
+					// Ensure transport is null
+					if (_transport != null) {
+						if (_transport.getIsConnected()) {
+							_transport.disconnect();
+						}
+						_transport = null;
+					}
+				_transport = new BTTransport(SdlConnection.this);
+				try {
+					startTransport();
+				} catch (SdlException e) {
+					e.printStackTrace();
+				}
+			}
+			}
+		}
+
+		@Override
+		public void onTransportError(String info, Exception e) {
+			for (SdlSession session : listenerList) {
+				session.onTransportError(info, e);
+			}
+		}
+
+		@Override
+		public void onProtocolMessageReceived(ProtocolMessage msg) {
+			SdlSession session = findSessionById(msg.getSessionID());
+			if (session != null) {
+				session.onProtocolMessageReceived(msg);
+			}
+		}
+
+		@Override
+		public void onProtocolSessionStarted(SessionType sessionType,
+				byte sessionID, byte version, String correlationID) {
+			for (SdlSession session : listenerList) {
+				if (session.getSessionId() == 0 || sessionType == SessionType.NAV) {
+					session.onProtocolSessionStarted(sessionType, sessionID, version, correlationID);
+					break; //FIXME: need changes on SDL side, as the sessionID is devided by SDL.
+				}
+			}
+		}
+
+		@Override
+		public void onProtocolSessionEnded(SessionType sessionType,
+				byte sessionID, String correlationID) {
+			SdlSession session = findSessionById(sessionID);
+			if (session != null) {
+				session.onProtocolSessionEnded(sessionType, sessionID, correlationID);
+			}
+		}
+
+		@Override
+		public void onProtocolError(String info, Exception e) {
+			for (SdlSession session : listenerList) {
+				session.onProtocolError(info, e);
+			}
+		}
+
+		@Override
+		public void onProtocolSessionNACKed(SessionType sessionType,
+				byte sessionID, byte version, String correlationID) {
+			for (SdlSession session : listenerList) {
+				session.onProtocolSessionNACKed(sessionType, sessionID, version, correlationID);
+			}			
+		}
+
+		@Override
+		public void onHeartbeatTimedOut(byte sessionID) {
+			for (SdlSession session : listenerList) {
+				session.onHeartbeatTimedOut(sessionID);
+			}	
+			
+		}
+	}
+		
+	public int getRegisterCount() {
+		return listenerList.size();
+	}
+
+    @Override
+    public void onProtocolHeartbeatACK(SessionType sessionType, byte sessionID) {
+        
+    	SdlSession mySession = findSessionById(sessionID);
+    	if (mySession == null) return;
+    	
+    	if (mySession._heartbeatMonitor != null) {
+    		mySession._heartbeatMonitor.heartbeatACKReceived();
+        }
+    }
+
+    @Override
+    public void onResetHeartbeat(SessionType sessionType, byte sessionID){
+    	
+    	SdlSession mySession = findSessionById(sessionID);
+    	if (mySession == null) return;
+    	
+    	if (mySession._heartbeatMonitor != null) {
+    		mySession._heartbeatMonitor.notifyTransportActivity();
+        }
+    }
+
+	public void forceHardwareConnectEvent(TransportType type){
+		if(_transport!=null && _transport.getTransportType()==TransportType.MULTIPLEX){ //This is only valid for the multiplex connection
+			((MultiplexTransport)_transport).forceHardwareConnectEvent(TransportType.BLUETOOTH);
+		}
+	}
+	
+	public static void enableLegacyMode(boolean enable, TransportType type){
+		if(enable){
+			legacyTransportRequest = type;
+		}else{
+			legacyTransportRequest = null;
+		}
+	}
+	public static boolean isLegacyModeEnabled(){
+		return (legacyTransportRequest!=null);
+	}
+    
 
-import java.io.InputStream;
-import java.io.OutputStream;
-import java.io.PipedInputStream;
-import java.io.PipedOutputStream;
-<<<<<<< HEAD
-import java.util.Vector;
-=======
-import java.util.concurrent.CopyOnWriteArrayList;
->>>>>>> d0388f42
-
-import android.util.Log;
-
-import com.smartdevicelink.exception.SdlException;
-import com.smartdevicelink.protocol.AbstractProtocol;
-import com.smartdevicelink.protocol.IProtocolListener;
-import com.smartdevicelink.protocol.ProtocolMessage;
-import com.smartdevicelink.protocol.SdlPacket;
-import com.smartdevicelink.protocol.WiProProtocol;
-import com.smartdevicelink.protocol.enums.SessionType;
-import com.smartdevicelink.proxy.RPCRequest;
-import com.smartdevicelink.streaming.AbstractPacketizer;
-import com.smartdevicelink.streaming.IStreamListener;
-import com.smartdevicelink.streaming.StreamPacketizer;
-import com.smartdevicelink.streaming.StreamRPCPacketizer;
-<<<<<<< HEAD
-import com.smartdevicelink.transport.BTTransport;
-import com.smartdevicelink.transport.BTTransportConfig;
-import com.smartdevicelink.transport.BaseTransportConfig;
-import com.smartdevicelink.transport.ITransportListener;
-import com.smartdevicelink.transport.MultiplexTransport;
-import com.smartdevicelink.transport.MultiplexTransportConfig;
-import com.smartdevicelink.transport.SdlTransport;
-import com.smartdevicelink.transport.TCPTransport;
-import com.smartdevicelink.transport.TCPTransportConfig;
-import com.smartdevicelink.transport.TransportType;
-import com.smartdevicelink.transport.USBTransport;
-import com.smartdevicelink.transport.USBTransportConfig;
-=======
-import com.smartdevicelink.transport.*;
-import com.smartdevicelink.transport.enums.TransportType;
->>>>>>> d0388f42
-
-public class SdlConnection implements IProtocolListener, ITransportListener, IStreamListener  {
-
-	SdlTransport _transport = null;
-	AbstractProtocol _protocol = null;
-	ISdlConnectionListener _connectionListener = null;
-	AbstractPacketizer mPacketizer = null;
-
-	// Thread safety locks
-	Object TRANSPORT_REFERENCE_LOCK = new Object();
-	Object PROTOCOL_REFERENCE_LOCK = new Object();
-	
-<<<<<<< HEAD
-	private Object SESSION_LOCK = new Object();
-	private Vector<SdlSession> listenerList = new Vector<SdlSession>();
-	private static TransportType legacyTransportRequest = null;
-=======
-	private CopyOnWriteArrayList<SdlSession> listenerList = new CopyOnWriteArrayList<SdlSession>();
-	
->>>>>>> d0388f42
-	/**
-	 * Constructor.
-	 * 
-	 * @param listener Sdl connection listener.
-	 * @param transportConfig Transport configuration for this connection.
-	 */
-	public SdlConnection(BaseTransportConfig transportConfig) {
-		_connectionListener = new InternalMsgDispatcher();
-		
-		// Initialize the transport
-		synchronized(TRANSPORT_REFERENCE_LOCK) {
-			// Ensure transport is null
-			if (_transport != null) {
-				if (_transport.getIsConnected()) {
-					_transport.disconnect();
-				}
-				_transport = null;
-			}
-			if(legacyTransportRequest ==null && //Make sure legacy mode is not enabled
-					(transportConfig.getTransportType() == TransportType.MULTIPLEX)){
-				_transport = new MultiplexTransport((MultiplexTransportConfig)transportConfig,this);
-			}else if((legacyTransportRequest!= null && legacyTransportRequest == TransportType.BLUETOOTH)
-					|| transportConfig.getTransportType() == TransportType.BLUETOOTH){
-				_transport = new BTTransport(this);				
-			}else if(transportConfig.getTransportType() == TransportType.BLUETOOTH){
-				_transport = new BTTransport(this,((BTTransportConfig)transportConfig).getKeepSocketActive());	//FIXME we should chage this over to a special legacy config
-			}
-			else if (transportConfig.getTransportType() == TransportType.TCP)
-			{
-                _transport = new TCPTransport((TCPTransportConfig) transportConfig, this);
-            } else if (transportConfig.getTransportType() == TransportType.USB) {
-                _transport = new USBTransport((USBTransportConfig) transportConfig, this);
-            }
-		}
-		
-		// Initialize the protocol
-		synchronized(PROTOCOL_REFERENCE_LOCK) {
-			// Ensure protocol is null
-			if (_protocol != null) {
-				_protocol = null;
-			}
-			
-			_protocol = new WiProProtocol(this);
-		}
-	}
-	
-	public AbstractProtocol getWiProProtocol(){
-		return _protocol;
-	}
-	
-
-	
-	
-	private void closeConnection(boolean willRecycle, byte rpcSessionID) {
-		synchronized(PROTOCOL_REFERENCE_LOCK) {
-
-			if (_protocol != null) {
-				// If transport is still connected, sent EndProtocolSessionMessage
-				if (_transport != null && _transport.getIsConnected()) {
-					_protocol.EndProtocolSession(SessionType.RPC, rpcSessionID);
-				}
-				if (willRecycle) {
-				_protocol = null;
-				}
-			} // end-if
-		}
-		synchronized (TRANSPORT_REFERENCE_LOCK) {
-			if (willRecycle) {
-			if (_transport != null) {
-				_transport.disconnect();
-			}
-			_transport = null;
-		}
-	}
-	}
-		
-	
-	public void startTransport() throws SdlException {
-		_transport.openConnection();
-	}
-	
-	public Boolean getIsConnected() {
-		
-		// If _transport is null, then it can't be connected
-		if (_transport == null) {
-			return false;
-		}
-		
-		return _transport.getIsConnected();
-	}
-	
-	public String getBroadcastComment() {
-		
-		if (_transport == null) {
-			return "";
-		}
-		
-		return _transport.getBroadcastComment();
-	}
-	
-	public void sendMessage(ProtocolMessage msg) {
-		if(_protocol != null)
-			_protocol.SendMessage(msg);
-	}
-	
-	void startHandShake() {
-		synchronized(PROTOCOL_REFERENCE_LOCK){
-			if(_protocol != null){
-				_protocol.StartProtocolSession(SessionType.RPC);
-			}
-		}
-	}	
-	
-	@Override
-	public void onTransportPacketReceived(SdlPacket packet) {
-		// Send bytes to protocol to be interpreted 
-		synchronized(PROTOCOL_REFERENCE_LOCK) {
-			if (_protocol != null) {
-				_protocol.handledPacketReceived(packet);
-			}
-		}
-	}
-
-	@Override
-	public void onTransportConnected() {
-		synchronized(PROTOCOL_REFERENCE_LOCK){
-			if(_protocol != null){
-					for (SdlSession s : listenerList) {
-						if (s.getSessionId() == 0) {
-							startHandShake();
-						}
-					}
-				}
-			}
-	}
-	
-	@Override
-	public void onTransportDisconnected(String info) {
-		// Pass directly to connection listener
-		_connectionListener.onTransportDisconnected(info);
-	}
-
-	@Override
-	public void onTransportError(String info, Exception e) {
-		// Pass directly to connection listener
-		_connectionListener.onTransportError(info, e);
-	}
-
-	@Override
-	public void onProtocolMessageBytesToSend(byte[] msgBytes, int offset,
-			int length) {
-		// Protocol has packaged bytes to send, pass to transport for transmission 
-		synchronized(TRANSPORT_REFERENCE_LOCK) {
-			if (_transport != null) {
-				_transport.sendBytes(msgBytes, offset, length);
-			}
-		}
-	}
-	
-	@Override
-	public void onProtocolMessageReceived(ProtocolMessage msg) {
-		_connectionListener.onProtocolMessageReceived(msg);
-	}
-
-	@Override
-	public void onProtocolSessionStarted(SessionType sessionType,
-			byte sessionID, byte version, String correlationID) {
-		_connectionListener.onProtocolSessionStarted(sessionType, sessionID, version, correlationID);
-	}
-
-	@Override
-	public void onProtocolSessionNACKed(SessionType sessionType,
-			byte sessionID, byte version, String correlationID) {
-		_connectionListener.onProtocolSessionNACKed(sessionType, sessionID, version, correlationID);
-	}
-
-	@Override
-	public void onProtocolSessionEnded(SessionType sessionType, byte sessionID,
-			String correlationID) {
-		_connectionListener.onProtocolSessionEnded(sessionType, sessionID, correlationID);
-	}
-
-	@Override
-	public void onProtocolError(String info, Exception e) {
-		_connectionListener.onProtocolError(info, e);
-	}
-	
-	/**
-	 * Gets type of transport currently used by this connection.
-	 * 
-	 * @return One of TransportType enumeration values.
-	 * 
-	 * @see TransportType
-	 */
-	public TransportType getCurrentTransportType() {
-		return _transport.getTransportType();
-	}
-	public void startStream(InputStream is, SessionType sType, byte rpcSessionID) {
-		try {
-            mPacketizer = new StreamPacketizer(this, is, sType, rpcSessionID);
-			mPacketizer.start();
-		} catch (Exception e) {
-            Log.e("SdlConnection", "Unable to start streaming:" + e.toString());
-        }
-	}
-	
-	public OutputStream startStream(SessionType sType, byte rpcSessionID) {
-		try {
-			OutputStream os = new PipedOutputStream();
-	        InputStream is = new PipedInputStream((PipedOutputStream) os);
-			mPacketizer = new StreamPacketizer(this, is, sType, rpcSessionID);
-			mPacketizer.start();
-			return os;
-		} catch (Exception e) {
-            Log.e("SdlConnection", "Unable to start streaming:" + e.toString());
-        }
-		return null;
-	}
-		
-	public void startRPCStream(InputStream is, RPCRequest request, SessionType sType, byte rpcSessionID, byte wiproVersion) {
-		try {
-            mPacketizer = new StreamRPCPacketizer(null, this, is, request, sType, rpcSessionID, wiproVersion, 0);
-			mPacketizer.start();
-		} catch (Exception e) {
-            Log.e("SdlConnection", "Unable to start streaming:" + e.toString());
-        }
-	}
-	
-	public OutputStream startRPCStream(RPCRequest request, SessionType sType, byte rpcSessionID, byte wiproVersion) {
-		try {
-			OutputStream os = new PipedOutputStream();
-	        InputStream is = new PipedInputStream((PipedOutputStream) os);
-			mPacketizer = new StreamRPCPacketizer(null, this, is, request, sType, rpcSessionID, wiproVersion, 0);
-			mPacketizer.start();
-			return os;
-		} catch (Exception e) {
-            Log.e("SdlConnection", "Unable to start streaming:" + e.toString());
-        }
-		return null;
-	}
-
-	public void pauseRPCStream()
-	{
-		if (mPacketizer != null)
-		{
-			mPacketizer.pause();
-		}
-	}
-
-	public void resumeRPCStream()
-	{
-		if (mPacketizer != null)
-		{
-			mPacketizer.resume();
-		}
-	}
-
-	public void stopRPCStream()
-	{
-		if (mPacketizer != null)
-		{
-			mPacketizer.stop();
-		}
-	}
-	
-	@Override
-	public void sendStreamPacket(ProtocolMessage pm) {
-		sendMessage(pm);
-	}
-	
-	public void startService (SessionType sessionType, byte sessionID) {
-		synchronized(PROTOCOL_REFERENCE_LOCK){
-			if(_protocol != null){
-				_protocol.StartProtocolService(sessionType, sessionID);
-			}
-		}
-	}
-	
-	public void endService (SessionType sessionType, byte sessionID) {
-		synchronized(PROTOCOL_REFERENCE_LOCK){
-			if(_protocol != null){
-				_protocol.EndProtocolSession(sessionType, sessionID);
-			}
-		}
-	}
-	void registerSession(SdlSession registerListener) throws SdlException {
-<<<<<<< HEAD
-		synchronized (SESSION_LOCK) {
-			if (!listenerList.contains(registerListener)) {
-				listenerList.add(registerListener); //TODO: check if we need to sort the list.
-				if(listenerList.size()>1  && _transport !=null  && _transport.getTransportType()== TransportType.MULTIPLEX){
-					((MultiplexTransport)_transport).requestExtraSession();
-				}
-			}
-		}
-=======
-		listenerList.addIfAbsent(registerListener);
->>>>>>> d0388f42
-		
-		if (!this.getIsConnected()) {
-			this.startTransport();
-		} else {
-			this.startHandShake();
-		}
-	}
-	
-	public void sendHeartbeat(SdlSession mySession) {
-		if(_protocol != null && mySession != null)
-			_protocol.SendHeartBeat(mySession.getSessionId());
-	}	
-	
-	public void unregisterSession(SdlSession registerListener) {
-		listenerList.remove(registerListener);			
-		closeConnection(listenerList.size() == 0, registerListener.getSessionId());
-	}
-
-	
-	private SdlSession findSessionById(byte id) {
-			for (SdlSession listener : listenerList) {
-				if (listener.getSessionId() == id) {
-					return listener;
-				}
-			}
-		return null;
-	}	
-	
-	private class InternalMsgDispatcher implements ISdlConnectionListener {
-
-		@Override
-		public void onTransportDisconnected(String info) {
-			for (SdlSession session : listenerList) {
-				session.onTransportDisconnected(info);
-			}
-			if(isLegacyModeEnabled()){
-				synchronized(TRANSPORT_REFERENCE_LOCK) {
-					// Ensure transport is null
-					if (_transport != null) {
-						if (_transport.getIsConnected()) {
-							_transport.disconnect();
-						}
-						_transport = null;
-					}
-				_transport = new BTTransport(SdlConnection.this);
-				try {
-					startTransport();
-				} catch (SdlException e) {
-					e.printStackTrace();
-				}
-			}
-			}
-		}
-
-		@Override
-		public void onTransportError(String info, Exception e) {
-			for (SdlSession session : listenerList) {
-				session.onTransportError(info, e);
-			}
-		}
-
-		@Override
-		public void onProtocolMessageReceived(ProtocolMessage msg) {
-			SdlSession session = findSessionById(msg.getSessionID());
-			if (session != null) {
-				session.onProtocolMessageReceived(msg);
-			}
-		}
-
-		@Override
-		public void onProtocolSessionStarted(SessionType sessionType,
-				byte sessionID, byte version, String correlationID) {
-			for (SdlSession session : listenerList) {
-				if (session.getSessionId() == 0 || sessionType == SessionType.NAV) {
-					session.onProtocolSessionStarted(sessionType, sessionID, version, correlationID);
-					break; //FIXME: need changes on SDL side, as the sessionID is devided by SDL.
-				}
-			}
-		}
-
-		@Override
-		public void onProtocolSessionEnded(SessionType sessionType,
-				byte sessionID, String correlationID) {
-			SdlSession session = findSessionById(sessionID);
-			if (session != null) {
-				session.onProtocolSessionEnded(sessionType, sessionID, correlationID);
-			}
-		}
-
-		@Override
-		public void onProtocolError(String info, Exception e) {
-			for (SdlSession session : listenerList) {
-				session.onProtocolError(info, e);
-			}
-		}
-
-		@Override
-		public void onProtocolSessionNACKed(SessionType sessionType,
-				byte sessionID, byte version, String correlationID) {
-			for (SdlSession session : listenerList) {
-				session.onProtocolSessionNACKed(sessionType, sessionID, version, correlationID);
-			}			
-		}
-
-		@Override
-		public void onHeartbeatTimedOut(byte sessionID) {
-			for (SdlSession session : listenerList) {
-				session.onHeartbeatTimedOut(sessionID);
-			}	
-			
-		}
-	}
-		
-	public int getRegisterCount() {
-		return listenerList.size();
-	}
-
-    @Override
-    public void onProtocolHeartbeatACK(SessionType sessionType, byte sessionID) {
-        
-    	SdlSession mySession = findSessionById(sessionID);
-    	if (mySession == null) return;
-    	
-    	if (mySession._heartbeatMonitor != null) {
-    		mySession._heartbeatMonitor.heartbeatACKReceived();
-        }
-    }
-
-    @Override
-    public void onResetHeartbeat(SessionType sessionType, byte sessionID){
-    	
-    	SdlSession mySession = findSessionById(sessionID);
-    	if (mySession == null) return;
-    	
-    	if (mySession._heartbeatMonitor != null) {
-    		mySession._heartbeatMonitor.notifyTransportActivity();
-        }
-    }
-<<<<<<< HEAD
-
-	public void forceHardwareConnectEvent(TransportType type){
-		if(_transport!=null && _transport.getTransportType()==TransportType.MULTIPLEX){ //This is only valid for the multiplex connection
-			((MultiplexTransport)_transport).forceHardwareConnectEvent(TransportType.BLUETOOTH);
-		}
-	}
-	
-	public static void enableLegacyMode(boolean enable, TransportType type){
-		if(enable){
-			legacyTransportRequest = type;
-		}else{
-			legacyTransportRequest = null;
-		}
-	}
-	public static boolean isLegacyModeEnabled(){
-		return (legacyTransportRequest!=null);
-	}
-    
-=======
->>>>>>> d0388f42
-}
+}