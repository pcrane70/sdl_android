package com.smartdevicelink.SdlConnection;

import java.util.concurrent.CopyOnWriteArrayList;

import android.util.Log;

import com.smartdevicelink.exception.SdlException;
import com.smartdevicelink.protocol.ProtocolMessage;
import com.smartdevicelink.protocol.enums.SessionType;
import com.smartdevicelink.protocol.heartbeat.IHeartbeatMonitor;
import com.smartdevicelink.protocol.heartbeat.IHeartbeatMonitorListener;
import com.smartdevicelink.proxy.LockScreenManager;
import com.smartdevicelink.transport.BaseTransportConfig;
import com.smartdevicelink.transport.enums.TransportType;

public class SdlSession implements ISdlConnectionListener, IHeartbeatMonitorListener {
	private static CopyOnWriteArrayList<SdlConnection> shareConnections = new CopyOnWriteArrayList<SdlConnection>();
	
	SdlConnection _sdlConnection = null;
	private byte sessionId;
	@SuppressWarnings("unused")
    private byte wiproProcolVer;
	private ISdlConnectionListener sessionListener;
	private BaseTransportConfig transportConfig;
    IHeartbeatMonitor _outgoingHeartbeatMonitor = null;
    IHeartbeatMonitor _incomingHeartbeatMonitor = null;
    private static final String TAG = "SdlSession";
    private LockScreenManager lockScreenMan  = new LockScreenManager();

    
	
	public static SdlSession createSession(byte wiproVersion, ISdlConnectionListener listener, BaseTransportConfig btConfig) {
		
		SdlSession session =  new SdlSession();
		session.wiproProcolVer = wiproVersion;
		session.sessionListener = listener;
		session.transportConfig = btConfig;
					
		return session;
	}
	
	public BaseTransportConfig getTransportConfig() {
		return this.transportConfig;
	}
	
	public LockScreenManager getLockScreenMan() {
		return lockScreenMan;
	}
		
	
	private SdlSession() {
	}
	
    public IHeartbeatMonitor getOutgoingHeartbeatMonitor() {
        return _outgoingHeartbeatMonitor;
    }
	
    public IHeartbeatMonitor getIncomingHeartbeatMonitor() {
        return _incomingHeartbeatMonitor;
    }

    public void setOutgoingHeartbeatMonitor(IHeartbeatMonitor outgoingHeartbeatMonitor) {
        this._outgoingHeartbeatMonitor = outgoingHeartbeatMonitor;
        _outgoingHeartbeatMonitor.setListener(this);
    }	

    public void setIncomingHeartbeatMonitor(IHeartbeatMonitor incomingHeartbeatMonitor) {
        this._incomingHeartbeatMonitor = incomingHeartbeatMonitor;
        _incomingHeartbeatMonitor.setListener(this);
    }	
	
	
	public byte getSessionId() {
		return this.sessionId;
	}
	
	public SdlConnection getSdlConnection() {
		return this._sdlConnection;
	}
	
	public void close() {
		if (_sdlConnection != null) { //sessionId == 0 means session is not started.
			_sdlConnection.unregisterSession(this);
			
			if (_sdlConnection.getRegisterCount() == 0) {
				shareConnections.remove(_sdlConnection);
			}

			_sdlConnection = null;
		}
	}
	
	public String getBroadcastComment(BaseTransportConfig myTransport) {
		SdlConnection connection = null;
		if (myTransport.shareConnection()) {
			 connection = findTheProperConnection(myTransport);			
		} else {
			connection = this._sdlConnection;
		}
		
		if (connection != null)
			return connection.getBroadcastComment();
		
		return "";
	}
	
	
	public void startSession() throws SdlException {
		SdlConnection connection = null;
		if (this.transportConfig.shareConnection()) {
			 connection = findTheProperConnection(this.transportConfig);
			
			if (connection == null) {
				connection = new SdlConnection(this.transportConfig);
				shareConnections.add(connection);
			}
		} else {
			connection = new SdlConnection(this.transportConfig);
		}
		
		this._sdlConnection = connection;
		connection.registerSession(this); //Handshake will start when register.
	}
	
    private void initialiseSession() {
        if (_outgoingHeartbeatMonitor != null) {
        	_outgoingHeartbeatMonitor.start();
        }
        if (_incomingHeartbeatMonitor != null) {
        	_incomingHeartbeatMonitor.start();
        }
    }	
	
	public void sendMessage(ProtocolMessage msg) {
		if (_sdlConnection == null) 
			return;
		_sdlConnection.sendMessage(msg);
	}
	
	public TransportType getCurrentTransportType() {
		if (_sdlConnection == null) 
			return null;
		return _sdlConnection.getCurrentTransportType();
	}
	
	public boolean getIsConnected() {
		if (_sdlConnection == null) 
			return false;
		return _sdlConnection != null && _sdlConnection.getIsConnected();
	}

	@Override
	public void onTransportDisconnected(String info) {
		this.sessionListener.onTransportDisconnected(info);
	}

	@Override
	public void onTransportError(String info, Exception e) {
		this.sessionListener.onTransportError(info, e);
	}

	@Override
	public void onProtocolMessageReceived(ProtocolMessage msg) {
		this.sessionListener.onProtocolMessageReceived(msg);
	}
	
	@Override
	public void onHeartbeatTimedOut(byte sessionID) {
		this.sessionListener.onHeartbeatTimedOut(sessionID);
		
	}
		

	@Override
	public void onProtocolSessionStarted(SessionType sessionType,
			byte sessionID, byte version, String correlationID) {
		this.sessionId = sessionID;
		lockScreenMan.setSessionID(sessionID);
		this.sessionListener.onProtocolSessionStarted(sessionType, sessionID, version, correlationID);
		//if (version == 3)
			initialiseSession();
	}

	@Override
	public void onProtocolSessionEnded(SessionType sessionType, byte sessionID,
			String correlationID) {
		this.sessionListener.onProtocolSessionEnded(sessionType, sessionID, correlationID);
	}

	@Override
	public void onProtocolError(String info, Exception e) {
		this.sessionListener.onProtocolError(info, e);
	}
    
    @Override
    public void sendHeartbeat(IHeartbeatMonitor monitor) {
        Log.d(TAG, "Asked to send heartbeat");
        if (_sdlConnection != null)
        	_sdlConnection.sendHeartbeat(this);
    }

    @Override
    public void heartbeatTimedOut(IHeartbeatMonitor monitor) {     
        if (_sdlConnection != null)
        	_sdlConnection._connectionListener.onHeartbeatTimedOut(this.sessionId);
        close();
    }

	private static SdlConnection findTheProperConnection(BaseTransportConfig config) {
		SdlConnection connection = null;
		
		int minCount = 0;
		for (SdlConnection c : shareConnections) {
			if (c.getCurrentTransportType() == config.getTransportType()) {
				if (minCount == 0 || minCount >= c.getRegisterCount()) {
					connection = c;
					minCount = c.getRegisterCount();
				}
			}
		}
		
		return connection;
	}

	@Override
	public void onProtocolSessionStartedNACKed(SessionType sessionType,
			byte sessionID, byte version, String correlationID) {
		this.sessionListener.onProtocolSessionStartedNACKed(sessionType, sessionID, version, correlationID);		
	}

	@Override
<<<<<<< HEAD
	public void onProtocolSessionEndedNACKed(SessionType sessionType,
			byte sessionID, String correlationID) {
		this.sessionListener.onProtocolSessionEndedNACKed(sessionType, sessionID, correlationID);
		
	}
=======
	public void onProtocolSessionNACKed(SessionType sessionType,
			byte sessionID, byte version, String correlationID) {
		this.sessionListener.onProtocolSessionNACKed(sessionType, sessionID, version, correlationID);
	}

	@Override
	public void onProtocolServiceDataACK(SessionType sessionType, byte sessionID) {
		this.sessionListener.onProtocolServiceDataACK(sessionType, sessionID);
	}
>>>>>>> cad50ffc
}
<|MERGE_RESOLUTION|>--- conflicted
+++ resolved
@@ -1,249 +1,242 @@
-package com.smartdevicelink.SdlConnection;
-
-import java.util.concurrent.CopyOnWriteArrayList;
-
-import android.util.Log;
-
-import com.smartdevicelink.exception.SdlException;
-import com.smartdevicelink.protocol.ProtocolMessage;
-import com.smartdevicelink.protocol.enums.SessionType;
-import com.smartdevicelink.protocol.heartbeat.IHeartbeatMonitor;
-import com.smartdevicelink.protocol.heartbeat.IHeartbeatMonitorListener;
-import com.smartdevicelink.proxy.LockScreenManager;
-import com.smartdevicelink.transport.BaseTransportConfig;
-import com.smartdevicelink.transport.enums.TransportType;
-
-public class SdlSession implements ISdlConnectionListener, IHeartbeatMonitorListener {
-	private static CopyOnWriteArrayList<SdlConnection> shareConnections = new CopyOnWriteArrayList<SdlConnection>();
-	
-	SdlConnection _sdlConnection = null;
-	private byte sessionId;
-	@SuppressWarnings("unused")
-    private byte wiproProcolVer;
-	private ISdlConnectionListener sessionListener;
-	private BaseTransportConfig transportConfig;
-    IHeartbeatMonitor _outgoingHeartbeatMonitor = null;
-    IHeartbeatMonitor _incomingHeartbeatMonitor = null;
-    private static final String TAG = "SdlSession";
-    private LockScreenManager lockScreenMan  = new LockScreenManager();
-
-    
-	
-	public static SdlSession createSession(byte wiproVersion, ISdlConnectionListener listener, BaseTransportConfig btConfig) {
-		
-		SdlSession session =  new SdlSession();
-		session.wiproProcolVer = wiproVersion;
-		session.sessionListener = listener;
-		session.transportConfig = btConfig;
-					
-		return session;
-	}
-	
-	public BaseTransportConfig getTransportConfig() {
-		return this.transportConfig;
-	}
-	
-	public LockScreenManager getLockScreenMan() {
-		return lockScreenMan;
-	}
-		
-	
-	private SdlSession() {
-	}
-	
-    public IHeartbeatMonitor getOutgoingHeartbeatMonitor() {
-        return _outgoingHeartbeatMonitor;
-    }
-	
-    public IHeartbeatMonitor getIncomingHeartbeatMonitor() {
-        return _incomingHeartbeatMonitor;
-    }
-
-    public void setOutgoingHeartbeatMonitor(IHeartbeatMonitor outgoingHeartbeatMonitor) {
-        this._outgoingHeartbeatMonitor = outgoingHeartbeatMonitor;
-        _outgoingHeartbeatMonitor.setListener(this);
-    }	
-
-    public void setIncomingHeartbeatMonitor(IHeartbeatMonitor incomingHeartbeatMonitor) {
-        this._incomingHeartbeatMonitor = incomingHeartbeatMonitor;
-        _incomingHeartbeatMonitor.setListener(this);
-    }	
-	
-	
-	public byte getSessionId() {
-		return this.sessionId;
-	}
-	
-	public SdlConnection getSdlConnection() {
-		return this._sdlConnection;
-	}
-	
-	public void close() {
-		if (_sdlConnection != null) { //sessionId == 0 means session is not started.
-			_sdlConnection.unregisterSession(this);
-			
-			if (_sdlConnection.getRegisterCount() == 0) {
-				shareConnections.remove(_sdlConnection);
-			}
-
-			_sdlConnection = null;
-		}
-	}
-	
-	public String getBroadcastComment(BaseTransportConfig myTransport) {
-		SdlConnection connection = null;
-		if (myTransport.shareConnection()) {
-			 connection = findTheProperConnection(myTransport);			
-		} else {
-			connection = this._sdlConnection;
-		}
-		
-		if (connection != null)
-			return connection.getBroadcastComment();
-		
-		return "";
-	}
-	
-	
-	public void startSession() throws SdlException {
-		SdlConnection connection = null;
-		if (this.transportConfig.shareConnection()) {
-			 connection = findTheProperConnection(this.transportConfig);
-			
-			if (connection == null) {
-				connection = new SdlConnection(this.transportConfig);
-				shareConnections.add(connection);
-			}
-		} else {
-			connection = new SdlConnection(this.transportConfig);
-		}
-		
-		this._sdlConnection = connection;
-		connection.registerSession(this); //Handshake will start when register.
-	}
-	
-    private void initialiseSession() {
-        if (_outgoingHeartbeatMonitor != null) {
-        	_outgoingHeartbeatMonitor.start();
-        }
-        if (_incomingHeartbeatMonitor != null) {
-        	_incomingHeartbeatMonitor.start();
-        }
-    }	
-	
-	public void sendMessage(ProtocolMessage msg) {
-		if (_sdlConnection == null) 
-			return;
-		_sdlConnection.sendMessage(msg);
-	}
-	
-	public TransportType getCurrentTransportType() {
-		if (_sdlConnection == null) 
-			return null;
-		return _sdlConnection.getCurrentTransportType();
-	}
-	
-	public boolean getIsConnected() {
-		if (_sdlConnection == null) 
-			return false;
-		return _sdlConnection != null && _sdlConnection.getIsConnected();
-	}
-
+package com.smartdevicelink.SdlConnection;
+
+import java.util.concurrent.CopyOnWriteArrayList;
+
+import android.util.Log;
+
+import com.smartdevicelink.exception.SdlException;
+import com.smartdevicelink.protocol.ProtocolMessage;
+import com.smartdevicelink.protocol.enums.SessionType;
+import com.smartdevicelink.protocol.heartbeat.IHeartbeatMonitor;
+import com.smartdevicelink.protocol.heartbeat.IHeartbeatMonitorListener;
+import com.smartdevicelink.proxy.LockScreenManager;
+import com.smartdevicelink.transport.BaseTransportConfig;
+import com.smartdevicelink.transport.enums.TransportType;
+
+public class SdlSession implements ISdlConnectionListener, IHeartbeatMonitorListener {
+	private static CopyOnWriteArrayList<SdlConnection> shareConnections = new CopyOnWriteArrayList<SdlConnection>();
+	
+	SdlConnection _sdlConnection = null;
+	private byte sessionId;
+	@SuppressWarnings("unused")
+    private byte wiproProcolVer;
+	private ISdlConnectionListener sessionListener;
+	private BaseTransportConfig transportConfig;
+    IHeartbeatMonitor _outgoingHeartbeatMonitor = null;
+    IHeartbeatMonitor _incomingHeartbeatMonitor = null;
+    private static final String TAG = "SdlSession";
+    private LockScreenManager lockScreenMan  = new LockScreenManager();
+
+    
+	
+	public static SdlSession createSession(byte wiproVersion, ISdlConnectionListener listener, BaseTransportConfig btConfig) {
+		
+		SdlSession session =  new SdlSession();
+		session.wiproProcolVer = wiproVersion;
+		session.sessionListener = listener;
+		session.transportConfig = btConfig;
+					
+		return session;
+	}
+	
+	public BaseTransportConfig getTransportConfig() {
+		return this.transportConfig;
+	}
+	
+	public LockScreenManager getLockScreenMan() {
+		return lockScreenMan;
+	}
+		
+	
+	private SdlSession() {
+	}
+	
+    public IHeartbeatMonitor getOutgoingHeartbeatMonitor() {
+        return _outgoingHeartbeatMonitor;
+    }
+	
+    public IHeartbeatMonitor getIncomingHeartbeatMonitor() {
+        return _incomingHeartbeatMonitor;
+    }
+
+    public void setOutgoingHeartbeatMonitor(IHeartbeatMonitor outgoingHeartbeatMonitor) {
+        this._outgoingHeartbeatMonitor = outgoingHeartbeatMonitor;
+        _outgoingHeartbeatMonitor.setListener(this);
+    }	
+
+    public void setIncomingHeartbeatMonitor(IHeartbeatMonitor incomingHeartbeatMonitor) {
+        this._incomingHeartbeatMonitor = incomingHeartbeatMonitor;
+        _incomingHeartbeatMonitor.setListener(this);
+    }	
+	
+	
+	public byte getSessionId() {
+		return this.sessionId;
+	}
+	
+	public SdlConnection getSdlConnection() {
+		return this._sdlConnection;
+	}
+	
+	public void close() {
+		if (_sdlConnection != null) { //sessionId == 0 means session is not started.
+			_sdlConnection.unregisterSession(this);
+			
+			if (_sdlConnection.getRegisterCount() == 0) {
+				shareConnections.remove(_sdlConnection);
+			}
+
+			_sdlConnection = null;
+		}
+	}
+	
+	public String getBroadcastComment(BaseTransportConfig myTransport) {
+		SdlConnection connection = null;
+		if (myTransport.shareConnection()) {
+			 connection = findTheProperConnection(myTransport);			
+		} else {
+			connection = this._sdlConnection;
+		}
+		
+		if (connection != null)
+			return connection.getBroadcastComment();
+		
+		return "";
+	}
+	
+	
+	public void startSession() throws SdlException {
+		SdlConnection connection = null;
+		if (this.transportConfig.shareConnection()) {
+			 connection = findTheProperConnection(this.transportConfig);
+			
+			if (connection == null) {
+				connection = new SdlConnection(this.transportConfig);
+				shareConnections.add(connection);
+			}
+		} else {
+			connection = new SdlConnection(this.transportConfig);
+		}
+		
+		this._sdlConnection = connection;
+		connection.registerSession(this); //Handshake will start when register.
+	}
+	
+    private void initialiseSession() {
+        if (_outgoingHeartbeatMonitor != null) {
+        	_outgoingHeartbeatMonitor.start();
+        }
+        if (_incomingHeartbeatMonitor != null) {
+        	_incomingHeartbeatMonitor.start();
+        }
+    }	
+	
+	public void sendMessage(ProtocolMessage msg) {
+		if (_sdlConnection == null) 
+			return;
+		_sdlConnection.sendMessage(msg);
+	}
+	
+	public TransportType getCurrentTransportType() {
+		if (_sdlConnection == null) 
+			return null;
+		return _sdlConnection.getCurrentTransportType();
+	}
+	
+	public boolean getIsConnected() {
+		if (_sdlConnection == null) 
+			return false;
+		return _sdlConnection != null && _sdlConnection.getIsConnected();
+	}
+
+	@Override
+	public void onTransportDisconnected(String info) {
+		this.sessionListener.onTransportDisconnected(info);
+	}
+
+	@Override
+	public void onTransportError(String info, Exception e) {
+		this.sessionListener.onTransportError(info, e);
+	}
+
+	@Override
+	public void onProtocolMessageReceived(ProtocolMessage msg) {
+		this.sessionListener.onProtocolMessageReceived(msg);
+	}
+	
+	@Override
+	public void onHeartbeatTimedOut(byte sessionID) {
+		this.sessionListener.onHeartbeatTimedOut(sessionID);
+		
+	}
+		
+
+	@Override
+	public void onProtocolSessionStarted(SessionType sessionType,
+			byte sessionID, byte version, String correlationID) {
+		this.sessionId = sessionID;
+		lockScreenMan.setSessionID(sessionID);
+		this.sessionListener.onProtocolSessionStarted(sessionType, sessionID, version, correlationID);
+		//if (version == 3)
+			initialiseSession();
+	}
+
+	@Override
+	public void onProtocolSessionEnded(SessionType sessionType, byte sessionID,
+			String correlationID) {
+		this.sessionListener.onProtocolSessionEnded(sessionType, sessionID, correlationID);
+	}
+
+	@Override
+	public void onProtocolError(String info, Exception e) {
+		this.sessionListener.onProtocolError(info, e);
+	}
+    
+    @Override
+    public void sendHeartbeat(IHeartbeatMonitor monitor) {
+        Log.d(TAG, "Asked to send heartbeat");
+        if (_sdlConnection != null)
+        	_sdlConnection.sendHeartbeat(this);
+    }
+
+    @Override
+    public void heartbeatTimedOut(IHeartbeatMonitor monitor) {     
+        if (_sdlConnection != null)
+        	_sdlConnection._connectionListener.onHeartbeatTimedOut(this.sessionId);
+        close();
+    }
+
+	private static SdlConnection findTheProperConnection(BaseTransportConfig config) {
+		SdlConnection connection = null;
+		
+		int minCount = 0;
+		for (SdlConnection c : shareConnections) {
+			if (c.getCurrentTransportType() == config.getTransportType()) {
+				if (minCount == 0 || minCount >= c.getRegisterCount()) {
+					connection = c;
+					minCount = c.getRegisterCount();
+				}
+			}
+		}
+		
+		return connection;
+	}
+
 	@Override
-	public void onTransportDisconnected(String info) {
-		this.sessionListener.onTransportDisconnected(info);
-	}
-
+	public void onProtocolSessionStartedNACKed(SessionType sessionType,
+			byte sessionID, byte version, String correlationID) {
+		this.sessionListener.onProtocolSessionStartedNACKed(sessionType, sessionID, version, correlationID);		
+	}
+
 	@Override
-	public void onTransportError(String info, Exception e) {
-		this.sessionListener.onTransportError(info, e);
-	}
-
-	@Override
-	public void onProtocolMessageReceived(ProtocolMessage msg) {
-		this.sessionListener.onProtocolMessageReceived(msg);
-	}
-	
-	@Override
-	public void onHeartbeatTimedOut(byte sessionID) {
-		this.sessionListener.onHeartbeatTimedOut(sessionID);
-		
-	}
-		
-
-	@Override
-	public void onProtocolSessionStarted(SessionType sessionType,
-			byte sessionID, byte version, String correlationID) {
-		this.sessionId = sessionID;
-		lockScreenMan.setSessionID(sessionID);
-		this.sessionListener.onProtocolSessionStarted(sessionType, sessionID, version, correlationID);
-		//if (version == 3)
-			initialiseSession();
-	}
-
-	@Override
-	public void onProtocolSessionEnded(SessionType sessionType, byte sessionID,
-			String correlationID) {
-		this.sessionListener.onProtocolSessionEnded(sessionType, sessionID, correlationID);
-	}
-
-	@Override
-	public void onProtocolError(String info, Exception e) {
-		this.sessionListener.onProtocolError(info, e);
-	}
-    
-    @Override
-    public void sendHeartbeat(IHeartbeatMonitor monitor) {
-        Log.d(TAG, "Asked to send heartbeat");
-        if (_sdlConnection != null)
-        	_sdlConnection.sendHeartbeat(this);
-    }
-
-    @Override
-    public void heartbeatTimedOut(IHeartbeatMonitor monitor) {     
-        if (_sdlConnection != null)
-        	_sdlConnection._connectionListener.onHeartbeatTimedOut(this.sessionId);
-        close();
-    }
-
-	private static SdlConnection findTheProperConnection(BaseTransportConfig config) {
-		SdlConnection connection = null;
-		
-		int minCount = 0;
-		for (SdlConnection c : shareConnections) {
-			if (c.getCurrentTransportType() == config.getTransportType()) {
-				if (minCount == 0 || minCount >= c.getRegisterCount()) {
-					connection = c;
-					minCount = c.getRegisterCount();
-				}
-			}
-		}
-		
-		return connection;
-	}
-
-	@Override
-	public void onProtocolSessionStartedNACKed(SessionType sessionType,
-			byte sessionID, byte version, String correlationID) {
-		this.sessionListener.onProtocolSessionStartedNACKed(sessionType, sessionID, version, correlationID);		
-	}
-
-	@Override
-<<<<<<< HEAD
-	public void onProtocolSessionEndedNACKed(SessionType sessionType,
-			byte sessionID, String correlationID) {
-		this.sessionListener.onProtocolSessionEndedNACKed(sessionType, sessionID, correlationID);
-		
-	}
-=======
-	public void onProtocolSessionNACKed(SessionType sessionType,
-			byte sessionID, byte version, String correlationID) {
-		this.sessionListener.onProtocolSessionNACKed(sessionType, sessionID, version, correlationID);
-	}
-
-	@Override
-	public void onProtocolServiceDataACK(SessionType sessionType, byte sessionID) {
-		this.sessionListener.onProtocolServiceDataACK(sessionType, sessionID);
-	}
->>>>>>> cad50ffc
-}
+	public void onProtocolSessionEndedNACKed(SessionType sessionType,
+			byte sessionID, String correlationID) {
+		this.sessionListener.onProtocolSessionEndedNACKed(sessionType, sessionID, correlationID);
+		
+	}
+
+	@Override
+	public void onProtocolServiceDataACK(SessionType sessionType, byte sessionID) {
+		this.sessionListener.onProtocolServiceDataACK(sessionType, sessionID);
+	}
+}