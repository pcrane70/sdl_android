--- conflicted
+++ resolved
@@ -387,20 +387,11 @@
 
 			if (localTraceListener != null) {
 				try {
-<<<<<<< HEAD
-					localTraceListener.logXmlMsg(msg, KeyStr);
+					localTraceListener.logXmlMsg(msg, SDL_LIB_TRACE_KEY);
 				} catch (Exception ex) {
 					SdlLog.e("Failure calling ISTListener: " + ex.toString(), ex);
-				} // end-catch
-			} // end-if
-=======
-					localTraceListener.logXmlMsg(msg, SDL_LIB_TRACE_KEY);
-				} catch (Exception ex) {
-					DebugTool.logError("Failure calling ISTListener: " + ex.toString(), ex);
-					return false;
 				}
 			}
->>>>>>> 952eb085
 		} catch (Exception ex) {
 			SdlLog.e("Failure writing XML trace message: " + ex);
 		}
