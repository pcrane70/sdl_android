package com.smartdevicelink.transport;

import com.smartdevicelink.exception.SdlException;
import com.smartdevicelink.trace.SdlTrace;
import com.smartdevicelink.trace.enums.InterfaceActivityDirection;
<<<<<<< HEAD
import com.smartdevicelink.util.SdlLog;
=======
import com.smartdevicelink.transport.enums.TransportType;
import com.smartdevicelink.util.DebugTool;
>>>>>>> 952eb085

public abstract class SdlTransport {
	private static final String SDL_LIB_TRACE_KEY = "42baba60-eb57-11df-98cf-0800200c9a66";
	
	private final static String FailurePropagating_Msg = "Failure propagating ";
	private Boolean isConnected = false;
	
	private String _sendLockObj = "lock";
	
	
	// Get status of transport connection
	public Boolean getIsConnected() {
		return isConnected;
	}

    //protected SdlTransport(String endpointName, String param2, ITransportListener transportListener)
    protected SdlTransport(ITransportListener transportListener) {
    	if (transportListener == null) {
    		throw new IllegalArgumentException("Provided transport listener interface reference is null");
    	} // end-if
    	_transportListener = transportListener;
    } // end-method
    
    // This method is called by the subclass to indicate that data has arrived from
    // the transport.
    protected void handleReceivedBytes(byte[] receivedBytes, int receivedBytesLength) {
		try {
			// Trace received data
			if (receivedBytesLength > 0) {
				SdlTrace.logTransportEvent("", null, InterfaceActivityDirection.Receive, receivedBytes, receivedBytesLength, SDL_LIB_TRACE_KEY);
				
				_transportListener.onTransportBytesReceived(receivedBytes, receivedBytesLength);
			} // end-if
		} catch (Exception excp) {
			SdlLog.e(FailurePropagating_Msg + "handleBytesFromTransport: " + excp.toString(), excp);
			handleTransportError(FailurePropagating_Msg, excp);
		} // end-catch
    } // end-method

    // This method must be implemented by transport subclass, and is called by this
    // base class to actually send an array of bytes out over the transport.  This
    // method is meant to only be callable within the class hierarchy.
    protected abstract boolean sendBytesOverTransport(byte[] msgBytes, int offset, int length);

    // This method is called by whomever has reference to transport to have bytes
    // sent out over transport.
    public boolean sendBytes(byte[] message) {
        return sendBytes(message, 0, message.length);
    } // end-method
    
    // This method is called by whomever has reference to transport to have bytes
    // sent out over transport.
    public boolean sendBytes(byte[] message, int offset, int length) {
        boolean bytesWereSent = false;
        synchronized (_sendLockObj) {
        	bytesWereSent = sendBytesOverTransport(message, offset, length);
        } // end-lock        
		SdlTrace.logTransportEvent("", null, InterfaceActivityDirection.Transmit, message, offset, length, SDL_LIB_TRACE_KEY);
        return bytesWereSent;
    } // end-method

    private ITransportListener _transportListener = null;

    // This method is called by the subclass to indicate that transport connection
    // has been established.
	protected void handleTransportConnected() {
		isConnected = true;
		try {
	    	SdlTrace.logTransportEvent("Transport.connected", null, InterfaceActivityDirection.Receive, null, 0, SDL_LIB_TRACE_KEY);
			_transportListener.onTransportConnected();
		} catch (Exception excp) {
			SdlLog.e(FailurePropagating_Msg + "onTransportConnected: " + excp.toString(), excp);
			handleTransportError(FailurePropagating_Msg + "onTransportConnected", excp);
		} // end-catch
	} // end-method
	
    // This method is called by the subclass to indicate that transport disconnection
    // has occurred.
	protected void handleTransportDisconnected(final String info) {
		isConnected = false;

		try {
	    	SdlTrace.logTransportEvent("Transport.disconnect: " + info, null, InterfaceActivityDirection.Transmit, null, 0, SDL_LIB_TRACE_KEY);
			_transportListener.onTransportDisconnected(info);
		} catch (Exception excp) {
			SdlLog.e(FailurePropagating_Msg + "onTransportDisconnected: " + excp.toString(), excp);
		} // end-catch
	} // end-method
	
	// This method is called by the subclass to indicate a transport error has occurred.
	protected void handleTransportError(final String message, final Exception ex) {
		isConnected = false;
		_transportListener.onTransportError(message, ex);
	}

	public abstract void openConnection() throws SdlException;
	public abstract void disconnect();
	
	/**
	 * Abstract method which should be implemented by subclasses in order to return actual type of the transport. 
	 * 
	 * @return One of {@link TransportType} enumeration values.
	 * 
	 * @see TransportType
	 */
	public abstract TransportType getTransportType();
	
	public abstract String getBroadcastComment();
} // end-class
<|MERGE_RESOLUTION|>--- conflicted
+++ resolved
@@ -1,120 +1,116 @@
-package com.smartdevicelink.transport;
-
-import com.smartdevicelink.exception.SdlException;
-import com.smartdevicelink.trace.SdlTrace;
-import com.smartdevicelink.trace.enums.InterfaceActivityDirection;
-<<<<<<< HEAD
-import com.smartdevicelink.util.SdlLog;
-=======
-import com.smartdevicelink.transport.enums.TransportType;
-import com.smartdevicelink.util.DebugTool;
->>>>>>> 952eb085
-
-public abstract class SdlTransport {
-	private static final String SDL_LIB_TRACE_KEY = "42baba60-eb57-11df-98cf-0800200c9a66";
-	
-	private final static String FailurePropagating_Msg = "Failure propagating ";
-	private Boolean isConnected = false;
-	
-	private String _sendLockObj = "lock";
-	
-	
-	// Get status of transport connection
-	public Boolean getIsConnected() {
-		return isConnected;
-	}
-
-    //protected SdlTransport(String endpointName, String param2, ITransportListener transportListener)
-    protected SdlTransport(ITransportListener transportListener) {
-    	if (transportListener == null) {
-    		throw new IllegalArgumentException("Provided transport listener interface reference is null");
-    	} // end-if
-    	_transportListener = transportListener;
-    } // end-method
-    
-    // This method is called by the subclass to indicate that data has arrived from
-    // the transport.
-    protected void handleReceivedBytes(byte[] receivedBytes, int receivedBytesLength) {
-		try {
-			// Trace received data
-			if (receivedBytesLength > 0) {
-				SdlTrace.logTransportEvent("", null, InterfaceActivityDirection.Receive, receivedBytes, receivedBytesLength, SDL_LIB_TRACE_KEY);
-				
-				_transportListener.onTransportBytesReceived(receivedBytes, receivedBytesLength);
-			} // end-if
-		} catch (Exception excp) {
-			SdlLog.e(FailurePropagating_Msg + "handleBytesFromTransport: " + excp.toString(), excp);
-			handleTransportError(FailurePropagating_Msg, excp);
-		} // end-catch
-    } // end-method
-
-    // This method must be implemented by transport subclass, and is called by this
-    // base class to actually send an array of bytes out over the transport.  This
-    // method is meant to only be callable within the class hierarchy.
-    protected abstract boolean sendBytesOverTransport(byte[] msgBytes, int offset, int length);
-
-    // This method is called by whomever has reference to transport to have bytes
-    // sent out over transport.
-    public boolean sendBytes(byte[] message) {
-        return sendBytes(message, 0, message.length);
-    } // end-method
-    
-    // This method is called by whomever has reference to transport to have bytes
-    // sent out over transport.
-    public boolean sendBytes(byte[] message, int offset, int length) {
-        boolean bytesWereSent = false;
-        synchronized (_sendLockObj) {
-        	bytesWereSent = sendBytesOverTransport(message, offset, length);
-        } // end-lock        
-		SdlTrace.logTransportEvent("", null, InterfaceActivityDirection.Transmit, message, offset, length, SDL_LIB_TRACE_KEY);
-        return bytesWereSent;
-    } // end-method
-
-    private ITransportListener _transportListener = null;
-
-    // This method is called by the subclass to indicate that transport connection
-    // has been established.
-	protected void handleTransportConnected() {
-		isConnected = true;
-		try {
-	    	SdlTrace.logTransportEvent("Transport.connected", null, InterfaceActivityDirection.Receive, null, 0, SDL_LIB_TRACE_KEY);
-			_transportListener.onTransportConnected();
-		} catch (Exception excp) {
-			SdlLog.e(FailurePropagating_Msg + "onTransportConnected: " + excp.toString(), excp);
-			handleTransportError(FailurePropagating_Msg + "onTransportConnected", excp);
-		} // end-catch
-	} // end-method
-	
-    // This method is called by the subclass to indicate that transport disconnection
-    // has occurred.
-	protected void handleTransportDisconnected(final String info) {
-		isConnected = false;
-
-		try {
-	    	SdlTrace.logTransportEvent("Transport.disconnect: " + info, null, InterfaceActivityDirection.Transmit, null, 0, SDL_LIB_TRACE_KEY);
-			_transportListener.onTransportDisconnected(info);
-		} catch (Exception excp) {
-			SdlLog.e(FailurePropagating_Msg + "onTransportDisconnected: " + excp.toString(), excp);
-		} // end-catch
-	} // end-method
-	
-	// This method is called by the subclass to indicate a transport error has occurred.
-	protected void handleTransportError(final String message, final Exception ex) {
-		isConnected = false;
-		_transportListener.onTransportError(message, ex);
-	}
-
-	public abstract void openConnection() throws SdlException;
-	public abstract void disconnect();
-	
-	/**
-	 * Abstract method which should be implemented by subclasses in order to return actual type of the transport. 
-	 * 
-	 * @return One of {@link TransportType} enumeration values.
-	 * 
-	 * @see TransportType
-	 */
-	public abstract TransportType getTransportType();
-	
-	public abstract String getBroadcastComment();
-} // end-class
+package com.smartdevicelink.transport;
+
+import com.smartdevicelink.exception.SdlException;
+import com.smartdevicelink.trace.SdlTrace;
+import com.smartdevicelink.trace.enums.InterfaceActivityDirection;
+import com.smartdevicelink.transport.enums.TransportType;
+import com.smartdevicelink.util.SdlLog;
+
+public abstract class SdlTransport {
+	private static final String SDL_LIB_TRACE_KEY = "42baba60-eb57-11df-98cf-0800200c9a66";
+	
+	private final static String FailurePropagating_Msg = "Failure propagating ";
+	private Boolean isConnected = false;
+	
+	private String _sendLockObj = "lock";
+	
+	
+	// Get status of transport connection
+	public Boolean getIsConnected() {
+		return isConnected;
+	}
+
+    //protected SdlTransport(String endpointName, String param2, ITransportListener transportListener)
+    protected SdlTransport(ITransportListener transportListener) {
+    	if (transportListener == null) {
+    		throw new IllegalArgumentException("Provided transport listener interface reference is null");
+    	} // end-if
+    	_transportListener = transportListener;
+    } // end-method
+    
+    // This method is called by the subclass to indicate that data has arrived from
+    // the transport.
+    protected void handleReceivedBytes(byte[] receivedBytes, int receivedBytesLength) {
+		try {
+			// Trace received data
+			if (receivedBytesLength > 0) {
+				SdlTrace.logTransportEvent("", null, InterfaceActivityDirection.Receive, receivedBytes, receivedBytesLength, SDL_LIB_TRACE_KEY);
+				
+				_transportListener.onTransportBytesReceived(receivedBytes, receivedBytesLength);
+			} // end-if
+		} catch (Exception excp) {
+			SdlLog.e(FailurePropagating_Msg + "handleBytesFromTransport: " + excp.toString(), excp);
+			handleTransportError(FailurePropagating_Msg, excp);
+		} // end-catch
+    } // end-method
+
+    // This method must be implemented by transport subclass, and is called by this
+    // base class to actually send an array of bytes out over the transport.  This
+    // method is meant to only be callable within the class hierarchy.
+    protected abstract boolean sendBytesOverTransport(byte[] msgBytes, int offset, int length);
+
+    // This method is called by whomever has reference to transport to have bytes
+    // sent out over transport.
+    public boolean sendBytes(byte[] message) {
+        return sendBytes(message, 0, message.length);
+    } // end-method
+    
+    // This method is called by whomever has reference to transport to have bytes
+    // sent out over transport.
+    public boolean sendBytes(byte[] message, int offset, int length) {
+        boolean bytesWereSent = false;
+        synchronized (_sendLockObj) {
+        	bytesWereSent = sendBytesOverTransport(message, offset, length);
+        }       
+		SdlTrace.logTransportEvent("", null, InterfaceActivityDirection.Transmit, message, offset, length, SDL_LIB_TRACE_KEY);
+        return bytesWereSent;
+    } // end-method
+
+    private ITransportListener _transportListener = null;
+
+    // This method is called by the subclass to indicate that transport connection
+    // has been established.
+	protected void handleTransportConnected() {
+		isConnected = true;
+		try {
+	    	SdlTrace.logTransportEvent("Transport.connected", null, InterfaceActivityDirection.Receive, null, 0, SDL_LIB_TRACE_KEY);
+			_transportListener.onTransportConnected();
+		} catch (Exception excp) {
+			SdlLog.e(FailurePropagating_Msg + "onTransportConnected: " + excp.toString(), excp);
+			handleTransportError(FailurePropagating_Msg + "onTransportConnected", excp);
+		} // end-catch
+	} // end-method
+	
+    // This method is called by the subclass to indicate that transport disconnection
+    // has occurred.
+	protected void handleTransportDisconnected(final String info) {
+		isConnected = false;
+
+		try {
+	    	SdlTrace.logTransportEvent("Transport.disconnect: " + info, null, InterfaceActivityDirection.Transmit, null, 0, SDL_LIB_TRACE_KEY);
+			_transportListener.onTransportDisconnected(info);
+		} catch (Exception excp) {
+			SdlLog.e(FailurePropagating_Msg + "onTransportDisconnected: " + excp.toString(), excp);
+		} // end-catch
+	} // end-method
+	
+	// This method is called by the subclass to indicate a transport error has occurred.
+	protected void handleTransportError(final String message, final Exception ex) {
+		isConnected = false;
+		_transportListener.onTransportError(message, ex);
+	}
+
+	public abstract void openConnection() throws SdlException;
+	public abstract void disconnect();
+	
+	/**
+	 * Abstract method which should be implemented by subclasses in order to return actual type of the transport. 
+	 * 
+	 * @return One of {@link TransportType} enumeration values.
+	 * 
+	 * @see TransportType
+	 */
+	public abstract TransportType getTransportType();
+	
+	public abstract String getBroadcastComment();
+} // end-class