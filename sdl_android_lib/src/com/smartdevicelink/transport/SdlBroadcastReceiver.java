package com.smartdevicelink.transport;

import java.util.Locale;

import android.app.ActivityManager;
import android.app.ActivityManager.RunningServiceInfo;
import android.bluetooth.BluetoothAdapter;
import android.content.BroadcastReceiver;
import android.content.ComponentName;
import android.content.Context;
import android.content.Intent;
import android.content.SharedPreferences;
import android.content.pm.PackageManager.NameNotFoundException;
import android.util.Log;

public abstract class SdlBroadcastReceiver extends BroadcastReceiver{
	
	private static final String TAG = "Sdl Broadcast Receiver";

	private static final String BOOT_COMPLETE = "android.intent.action.BOOT_COMPLETED";
	private static final String ACL_CONNECTED = "android.bluetooth.device.action.ACL_CONNECTED";
	private static final String STATE_CHANGED = "android.bluetooth.adapter.action.STATE_CHANGED" ;
	
	protected static final String SDL_ROUTER_SERVICE_CLASS_NAME 			= "sdlrouterservice";
	
	public static final String LOCAL_ROUTER_SERVICE_EXTRA					= "router_service";
	public static final String LOCAL_ROUTER_SERVICE_DID_START_OWN			= "did_start";
	
	public static final String TRANSPORT_GLOBAL_PREFS 						= "SdlTransportPrefs"; 
	public static final String IS_TRANSPORT_CONNECTED						= "isTransportConnected"; 
		
	public static ComponentName runningBluetoothServicePackage = null;

    @SuppressWarnings("rawtypes")
	private static Class localRouterClass;

    private static final Object QUEUED_SERVICE_LOCK = new Object();
    private static ComponentName queuedService = null;
	
	public int getRouterServiceVersion(){
		return SdlRouterService.ROUTER_SERVICE_VERSION_NUMBER;	
	}
	
	@Override
	public void onReceive(Context context, Intent intent) {
		//Log.i(TAG, "Sdl Receiver Activated");
		String action = intent.getAction();
		
		if(action.equalsIgnoreCase(Intent.ACTION_PACKAGE_ADDED)
				|| action.equalsIgnoreCase(Intent.ACTION_PACKAGE_REPLACED)){
			//The package manager has sent out a new broadcast. 
			RouterServiceValidator.invalidateList(context);
			return;
		}
		
        if(!(action.equalsIgnoreCase(BOOT_COMPLETE)
        		|| action.equalsIgnoreCase(ACL_CONNECTED)
        		|| action.equalsIgnoreCase(STATE_CHANGED)
        		|| action.equalsIgnoreCase(TransportConstants.START_ROUTER_SERVICE_ACTION))){
        	//We don't want anything else here if the child class called super and has different intent filters
        	//Log.i(TAG, "Unwanted intent from child class");
        	return;
        }
        
	    boolean didStart = false;
	    localRouterClass = defineLocalSdlRouterClass();
        
		//This will only be true if we are being told to reopen our SDL service because SDL is enabled
		if(action.equalsIgnoreCase(TransportConstants.START_ROUTER_SERVICE_ACTION)){ 
			if(intent.hasExtra(TransportConstants.START_ROUTER_SERVICE_SDL_ENABLED_EXTRA)){	
				if(intent.getBooleanExtra(TransportConstants.START_ROUTER_SERVICE_SDL_ENABLED_EXTRA, false)){
					String packageName = intent.getStringExtra(TransportConstants.START_ROUTER_SERVICE_SDL_ENABLED_APP_PACKAGE);
					ComponentName componentName = intent.getParcelableExtra(TransportConstants.START_ROUTER_SERVICE_SDL_ENABLED_CMP_NAME);
					if(componentName!=null){
						Log.v(TAG, "SDL enabled by router service from " + packageName + " compnent package " + componentName.getPackageName()  + " - " + componentName.getClassName());
						RouterServiceValidator vlad = new RouterServiceValidator(context,componentName);
						if(vlad.validate()){
							Log.d(TAG, "Router service trusted!");
							queuedService = componentName;
							intent.setAction("com.sdl.noaction"); //Replace what's there so we do go into some unintended loop
							onSdlEnabled(context, intent);
						}else{
							Log.e(TAG, "RouterService was not trusted. Ignoring intent from : "+ componentName.getClassName());
						}
						
					}
					
					
				}else{
					//This was previously not hooked up, so let's leave it commented out
					//onSdlDisabled(context);
				}
				return;
			}else if(intent.getBooleanExtra(TransportConstants.PING_ROUTER_SERVICE_EXTRA, false)){
				//We were told to wake up our router services
				Log.d(TAG, "Starting router service off ping");
				boolean altServiceWake = intent.getBooleanExtra(TransportConstants.BIND_REQUEST_TYPE_ALT_TRANSPORT, false);
				didStart = wakeUpRouterService(context, false,altServiceWake );
				
			}

		}

	    if (intent.getAction().contains("android.bluetooth.adapter.action.STATE_CHANGED")){
	      
	    	int state = intent.getExtras().getInt("android.bluetooth.adapter.extra.STATE");
	    		if (state == BluetoothAdapter.STATE_OFF || 
	    			state == BluetoothAdapter.STATE_TURNING_OFF ){
	    			//onProtocolDisabled(context);
	    			//Let's let the service that is running manage what to do for this
	    			//If we were to do it here, for every instance of this BR it would send
	    			//an intent to stop service, where it's only one that is needed.
	    			return;
	    		}else if(state == BluetoothAdapter.STATE_TURNING_ON){
	    			//We started bluetooth, we should check for a new valid router list
	    			Log.d(TAG, "Attempting to get list of approved router services");
	    			RouterServiceValidator.createTrustedListRequest(context,true);
	    		}
	    }

	    if(localRouterClass!=null){ //If there is a supplied router service lets run some logic regarding starting one
	    	
	    	if(!didStart){
	    		Log.d(TAG, "Waking up router service");
	    		didStart = wakeUpRouterService(context, true,false);
	    	}

	    	//So even though we started our own version, on some older phones we find that two services are started up so we want to make sure we send our version that we are working with
	    	//We will send it an intent with the version number of the local instance and an intent to start this instance
	    	
	    	Intent serviceIntent =  new Intent(context, localRouterClass);
	    	SdlRouterService.LocalRouterService self = SdlRouterService.getLocalRouterService(serviceIntent, serviceIntent.getComponent());
	    	Intent restart = new Intent(SdlRouterService.REGISTER_NEWER_SERVER_INSTANCE_ACTION);
	    	restart.putExtra(LOCAL_ROUTER_SERVICE_EXTRA, self);
	    	restart.putExtra(LOCAL_ROUTER_SERVICE_DID_START_OWN, didStart);
	    	context.sendBroadcast(restart);
	    }
	}
	
	private boolean wakeUpRouterService(Context context, boolean ping, boolean altTransportWake){
		Log.d(TAG, "Waking up router service");
    	if(!isRouterServiceRunning(context, ping)){  
    		//If there isn't a service running we should try to start one
    		Log.i(TAG, "Attempting to start an instance of the Router Service");
    		//The under class should have implemented this....
    		
    		//So let's start up our service since no copy is running
    		Intent serviceIntent = new Intent(context, localRouterClass);
    		if(altTransportWake){
    			serviceIntent.setAction(TransportConstants.BIND_REQUEST_TYPE_ALT_TRANSPORT);
    		}
    		context.startService(serviceIntent);
    		return true;
    	}else{
    		Log.i(TAG, "An instance of the Router Service is already running");	
    		if(altTransportWake){
    			Intent serviceIntent = new Intent();
    			serviceIntent.setComponent(runningBluetoothServicePackage);
        		serviceIntent.setAction(TransportConstants.BIND_REQUEST_TYPE_ALT_TRANSPORT);
        		context.startService(serviceIntent);
        		return true;
    		}
    		return false;
    	}
	}
	
	/**
	 * Determines if an instance of the Router Service is currently running on the device. 
	 * @param context A context to access Android system services through.
	 * @param pingService Set this to true if you want to make sure the service is up and listening to bluetooth
	 * @return True if a SDL Router Service is currently running, false otherwise.
	 */
	private static boolean isRouterServiceRunning(Context context, boolean pingService){
		if(context == null){
			Log.e(TAG, "Can't look for router service, context supplied was null");
			return false;
		}
		Log.d(TAG, "Looking for Service: "+ SDL_ROUTER_SERVICE_CLASS_NAME);
		ActivityManager manager = (ActivityManager) context.getSystemService(Context.ACTIVITY_SERVICE);
	    for (RunningServiceInfo service : manager.getRunningServices(Integer.MAX_VALUE)) {
	    	//We will check to see if it contains this name, should be pretty specific
	    	//Log.d(TAG, "Found Service: "+ service.service.getClassName());
	    	if ((service.service.getClassName()).toLowerCase(Locale.US).contains(SDL_ROUTER_SERVICE_CLASS_NAME)) {
	    		runningBluetoothServicePackage = service.service;	//Store which instance is running
	            if(pingService){
	            	Intent intent = new Intent();
	            	intent.setClassName(service.service.getPackageName(), service.service.getClassName());
	            	intent.putExtra(TransportConstants.PING_ROUTER_SERVICE_EXTRA, pingService);
	            	context.startService(intent);
	            }
	    		return true;
	        }
	    }
		
		return false;
		
	}

	/**
	 * If a Router Service is running, this method determines if that service is connected to a device over some form of transport.
<<<<<<< HEAD
	 * @param context A context to access Android system services through.
	 * @param callback Use this callback to find out if the router service is connected or not. 
=======
	 * @param context A context to access Android system services through. If null is passed, this will always return false
>>>>>>> b7711146
	 * @return True if a transport connection is established, false otherwise.
	 */
	public static void requestTransportStatus(Context context, SdlRouterStatusProvider.ConnectedStatusCallback callback){
		Log.d(TAG, "Checking to see if router service is transport connected");
		if(context == null){
			return false;
		}
		if(isRouterServiceRunning(context,false)){	//So there is a service up, let's see if it's connected
			SdlRouterStatusProvider provider = new SdlRouterStatusProvider(context,runningBluetoothServicePackage,callback);
			provider.checkIsConnected();
		}else{
			Log.w(TAG, "Router service isn't running, returning false.");
			if(BluetoothAdapter.getDefaultAdapter()!=null && BluetoothAdapter.getDefaultAdapter().isEnabled()){
				Intent serviceIntent = new Intent();
				serviceIntent.setAction(TransportConstants.START_ROUTER_SERVICE_ACTION);
				serviceIntent.putExtra(TransportConstants.PING_ROUTER_SERVICE_EXTRA, true);
	    		context.sendBroadcast(serviceIntent);
			}
			if(callback!=null){
				callback.onConnectionStatusUpdate(false, context);
			}
		}
	}

	
	public static ComponentName consumeQueuedRouterService(){
		synchronized(QUEUED_SERVICE_LOCK){
			ComponentName retVal = queuedService;
			queuedService = null;
			return retVal;
		}
	}
	
	/**
	 * We need to define this for local copy of the Sdl Router Service class.
	 * It will be the main point of connection for Sdl enabled apps
	 * @return Return the local copy of SdlRouterService.class
	 * {@inheritDoc}
	 */
	public abstract Class<? extends SdlRouterService> defineLocalSdlRouterClass();

	
	
	/**
	 * 
	 * The developer will need to define exactly what should happen when Sdl is enabled.
	 * This method will only get called when a Sdl  session is initiated.
	 * <p> The most useful code here would be to start the activity or service that handles most of the Livio 
	 * Connect code.
	 * @param context this is the context that was passed to this receiver when it was called.
	 * @param intent this is the intent that alerted this broadcast. Make sure to pass all extra it came with to your service/activity
	 * {@inheritDoc}
	 */
	public abstract void onSdlEnabled(Context context, Intent intent);
	
	//public abstract void onSdlDisabled(Context context); //Removing for now until we're able to abstract from developer


}<|MERGE_RESOLUTION|>--- conflicted
+++ resolved
@@ -198,18 +198,15 @@
 
 	/**
 	 * If a Router Service is running, this method determines if that service is connected to a device over some form of transport.
-<<<<<<< HEAD
-	 * @param context A context to access Android system services through.
+	 * @param context A context to access Android system services through. If null is passed, this will always return false
 	 * @param callback Use this callback to find out if the router service is connected or not. 
-=======
-	 * @param context A context to access Android system services through. If null is passed, this will always return false
->>>>>>> b7711146
-	 * @return True if a transport connection is established, false otherwise.
 	 */
 	public static void requestTransportStatus(Context context, SdlRouterStatusProvider.ConnectedStatusCallback callback){
 		Log.d(TAG, "Checking to see if router service is transport connected");
 		if(context == null){
-			return false;
+			if(callback!=null){
+				callback.onConnectionStatusUpdate(false, context);
+			}
 		}
 		if(isRouterServiceRunning(context,false)){	//So there is a service up, let's see if it's connected
 			SdlRouterStatusProvider provider = new SdlRouterStatusProvider(context,runningBluetoothServicePackage,callback);
