--- conflicted
+++ resolved
@@ -1,45 +1,37 @@
-package com.smartdevicelink.protocol.enums;
-
-import java.util.Vector;
-
-import com.smartdevicelink.util.ByteEnumer;
-
-
-public class SessionType extends ByteEnumer {
-
-	private static Vector<SessionType> theList = new Vector<SessionType>();
-	public static Vector<SessionType> getList() { return theList; } 
-	
-	byte i = 0x00;
-	
-<<<<<<< HEAD
-	protected SessionType(byte value, String name) {
-		super(value, name);
-	}
-	
-	public final static SessionType Heartbeat = new SessionType((byte) 0x00, "Heartbeat_Service");
-=======
-	protected SessionType(byte value, String name) {super(value, name);}
-	public final static SessionType CONTROL = new SessionType((byte) 0, "CONTROL");
->>>>>>> e272dadf
-	public final static SessionType RPC = new SessionType((byte)0x07, "RPC");
-	public final static SessionType PCM = new SessionType((byte)0x0A, "PCM");
-	public final static SessionType NAV = new SessionType((byte)0x0B, "NAV");
-	public final static SessionType BULK_DATA = new SessionType((byte)0xF, "BULK_DATA");
-
-	static {
-		theList.addElement(RPC);
-		theList.addElement(PCM);
-		theList.addElement(NAV);
-		theList.addElement(BULK_DATA);
-		theList.addElement(CONTROL);
-	}
-	
-	public static SessionType valueOf(byte passedButton) {
-		return (SessionType) get(theList, passedButton);
-	}
-	
-	public static SessionType[] values() {
-		return theList.toArray(new SessionType[theList.size()]);
-	}
-}
+package com.smartdevicelink.protocol.enums;
+
+import java.util.Vector;
+
+import com.smartdevicelink.util.ByteEnumer;
+
+
+public class SessionType extends ByteEnumer {
+
+	private static Vector<SessionType> theList = new Vector<SessionType>();
+	public static Vector<SessionType> getList() { return theList; } 
+	
+	byte i = 0x00;
+	
+	protected SessionType(byte value, String name) {super(value, name);}
+	public final static SessionType CONTROL = new SessionType((byte) 0, "CONTROL");
+	public final static SessionType RPC = new SessionType((byte)0x07, "RPC");
+	public final static SessionType PCM = new SessionType((byte)0x0A, "PCM");
+	public final static SessionType NAV = new SessionType((byte)0x0B, "NAV");
+	public final static SessionType BULK_DATA = new SessionType((byte)0xF, "BULK_DATA");
+
+	static {
+		theList.addElement(RPC);
+		theList.addElement(PCM);
+		theList.addElement(NAV);
+		theList.addElement(BULK_DATA);
+		theList.addElement(CONTROL);
+	}
+	
+	public static SessionType valueOf(byte passedButton) {
+		return (SessionType) get(theList, passedButton);
+	}
+	
+	public static SessionType[] values() {
+		return theList.toArray(new SessionType[theList.size()]);
+	}
+}