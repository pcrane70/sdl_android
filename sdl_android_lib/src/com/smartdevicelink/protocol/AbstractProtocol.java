--- conflicted
+++ resolved
@@ -1,160 +1,152 @@
-package com.smartdevicelink.protocol;
+package com.smartdevicelink.protocol;
+
+import com.smartdevicelink.protocol.WiProProtocol.MessageFrameAssembler;
+import com.smartdevicelink.protocol.enums.SessionType;
+
+public abstract class AbstractProtocol {
+	private static final String SDL_LIB_TRACE_KEY = "42baba60-eb57-11df-98cf-0800200c9a66";
+	
+	private IProtocolListener _protocolListener = null;
+	//protected IProtocolListener ProtocolListener() { return _protocolListener; }
+	
+	// Lock to ensure all frames are sent uninterupted 
+	private Object _frameLock = new Object();
+
+	// Caller must provide a non-null IProtocolListener interface reference.
+	public AbstractProtocol(IProtocolListener protocolListener) {
+		if (protocolListener == null) {
+    		throw new IllegalArgumentException("Provided protocol listener interface reference is null");
+		} // end-if
+		
+		_protocolListener = protocolListener;
+	} // end-ctor
+
+
+	// This method receives a protocol message (e.g. RPC, BULK, etc.) and processes
+	// it for transmission over the transport.  The results of this processing will
+	// be sent to the onProtocolMessageBytesToSend() method on protocol listener
+	// interface.  Note that the ProtocolMessage itself contains information
+	// about the type of message (e.g. RPC, BULK, etc.) and the protocol session
+	// over which to send the message, etc.
+	public abstract void SendMessage(ProtocolMessage msg);
+
+	
+	public abstract void handlePacketReceived(SdlPacket packet);
+	
+	// This method starts a protocol session.  A corresponding call to the protocol
+	// listener onProtocolSessionStarted() method will be made when the protocol
+	// session has been established.
+	public abstract void StartProtocolSession(SessionType sessionType);
+	
+	public abstract void StartProtocolService(SessionType sessionType, byte sessionID, boolean isEncrypted);
+
+	public abstract void EndProtocolService(SessionType serviceType, byte sessionID);
+	// This method ends a protocol session.  A corresponding call to the protocol
+	// listener onProtocolSessionEnded() method will be made when the protocol
+	// session has ended.
+	public abstract void EndProtocolSession(SessionType sessionType, byte sessionID, int hashID);
+	
+    // TODO REMOVE
+    // This method sets the interval at which heartbeat protocol messages will be
+    // sent to SDL.
+    public abstract void SetHeartbeatSendInterval(int heartbeatSendInterval_ms);
+
+    // This method sets the interval at which heartbeat protocol messages are
+    // expected to be received from SDL.
+    public abstract void SetHeartbeatReceiveInterval(int heartbeatReceiveInterval_ms);
+    
+    public abstract void SendHeartBeat(byte sessionID);
+
+	public abstract void SendHeartBeatACK(byte sessionID);
+	
+	// This method is called whenever the protocol receives a complete frame
+	protected void handleProtocolFrameReceived(SdlPacket packet, MessageFrameAssembler assembler) {
+	//FIXME	SdlTrace.logProtocolEvent(InterfaceActivityDirection.Receive, header, data, 
+	//			0, packet.dataSize, SDL_LIB_TRACE_KEY);
+		
+		assembler.handleFrame(packet);
+	}
+	
+    private synchronized void resetOutgoingHeartbeat(SessionType sessionType, byte sessionID) {
+        if (_protocolListener != null) {
+            _protocolListener.onResetOutgoingHeartbeat(sessionType,sessionID);
+        }
+    }
+	
+    private synchronized void resetIncomingHeartbeat(SessionType sessionType, byte sessionID) {
+        if (_protocolListener != null) {
+            _protocolListener.onResetIncomingHeartbeat(sessionType,sessionID);
+        }
+    }
+
+	// This method is called whenever a protocol has an entire frame to send
+    /**
+     * SdlPacket should have included payload at this point.
+     * @param header
+     */
+	protected void handlePacketToSend(SdlPacket header) {
+	//FIXME	SdlTrace.logProtocolEvent(InterfaceActivityDirection.Transmit, header, data, 
+	//			offset, length, SDL_LIB_TRACE_KEY);
+	resetOutgoingHeartbeat(SessionType.valueOf((byte)header.getServiceType()), (byte)header.getSessionId());
 
-import com.smartdevicelink.protocol.WiProProtocol.MessageFrameAssembler;
-import com.smartdevicelink.protocol.enums.SessionType;
-import com.smartdevicelink.trace.SdlTrace;
-import com.smartdevicelink.trace.enums.InterfaceActivityDirection;
-
-public abstract class AbstractProtocol {
-	private static final String SDL_LIB_TRACE_KEY = "42baba60-eb57-11df-98cf-0800200c9a66";
-	
-	private IProtocolListener _protocolListener = null;
-	//protected IProtocolListener ProtocolListener() { return _protocolListener; }
-	
-	// Lock to ensure all frames are sent uninterupted 
-	private Object _frameLock = new Object();
-
-	// Caller must provide a non-null IProtocolListener interface reference.
-	public AbstractProtocol(IProtocolListener protocolListener) {
-		if (protocolListener == null) {
-    		throw new IllegalArgumentException("Provided protocol listener interface reference is null");
-		} // end-if
-		
-		_protocolListener = protocolListener;
-	} // end-ctor
-
-
-	// This method receives a protocol message (e.g. RPC, BULK, etc.) and processes
-	// it for transmission over the transport.  The results of this processing will
-	// be sent to the onProtocolMessageBytesToSend() method on protocol listener
-	// interface.  Note that the ProtocolMessage itself contains information
-	// about the type of message (e.g. RPC, BULK, etc.) and the protocol session
-	// over which to send the message, etc.
-	public abstract void SendMessage(ProtocolMessage msg);
-
-	
-	public abstract void handlePacketReceived(SdlPacket packet);
-	
-	// This method starts a protocol session.  A corresponding call to the protocol
-	// listener onProtocolSessionStarted() method will be made when the protocol
-	// session has been established.
-	public abstract void StartProtocolSession(SessionType sessionType);
-	
-	public abstract void StartProtocolService(SessionType sessionType, byte sessionID, boolean isEncrypted);
-
-	public abstract void EndProtocolService(SessionType serviceType, byte sessionID);
-	// This method ends a protocol session.  A corresponding call to the protocol
-	// listener onProtocolSessionEnded() method will be made when the protocol
-	// session has ended.
-	public abstract void EndProtocolSession(SessionType sessionType, byte sessionID, int hashID);
-	
-	public abstract void EndProtocolService(SessionType serviceType, byte sessionID);
-    // TODO REMOVE
-    // This method sets the interval at which heartbeat protocol messages will be
-    // sent to SDL.
-    public abstract void SetHeartbeatSendInterval(int heartbeatSendInterval_ms);
-
-    // This method sets the interval at which heartbeat protocol messages are
-    // expected to be received from SDL.
-    public abstract void SetHeartbeatReceiveInterval(int heartbeatReceiveInterval_ms);
-    
-    public abstract void SendHeartBeat(byte sessionID);
-
-	public abstract void SendHeartBeatACK(byte sessionID);
-	
-	// This method is called whenever the protocol receives a complete frame
-	protected void handleProtocolFrameReceived(SdlPacket packet, MessageFrameAssembler assembler) {
-	//FIXME	SdlTrace.logProtocolEvent(InterfaceActivityDirection.Receive, header, data, 
-	//			0, packet.dataSize, SDL_LIB_TRACE_KEY);
-		
-		assembler.handleFrame(packet);
-	}
-	
-    private synchronized void resetOutgoingHeartbeat(SessionType sessionType, byte sessionID) {
-        if (_protocolListener != null) {
-            _protocolListener.onResetOutgoingHeartbeat(sessionType,sessionID);
-        }
-    }
-	
-    private synchronized void resetIncomingHeartbeat(SessionType sessionType, byte sessionID) {
-        if (_protocolListener != null) {
-            _protocolListener.onResetIncomingHeartbeat(sessionType,sessionID);
-        }
-    }
-
-	// This method is called whenever a protocol has an entire frame to send
-    /**
-     * SdlPacket should have included payload at this point.
-     * @param header
-     */
-	protected void handlePacketToSend(SdlPacket header) {
-	//FIXME	SdlTrace.logProtocolEvent(InterfaceActivityDirection.Transmit, header, data, 
-	//			offset, length, SDL_LIB_TRACE_KEY);
-	resetOutgoingHeartbeat(SessionType.valueOf((byte)header.getServiceType()), (byte)header.getSessionId());
-
-		synchronized(_frameLock) {
-			
-			//byte[] frameHeader = header.constructPacket();
-			if(header!=null){
-				_protocolListener.onProtocolMessageBytesToSend(header);
-			}//TODO else log out error
-			
-		}
-	}
-
-	
-	// This method handles received protocol messages. 
-	protected void handleProtocolMessageReceived(ProtocolMessage message) {
-		_protocolListener.onProtocolMessageReceived(message);
-	}
-	
-	// This method handles the end of a protocol session. A callback is 
-	// sent to the protocol listener.
-	protected void handleProtocolSessionEndedNACK(SessionType sessionType,
-			byte sessionID, String correlationID) {
-		_protocolListener.onProtocolSessionEndedNACKed(sessionType, sessionID, correlationID);
-	}	
-	
-	// This method handles the end of a protocol session. A callback is 
-	// sent to the protocol listener.
-	protected void handleProtocolSessionEnded(SessionType sessionType,
-			byte sessionID, String correlationID) {
-		_protocolListener.onProtocolSessionEnded(sessionType, sessionID, correlationID);
-	}
-	
-	// This method handles the startup of a protocol session. A callback is sent
-	// to the protocol listener.
-	protected void handleProtocolSessionStarted(SessionType sessionType,
-<<<<<<< HEAD
-			byte sessionID, byte version, String correlationID, boolean isEncrypted) {
-		_protocolListener.onProtocolSessionStarted(sessionType, sessionID, version, correlationID, isEncrypted);
-=======
-			byte sessionID, byte version, String correlationID, int hashID) {
-		_protocolListener.onProtocolSessionStarted(sessionType, sessionID, version, correlationID, hashID);
->>>>>>> eae875b4
-	}
-
-	protected void handleProtocolSessionNACKed(SessionType sessionType,
-			byte sessionID, byte version, String correlationID) {
-		_protocolListener.onProtocolSessionNACKed(sessionType, sessionID, version, correlationID);
-	}
-	
-	// This method handles protocol errors. A callback is sent to the protocol
-	// listener.
-	protected void handleProtocolError(String string, Exception ex) {
-		_protocolListener.onProtocolError(string, ex);
-	}
-    protected void handleProtocolHeartbeat(SessionType sessionType, byte sessionID) {
-    	SendHeartBeatACK(sessionID);
-    	_protocolListener.onProtocolHeartbeat(sessionType, sessionID);
-    }
-    protected void handleProtocolHeartbeatACK(SessionType sessionType, byte sessionID) {
-        _protocolListener.onProtocolHeartbeatACK(sessionType, sessionID);
-    }
-    protected void handleProtocolServiceDataACK(SessionType sessionType, int dataSize, byte sessionID) {
-        _protocolListener.onProtocolServiceDataACK(sessionType, dataSize, sessionID);
-    }
-    protected void onResetIncomingHeartbeat(SessionType sessionType, byte sessionID) {
-		resetIncomingHeartbeat(sessionType, sessionID);
-    }
-} // end-class
+		synchronized(_frameLock) {
+			
+			//byte[] frameHeader = header.constructPacket();
+			if(header!=null){
+				_protocolListener.onProtocolMessageBytesToSend(header);
+			}//TODO else log out error
+			
+		}
+	}
+
+	
+	// This method handles received protocol messages. 
+	protected void handleProtocolMessageReceived(ProtocolMessage message) {
+		_protocolListener.onProtocolMessageReceived(message);
+	}
+	
+	// This method handles the end of a protocol session. A callback is 
+	// sent to the protocol listener.
+	protected void handleProtocolSessionEndedNACK(SessionType sessionType,
+			byte sessionID, String correlationID) {
+		_protocolListener.onProtocolSessionEndedNACKed(sessionType, sessionID, correlationID);
+	}	
+	
+	// This method handles the end of a protocol session. A callback is 
+	// sent to the protocol listener.
+	protected void handleProtocolSessionEnded(SessionType sessionType,
+			byte sessionID, String correlationID) {
+		_protocolListener.onProtocolSessionEnded(sessionType, sessionID, correlationID);
+	}
+	
+	// This method handles the startup of a protocol session. A callback is sent
+	// to the protocol listener.
+	protected void handleProtocolSessionStarted(SessionType sessionType,
+			byte sessionID, byte version, String correlationID, int hashID, boolean isEncrypted) {
+		_protocolListener.onProtocolSessionStarted(sessionType, sessionID, version, correlationID, hashID, isEncrypted);
+	}
+
+	protected void handleProtocolSessionNACKed(SessionType sessionType,
+			byte sessionID, byte version, String correlationID) {
+		_protocolListener.onProtocolSessionNACKed(sessionType, sessionID, version, correlationID);
+	}
+	
+	// This method handles protocol errors. A callback is sent to the protocol
+	// listener.
+	protected void handleProtocolError(String string, Exception ex) {
+		_protocolListener.onProtocolError(string, ex);
+	}
+    protected void handleProtocolHeartbeat(SessionType sessionType, byte sessionID) {
+    	SendHeartBeatACK(sessionID);
+    	_protocolListener.onProtocolHeartbeat(sessionType, sessionID);
+    }
+    protected void handleProtocolHeartbeatACK(SessionType sessionType, byte sessionID) {
+        _protocolListener.onProtocolHeartbeatACK(sessionType, sessionID);
+    }
+    protected void handleProtocolServiceDataACK(SessionType sessionType, int dataSize, byte sessionID) {
+        _protocolListener.onProtocolServiceDataACK(sessionType, dataSize, sessionID);
+    }
+    protected void onResetIncomingHeartbeat(SessionType sessionType, byte sessionID) {
+		resetIncomingHeartbeat(sessionType, sessionID);
+    }
+} // end-class