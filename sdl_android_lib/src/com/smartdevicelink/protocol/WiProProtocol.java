package com.smartdevicelink.protocol;

import java.io.ByteArrayOutputStream;
import java.util.Hashtable;

<<<<<<< HEAD
import android.util.Log;

import com.smartdevicelink.SdlConnection.SdlConnection;
import com.smartdevicelink.SdlConnection.SdlSession;
=======
>>>>>>> eae875b4
import com.smartdevicelink.exception.*;
import com.smartdevicelink.protocol.enums.*;
import com.smartdevicelink.security.SdlSecurityBase;
import com.smartdevicelink.util.BitConverter;
import com.smartdevicelink.util.DebugTool;

public class WiProProtocol extends AbstractProtocol {
	byte _version = 1;
	private final static String FailurePropagating_Msg = "Failure propagating ";

	private static final int V1_V2_MTU_SIZE = 1500;
	private static final int V3_V4_MTU_SIZE = 131072;
	private static int HEADER_SIZE = 8;
	private static int MAX_DATA_SIZE = V1_V2_MTU_SIZE  - HEADER_SIZE;

	int hashID = 0;
	int messageID = 0;
	SdlConnection sdlconn = null;
	
    @SuppressWarnings("unused")
    private int _heartbeatSendInterval_ms = 0;
    @SuppressWarnings("unused")
    private int _heartbeatReceiveInterval_ms = 0;
	
	Hashtable<Integer, MessageFrameAssembler> _assemblerForMessageID = new Hashtable<Integer, MessageFrameAssembler>();
	Hashtable<Byte, Hashtable<Integer, MessageFrameAssembler>> _assemblerForSessionID = new Hashtable<Byte, Hashtable<Integer, MessageFrameAssembler>>();
	Hashtable<Byte, Object> _messageLocks = new Hashtable<Byte, Object>();

	// Hide no-arg ctor
	private WiProProtocol() {
		super(null);
	} // end-ctor

	public WiProProtocol(IProtocolListener protocolListener) {
		super(protocolListener);
		
		if (protocolListener instanceof SdlConnection)
		{
			sdlconn = (SdlConnection) protocolListener;
		}
	} // end-ctor
	
	public byte getVersion() {
		return this._version;
	}
<<<<<<< HEAD
	
	public void setVersion(byte version) {
=======
	
	public void setVersion(byte version) {
>>>>>>> eae875b4
        if (version > 4) {
            this._version = 4; //protect for future, proxy only supports v4 or lower
            HEADER_SIZE = 12;
            MAX_DATA_SIZE = V1_V2_MTU_SIZE - HEADER_SIZE; //default to lowest size since capabilities of this version are unknown
        } else if (version == 4) {
            this._version = version;
            HEADER_SIZE = 12;
            MAX_DATA_SIZE = V3_V4_MTU_SIZE; //versions 4 supports 128k MTU
        } else if (version == 3) {
            this._version = version;
            HEADER_SIZE = 12;
            MAX_DATA_SIZE = V3_V4_MTU_SIZE; //versions 3 supports 128k MTU
        } else if (version == 2) {
            this._version = version;
            HEADER_SIZE = 12;
            MAX_DATA_SIZE = V1_V2_MTU_SIZE - HEADER_SIZE;
        } else if (version == 1){
            this._version = version;
            HEADER_SIZE = 8;
            MAX_DATA_SIZE = V1_V2_MTU_SIZE - HEADER_SIZE;
        }
    }

	public void StartProtocolSession(SessionType sessionType) {
<<<<<<< HEAD
		ProtocolFrameHeader header = ProtocolFrameHeaderFactory.createStartSession(sessionType, 0x00, _version, (byte) 0x00, false);
		sendFrameToTransport(header);
=======
		SdlPacket header = SdlPacketFactory.createStartSession(sessionType, 0x00, _version, (byte) 0x00);
		handlePacketToSend(header);
>>>>>>> eae875b4
	} // end-method

	private void sendStartProtocolSessionACK(SessionType sessionType, byte sessionID) {
		SdlPacket header = SdlPacketFactory.createStartSessionACK(sessionType, sessionID, 0x00, _version);
		handlePacketToSend(header);
	} // end-method
	
	public void EndProtocolSession(SessionType sessionType, byte sessionID, int hashId) {
		SdlPacket header = SdlPacketFactory.createEndSession(sessionType, sessionID, hashID, _version, BitConverter.intToByteArray(hashId));
		handlePacketToSend(header);

	} // end-method

	public void SendMessage(ProtocolMessage protocolMsg) {	
		protocolMsg.setRPCType((byte) 0x00); //always sending a request
		SessionType serviceType = protocolMsg.getSessionType();
		byte sessionID = protocolMsg.getSessionID();
		
		byte[] data = null;
<<<<<<< HEAD
		
		if (_version > 1 && serviceType != SessionType.NAV && serviceType != SessionType.PCM) {						
            if (serviceType.eq(SessionType.CONTROL)) {
                final byte[] secureData = protocolMsg.getData().clone();
                data = new byte[HEADER_SIZE + secureData.length];
                
                final BinaryFrameHeader binFrameHeader =
                        ProtocolFrameHeaderFactory.createBinaryFrameHeader(protocolMsg.getRPCType(),protocolMsg.getFunctionID(), protocolMsg.getCorrID(), 0);
                System.arraycopy(binFrameHeader.assembleHeaderBytes(), 0, data, 0, HEADER_SIZE);
                System.arraycopy(secureData, 0, data,HEADER_SIZE, secureData.length);
            }
            else if (protocolMsg.getBulkData() != null) {
				data = new byte[12 + protocolMsg.getJsonSize() + protocolMsg.getBulkData().length];
				serviceType = SessionType.BULK_DATA;
			} 
            else{ 
            	data = new byte[12 + protocolMsg.getJsonSize()];
            }            
            if (!serviceType.eq(SessionType.CONTROL)) {
	            BinaryFrameHeader binFrameHeader = new BinaryFrameHeader();
				binFrameHeader = ProtocolFrameHeaderFactory.createBinaryFrameHeader(protocolMsg.getRPCType(), protocolMsg.getFunctionID(), protocolMsg.getCorrID(), protocolMsg.getJsonSize());
				System.arraycopy(binFrameHeader.assembleHeaderBytes(), 0, data, 0, 12);
				System.arraycopy(protocolMsg.getData(), 0, data, 12, protocolMsg.getJsonSize());
				if (protocolMsg.getBulkData() != null) {
					System.arraycopy(protocolMsg.getBulkData(), 0, data, 12 + protocolMsg.getJsonSize(), protocolMsg.getBulkData().length);
				}
            }
=======
		if (_version > 1 && sessionType != SessionType.NAV && sessionType != SessionType.PCM) {
			if (protocolMsg.getBulkData() != null) {
				data = new byte[12 + protocolMsg.getJsonSize() + protocolMsg.getBulkData().length];
				sessionType = SessionType.BULK_DATA;
			} else data = new byte[12 + protocolMsg.getJsonSize()];
			BinaryFrameHeader binFrameHeader = new BinaryFrameHeader();
			binFrameHeader = SdlPacketFactory.createBinaryFrameHeader(protocolMsg.getRPCType(), protocolMsg.getFunctionID(), protocolMsg.getCorrID(), protocolMsg.getJsonSize());
			System.arraycopy(binFrameHeader.assembleHeaderBytes(), 0, data, 0, 12);
			System.arraycopy(protocolMsg.getData(), 0, data, 12, protocolMsg.getJsonSize());
			if (protocolMsg.getBulkData() != null) {
				System.arraycopy(protocolMsg.getBulkData(), 0, data, 12 + protocolMsg.getJsonSize(), protocolMsg.getBulkData().length);
			}
>>>>>>> eae875b4
		} else {
			data = protocolMsg.getData();
		}
		
		if (sdlconn != null && protocolMsg.getPayloadProtected())
		{			
			if (data != null && data.length > 0) {
				SdlSession session = sdlconn.findSessionById(sessionID);
				
				if (session == null)
					return;
				
				byte[] dataToRead = new byte[4096];
				SdlSecurityBase sdlSec = session.getSdlSecurity();
				if (sdlSec == null) 
					return;
				 
				int iNumBytes = sdlSec.encryptData(data, dataToRead);
				if (iNumBytes <= 0)
					return;
				
		        byte[] encryptedData = new byte[iNumBytes];
		        System.arraycopy(dataToRead, 0, encryptedData, 0, iNumBytes);
				data = encryptedData;
			}
		}
		
		// Get the message lock for this protocol session
		Object messageLock = _messageLocks.get(sessionID);
		if (messageLock == null) {
			handleProtocolError("Error sending protocol message to SDL.", 
					new SdlException("Attempt to send protocol message prior to startSession ACK.", SdlExceptionCause.SDL_UNAVAILABLE));
			return;
		}
		
		synchronized(messageLock) {
			if (data.length > MAX_DATA_SIZE) {
				
				messageID++;
<<<<<<< HEAD
				ProtocolFrameHeader firstHeader = ProtocolFrameHeaderFactory.createMultiSendDataFirst(serviceType, sessionID, messageID, _version, protocolMsg.getPayloadProtected());
=======
>>>>>>> eae875b4
	
				// Assemble first frame.
				int frameCount = data.length / MAX_DATA_SIZE;
				if (data.length % MAX_DATA_SIZE > 0) {
					frameCount++;
				}
				//byte[] firstFrameData = new byte[HEADER_SIZE];
				byte[] firstFrameData = new byte[8];
				// First four bytes are data size.
				System.arraycopy(BitConverter.intToByteArray(data.length), 0, firstFrameData, 0, 4);
				// Second four bytes are frame count.
				System.arraycopy(BitConverter.intToByteArray(frameCount), 0, firstFrameData, 4, 4);
<<<<<<< HEAD
								
				handleProtocolFrameToSend(firstHeader, firstFrameData, 0, firstFrameData.length);
=======
				SdlPacket firstHeader = SdlPacketFactory.createMultiSendDataFirst(sessionType, sessionID, messageID, _version,firstFrameData);
				firstHeader.setPriorityCoefficient(1+protocolMsg.priorityCoefficient);
				//Send the first frame
				handlePacketToSend(firstHeader);
>>>>>>> eae875b4
				
				int currentOffset = 0;
				byte frameSequenceNumber = 0;

				for (int i = 0; i < frameCount; i++) {
					if (i < (frameCount - 1)) {
	                     ++frameSequenceNumber;
	                        if (frameSequenceNumber ==
	                                SdlPacket.FRAME_INFO_FINAL_CONNESCUTIVE_FRAME) {
	                            // we can't use 0x00 as frameSequenceNumber, because
	                            // it's reserved for the last frame
	                            ++frameSequenceNumber;
	                        }
					} else {
						frameSequenceNumber = SdlPacket.FRAME_INFO_FINAL_CONNESCUTIVE_FRAME;
					} // end-if
					
					int bytesToWrite = data.length - currentOffset;
					if (bytesToWrite > MAX_DATA_SIZE) { 
						bytesToWrite = MAX_DATA_SIZE; 
					}
<<<<<<< HEAD

					ProtocolFrameHeader consecHeader = ProtocolFrameHeaderFactory.createMultiSendDataRest(serviceType, sessionID, bytesToWrite, frameSequenceNumber , messageID, _version, protocolMsg.getPayloadProtected());									
					handleProtocolFrameToSend(consecHeader, data, currentOffset, bytesToWrite);
=======
					SdlPacket consecHeader = SdlPacketFactory.createMultiSendDataRest(sessionType, sessionID, bytesToWrite, frameSequenceNumber , messageID, _version,data, currentOffset, bytesToWrite);
					consecHeader.setPriorityCoefficient(i+2+protocolMsg.priorityCoefficient);
					handlePacketToSend(consecHeader);
>>>>>>> eae875b4
					currentOffset += bytesToWrite;
				}
			} else {
				messageID++;
<<<<<<< HEAD
				ProtocolFrameHeader header = ProtocolFrameHeaderFactory.createSingleSendData(serviceType, sessionID, data.length, messageID, _version, protocolMsg.getPayloadProtected());				
				handleProtocolFrameToSend(header, data, 0, data.length);
			}
		}
	}
	
	private void sendFrameToTransport(ProtocolFrameHeader header) {
		handleProtocolFrameToSend(header, null, 0, 0);
	}

	public void HandleReceivedBytes(byte[] receivedBytes, int receivedBytesLength) {

		byte[] remainingBytes = processReceivedBytes(receivedBytes, receivedBytesLength);
		while (remainingBytes != null)
		{
			remainingBytes = processReceivedBytes(remainingBytes, remainingBytes.length);
		}
	}

	private byte[] processReceivedBytes(byte[] receivedBytes, int receivedBytesLength) {
		int receivedBytesReadPos = 0;
		
=======
				SdlPacket header = SdlPacketFactory.createSingleSendData(sessionType, sessionID, data.length, messageID, _version,data);
				header.setPriorityCoefficient(protocolMsg.priorityCoefficient);
				handlePacketToSend(header);
			}
		}
	}

	public void handlePacketReceived(SdlPacket packet){
>>>>>>> eae875b4
		//Check for a version difference
		if (_version == 1) {
			setVersion((byte)packet.version);	
		}
		
		MessageFrameAssembler assembler = getFrameAssemblerForFrame(packet);
		assembler.handleFrame(packet);

		onResetIncomingHeartbeat(SessionType.valueOf((byte)packet.getServiceType()), (byte)packet.getSessionId());

	}

	
	
	protected MessageFrameAssembler getFrameAssemblerForFrame(SdlPacket packet) {
		Hashtable<Integer, MessageFrameAssembler> hashSessionID = _assemblerForSessionID.get(packet.getSessionId());
		if (hashSessionID == null) {
			hashSessionID = new Hashtable<Integer, MessageFrameAssembler>();
			_assemblerForSessionID.put((byte)packet.getSessionId(), hashSessionID);
		} // end-if
		
		MessageFrameAssembler ret = (MessageFrameAssembler) _assemblerForMessageID.get(Integer.valueOf(packet.getMessageId()));
		if (ret == null) {
			ret = new MessageFrameAssembler();
			_assemblerForMessageID.put(Integer.valueOf(packet.getMessageId()), ret);
		} // end-if
		
		return ret;
	} // end-method

	protected class MessageFrameAssembler {
		protected boolean hasFirstFrame = false;
		protected ByteArrayOutputStream accumulator = null;
		protected int totalSize = 0;
		protected int framesRemaining = 0;

		protected void handleFirstDataFrame(SdlPacket packet) {
			//The message is new, so let's figure out how big it is.
			hasFirstFrame = true;
			totalSize = BitConverter.intFromByteArray(packet.payload, 0) - HEADER_SIZE;
			framesRemaining = BitConverter.intFromByteArray(packet.payload, 4);
			accumulator = new ByteArrayOutputStream(totalSize);
		}
		
		protected void handleRemainingFrame(SdlPacket packet) {
			accumulator.write(packet.payload, 0, (int)packet.getDataSize());
			notifyIfFinished(packet);
		}
		
<<<<<<< HEAD
		protected void notifyIfFinished(ProtocolFrameHeader header) {

			if (header.getFrameType() == FrameType.Consecutive && header.getFrameData() == 0x0) 
			{
				ProtocolMessage message = new ProtocolMessage();
				message.setPayloadProtected(header.isEncrypted());
				message.setSessionType(header.getSessionType());
				message.setSessionID(header.getSessionID());
=======
		protected void notifyIfFinished(SdlPacket packet) {
			//if (framesRemaining == 0) {
			if (packet.getFrameType() == FrameType.Consecutive && packet.getFrameInfo() == 0x0) 
			{
				ProtocolMessage message = new ProtocolMessage();
				message.setSessionType(SessionType.valueOf((byte)packet.getServiceType()));
				message.setSessionID((byte)packet.getSessionId());
>>>>>>> eae875b4
				//If it is WiPro 2.0 it must have binary header
				if (_version > 1) {
					BinaryFrameHeader binFrameHeader = BinaryFrameHeader.
							parseBinaryHeader(accumulator.toByteArray());
					message.setVersion(_version);
					message.setRPCType(binFrameHeader.getRPCType());
					message.setFunctionID(binFrameHeader.getFunctionID());
					message.setCorrID(binFrameHeader.getCorrID());
					if (binFrameHeader.getJsonSize() > 0) message.setData(binFrameHeader.getJsonData());
					if (binFrameHeader.getBulkData() != null) message.setBulkData(binFrameHeader.getBulkData());
				} else{
					message.setData(accumulator.toByteArray());
				}
				
				_assemblerForMessageID.remove(packet.getMessageId());
				
				try {
					handleProtocolMessageReceived(message);
				} catch (Exception excp) {
					DebugTool.logError(FailurePropagating_Msg + "onProtocolMessageReceived: " + excp.toString(), excp);
				} // end-catch
				
				hasFirstFrame = false;
				accumulator = null;
			} // end-if
		} // end-method
		
		protected void handleMultiFrameMessageFrame(SdlPacket packet) {
			if (packet.getFrameType() == FrameType.First){
				handleFirstDataFrame(packet);
			}
			else{
				handleRemainingFrame(packet);
			}
				
		} // end-method
		
<<<<<<< HEAD
		protected void handleFrame(ProtocolFrameHeader header, byte[] data) {
			
			if (data != null && data.length > 0 && header.isEncrypted()  )
			{
				if (sdlconn != null)
				{
					SdlSession session = sdlconn.findSessionById(header.getSessionID());
					
					if (session == null)
						return;

					SdlSecurityBase sdlSec = session.getSdlSecurity();
					byte[] dataToRead = new byte[4096];	
					
					int iNumBytes = sdlSec.decryptData(data, dataToRead);
										 
					byte[] decryptedData = new byte[iNumBytes];
					System.arraycopy(dataToRead, 0, decryptedData, 0, iNumBytes);
					data = decryptedData;
				}
			}
			
			if (header.getFrameType().equals(FrameType.Control)) {
				handleControlFrame(header, data);
=======
		protected void handleFrame(SdlPacket packet) {
			if (packet.getFrameType().equals(FrameType.Control)) {
				handleControlFrame(packet);
>>>>>>> eae875b4
			} else {
				// Must be a form of data frame (single, first, consecutive, etc.)
				if (   packet.getFrameType() == FrameType.First
					|| packet.getFrameType() == FrameType.Consecutive
					) {
					handleMultiFrameMessageFrame(packet);
				} else {
					handleSingleFrameMessageFrame(packet);
				}
			} // end-if
		} // end-method
		
        private void handleProtocolHeartbeatACK(SdlPacket packet) {
        		WiProProtocol.this.handleProtocolHeartbeatACK(SessionType.valueOf((byte)packet.getServiceType()),(byte)packet.getSessionId());
        } // end-method		
        private void handleProtocolHeartbeat(SdlPacket packet) {
        	WiProProtocol.this.handleProtocolHeartbeat(SessionType.valueOf((byte)packet.getServiceType()),(byte)packet.getSessionId());
        } // end-method		
	
		private void handleControlFrame(SdlPacket packet) {
            int frameInfo = packet.getFrameInfo();
            SessionType serviceType = SessionType.valueOf((byte)packet.getServiceType());

            if (frameInfo == FrameDataControlFrameType.Heartbeat.getValue()) {
                handleProtocolHeartbeat(packet);
            }
			if (frameInfo == FrameDataControlFrameType.HeartbeatACK.getValue()) {
                handleProtocolHeartbeatACK(packet);
            }
            else if (frameInfo == FrameDataControlFrameType.StartSession.getValue()) {
				sendStartProtocolSessionACK(serviceType, (byte)packet.getSessionId());
			} else if (frameInfo == FrameDataControlFrameType.StartSessionACK.getValue()) {
				// Use this sessionID to create a message lock
				Object messageLock = _messageLocks.get(packet.getSessionId());
				if (messageLock == null) {
					messageLock = new Object();
					_messageLocks.put((byte)packet.getSessionId(), messageLock);
				}
<<<<<<< HEAD
				//hashID = BitConverter.intFromByteArray(data, 0);
				if (_version > 1) hashID = header.getMessageID();
				handleProtocolSessionStarted(header.getSessionType(), header.getSessionID(), _version, "", header.isEncrypted());				
			} else if (header.getFrameData() == FrameDataControlFrameType.StartSessionNACK.getValue()) {
				if (header.getSessionType().eq(SessionType.NAV) || header.getSessionType().eq(SessionType.PCM)) {
					handleProtocolSessionNACKed(header.getSessionType(), header.getSessionID(), _version, "");
=======
				int hashID = 0;
				if (_version > 1){
					if (packet.payload!= null && packet.dataSize == 4){ //hashid will be 4 bytes in length
						hashID = BitConverter.intFromByteArray(packet.payload, 0);
					}
				}	
				handleProtocolSessionStarted(serviceType,(byte) packet.getSessionId(), _version, "", hashID);				
			} else if (frameInfo == FrameDataControlFrameType.StartSessionNACK.getValue()) {
				if (serviceType.eq(SessionType.NAV) || serviceType.eq(SessionType.PCM)) {
					handleProtocolSessionNACKed(serviceType, (byte)packet.getSessionId(), _version, "");
>>>>>>> eae875b4
				} else {
					handleProtocolError("Got StartSessionNACK for protocol sessionID=" + packet.getSessionId(), null);
				}
			} else if (frameInfo == FrameDataControlFrameType.EndSession.getValue()) {
				if (_version > 1) {
<<<<<<< HEAD
					if (hashID == header.getMessageID())
						handleProtocolSessionEnded(header.getSessionType(), header.getSessionID(), "");
				} else handleProtocolSessionEnded(header.getSessionType(), header.getSessionID(), "");
			} else if (header.getFrameData() == FrameDataControlFrameType.EndSessionACK.getValue()) {
				handleProtocolSessionEnded(header.getSessionType(), header.getSessionID(), "");
			} else if (header.getFrameData() == FrameDataControlFrameType.EndSessionNACK.getValue()) {
				handleProtocolSessionEndedNACK(header.getSessionType(), header.getSessionID(), "");
			} else if (header.getFrameData() == FrameDataControlFrameType.ServiceDataACK.getValue()) {
				if (data != null && data.length == 4) //service data ack will be 4 bytes in length
				{
					int serviceDataAckSize = BitConverter.intFromByteArray(data, 0);
					handleProtocolServiceDataACK(header.getSessionType(), serviceDataAckSize, header.getSessionID());
				}
=======
					handleProtocolSessionEnded(serviceType, (byte)packet.getSessionId(), "");
				} else {
					handleProtocolSessionEnded(serviceType, (byte)packet.getSessionId(), "");
				}
			} else if (frameInfo == FrameDataControlFrameType.EndSessionACK.getValue()) {
				handleProtocolSessionEnded(serviceType, (byte)packet.getSessionId(), "");
			} else if (frameInfo == FrameDataControlFrameType.EndSessionNACK.getValue()) {
				handleProtocolSessionEndedNACK(serviceType, (byte)packet.getSessionId(), "");
			} else if (frameInfo == FrameDataControlFrameType.ServiceDataACK.getValue()) {
				handleProtocolServiceDataACK(serviceType, (byte)packet.getSessionId ());
>>>>>>> eae875b4
			}
            
		} // end-method
				
<<<<<<< HEAD
	private void handleSingleFrameMessageFrame(ProtocolFrameHeader header, byte[] data) {
			
			ProtocolMessage message = new ProtocolMessage();
			message.setPayloadProtected(header.isEncrypted());
			if (header.getSessionType() == SessionType.RPC) {
				message.setMessageType(MessageType.RPC);
			} else if (header.getSessionType() == SessionType.BULK_DATA) {
				message.setMessageType(MessageType.BULK);
			} // end-if
			message.setSessionType(header.getSessionType());
			message.setSessionID(header.getSessionID());
			
			boolean isControlService = message.getSessionType().equals(SessionType.CONTROL);
			
=======
		private void handleSingleFrameMessageFrame(SdlPacket packet) {
			ProtocolMessage message = new ProtocolMessage();
            SessionType serviceType = SessionType.valueOf((byte)packet.getServiceType());
			if (serviceType == SessionType.RPC) {
				message.setMessageType(MessageType.RPC);
			} else if (serviceType == SessionType.BULK_DATA) {
				message.setMessageType(MessageType.BULK);
			} // end-if
			message.setSessionType(serviceType);
			message.setSessionID((byte)packet.getSessionId());
>>>>>>> eae875b4
			//If it is WiPro 2.0 it must have binary header
			if (_version > 1&& !isControlService) {
				BinaryFrameHeader binFrameHeader = BinaryFrameHeader.
						parseBinaryHeader(packet.payload);
				message.setVersion(_version);
				message.setRPCType(binFrameHeader.getRPCType());
				message.setFunctionID(binFrameHeader.getFunctionID());
				message.setCorrID(binFrameHeader.getCorrID());
<<<<<<< HEAD
				if (binFrameHeader.getJsonSize() > 0) message.setData(binFrameHeader.getJsonData());
				if (binFrameHeader.getBulkData() != null) message.setBulkData(binFrameHeader.getBulkData());
			} 
			else 
				message.setData(data);
=======
				if (binFrameHeader.getJsonSize() > 0){
					message.setData(binFrameHeader.getJsonData());
				}
				if (binFrameHeader.getBulkData() != null){
					message.setBulkData(binFrameHeader.getBulkData());
				}
			} else {
				message.setData(packet.payload);
			}
>>>>>>> eae875b4
			
			_assemblerForMessageID.remove(packet.getMessageId());
			
			try {
				handleProtocolMessageReceived(message);
			} catch (Exception ex) {
				DebugTool.logError(FailurePropagating_Msg + "onProtocolMessageReceived: " + ex.toString(), ex);
				handleProtocolError(FailurePropagating_Msg + "onProtocolMessageReceived: ", ex);
			} // end-catch
		} // end-method
	} // end-class

	@Override
<<<<<<< HEAD
	public void StartProtocolService(SessionType sessionType, byte sessionID, boolean isEncrypted) {
		ProtocolFrameHeader header = ProtocolFrameHeaderFactory.createStartSession(sessionType, 0x00, _version, sessionID, isEncrypted);
		sendFrameToTransport(header);
=======
	public void StartProtocolService(SessionType sessionType, byte sessionID) {
		SdlPacket header = SdlPacketFactory.createStartSession(sessionType, 0x00, _version, sessionID);
		handlePacketToSend(header);
>>>>>>> eae875b4
		
	}

	@Override
	public void SetHeartbeatSendInterval(int heartbeatSendInterval_ms) {
		_heartbeatSendInterval_ms = heartbeatSendInterval_ms;
		
	}

	@Override
	public void SetHeartbeatReceiveInterval(int heartbeatReceiveInterval_ms) {
		_heartbeatReceiveInterval_ms = heartbeatReceiveInterval_ms;
		
	}

	@Override
	public void SendHeartBeat(byte sessionID) {
        final SdlPacket heartbeat = SdlPacketFactory.createHeartbeat(SessionType.CONTROL, sessionID, _version);        
        handlePacketToSend(heartbeat);		
	}

	@Override
	public void SendHeartBeatACK(byte sessionID) {
        final SdlPacket heartbeat = SdlPacketFactory.createHeartbeatACK(SessionType.CONTROL, sessionID, _version);        
        handlePacketToSend(heartbeat);		
	}

	@Override
	public void EndProtocolService(SessionType serviceType, byte sessionID) {
 		SdlPacket header = SdlPacketFactory.createEndSession(serviceType, sessionID, hashID, _version, new byte[4]);
		handlePacketToSend(header);
		
	}
	
	@Override
	public void EndProtocolService(SessionType serviceType, byte sessionID) {
		ProtocolFrameHeader header = ProtocolFrameHeaderFactory.createEndSession(serviceType, sessionID, hashID, _version);
		sendFrameToTransport(header);
	}
} // end-class
<|MERGE_RESOLUTION|>--- conflicted
+++ resolved
@@ -1,627 +1,490 @@
-package com.smartdevicelink.protocol;
-
-import java.io.ByteArrayOutputStream;
-import java.util.Hashtable;
-
-<<<<<<< HEAD
-import android.util.Log;
-
-import com.smartdevicelink.SdlConnection.SdlConnection;
-import com.smartdevicelink.SdlConnection.SdlSession;
-=======
->>>>>>> eae875b4
-import com.smartdevicelink.exception.*;
-import com.smartdevicelink.protocol.enums.*;
-import com.smartdevicelink.security.SdlSecurityBase;
-import com.smartdevicelink.util.BitConverter;
-import com.smartdevicelink.util.DebugTool;
-
-public class WiProProtocol extends AbstractProtocol {
-	byte _version = 1;
-	private final static String FailurePropagating_Msg = "Failure propagating ";
-
-	private static final int V1_V2_MTU_SIZE = 1500;
-	private static final int V3_V4_MTU_SIZE = 131072;
-	private static int HEADER_SIZE = 8;
-	private static int MAX_DATA_SIZE = V1_V2_MTU_SIZE  - HEADER_SIZE;
-
-	int hashID = 0;
-	int messageID = 0;
-	SdlConnection sdlconn = null;
-	
-    @SuppressWarnings("unused")
-    private int _heartbeatSendInterval_ms = 0;
-    @SuppressWarnings("unused")
-    private int _heartbeatReceiveInterval_ms = 0;
-	
-	Hashtable<Integer, MessageFrameAssembler> _assemblerForMessageID = new Hashtable<Integer, MessageFrameAssembler>();
-	Hashtable<Byte, Hashtable<Integer, MessageFrameAssembler>> _assemblerForSessionID = new Hashtable<Byte, Hashtable<Integer, MessageFrameAssembler>>();
-	Hashtable<Byte, Object> _messageLocks = new Hashtable<Byte, Object>();
-
-	// Hide no-arg ctor
-	private WiProProtocol() {
-		super(null);
-	} // end-ctor
-
-	public WiProProtocol(IProtocolListener protocolListener) {
-		super(protocolListener);
-		
-		if (protocolListener instanceof SdlConnection)
-		{
-			sdlconn = (SdlConnection) protocolListener;
-		}
-	} // end-ctor
-	
-	public byte getVersion() {
-		return this._version;
-	}
-<<<<<<< HEAD
+package com.smartdevicelink.protocol;
+
+import java.io.ByteArrayOutputStream;
+import java.util.Hashtable;
+
+import com.smartdevicelink.SdlConnection.SdlConnection;
+import com.smartdevicelink.SdlConnection.SdlSession;
+import com.smartdevicelink.exception.SdlException;
+import com.smartdevicelink.exception.SdlExceptionCause;
+import com.smartdevicelink.protocol.enums.FrameDataControlFrameType;
+import com.smartdevicelink.protocol.enums.FrameType;
+import com.smartdevicelink.protocol.enums.MessageType;
+import com.smartdevicelink.protocol.enums.SessionType;
+import com.smartdevicelink.security.SdlSecurityBase;
+import com.smartdevicelink.util.BitConverter;
+import com.smartdevicelink.util.DebugTool;
+
+public class WiProProtocol extends AbstractProtocol {
+	byte _version = 1;
+	private final static String FailurePropagating_Msg = "Failure propagating ";
+
+	private static final int V1_V2_MTU_SIZE = 1500;
+	private static final int V3_V4_MTU_SIZE = 131072;
+	private static int HEADER_SIZE = 8;
+	private static int MAX_DATA_SIZE = V1_V2_MTU_SIZE  - HEADER_SIZE;
+
+	int hashID = 0;
+	int messageID = 0;
+	SdlConnection sdlconn = null;
+	
+    @SuppressWarnings("unused")
+    private int _heartbeatSendInterval_ms = 0;
+    @SuppressWarnings("unused")
+    private int _heartbeatReceiveInterval_ms = 0;
+	
+	Hashtable<Integer, MessageFrameAssembler> _assemblerForMessageID = new Hashtable<Integer, MessageFrameAssembler>();
+	Hashtable<Byte, Hashtable<Integer, MessageFrameAssembler>> _assemblerForSessionID = new Hashtable<Byte, Hashtable<Integer, MessageFrameAssembler>>();
+	Hashtable<Byte, Object> _messageLocks = new Hashtable<Byte, Object>();
+
+	// Hide no-arg ctor
+	private WiProProtocol() {
+		super(null);
+	} // end-ctor
+
+	public WiProProtocol(IProtocolListener protocolListener) {
+		super(protocolListener);
+		
+		if (protocolListener instanceof SdlConnection)
+		{
+			sdlconn = (SdlConnection) protocolListener;
+		}
+	} // end-ctor
+	
+	public byte getVersion() {
+		return this._version;
+	}
 	
 	public void setVersion(byte version) {
-=======
-	
-	public void setVersion(byte version) {
->>>>>>> eae875b4
-        if (version > 4) {
-            this._version = 4; //protect for future, proxy only supports v4 or lower
-            HEADER_SIZE = 12;
-            MAX_DATA_SIZE = V1_V2_MTU_SIZE - HEADER_SIZE; //default to lowest size since capabilities of this version are unknown
-        } else if (version == 4) {
-            this._version = version;
-            HEADER_SIZE = 12;
-            MAX_DATA_SIZE = V3_V4_MTU_SIZE; //versions 4 supports 128k MTU
-        } else if (version == 3) {
-            this._version = version;
-            HEADER_SIZE = 12;
-            MAX_DATA_SIZE = V3_V4_MTU_SIZE; //versions 3 supports 128k MTU
-        } else if (version == 2) {
-            this._version = version;
-            HEADER_SIZE = 12;
-            MAX_DATA_SIZE = V1_V2_MTU_SIZE - HEADER_SIZE;
-        } else if (version == 1){
-            this._version = version;
-            HEADER_SIZE = 8;
-            MAX_DATA_SIZE = V1_V2_MTU_SIZE - HEADER_SIZE;
-        }
-    }
-
-	public void StartProtocolSession(SessionType sessionType) {
-<<<<<<< HEAD
-		ProtocolFrameHeader header = ProtocolFrameHeaderFactory.createStartSession(sessionType, 0x00, _version, (byte) 0x00, false);
-		sendFrameToTransport(header);
-=======
-		SdlPacket header = SdlPacketFactory.createStartSession(sessionType, 0x00, _version, (byte) 0x00);
-		handlePacketToSend(header);
->>>>>>> eae875b4
-	} // end-method
-
-	private void sendStartProtocolSessionACK(SessionType sessionType, byte sessionID) {
-		SdlPacket header = SdlPacketFactory.createStartSessionACK(sessionType, sessionID, 0x00, _version);
-		handlePacketToSend(header);
-	} // end-method
-	
-	public void EndProtocolSession(SessionType sessionType, byte sessionID, int hashId) {
-		SdlPacket header = SdlPacketFactory.createEndSession(sessionType, sessionID, hashID, _version, BitConverter.intToByteArray(hashId));
-		handlePacketToSend(header);
-
-	} // end-method
-
-	public void SendMessage(ProtocolMessage protocolMsg) {	
-		protocolMsg.setRPCType((byte) 0x00); //always sending a request
-		SessionType serviceType = protocolMsg.getSessionType();
-		byte sessionID = protocolMsg.getSessionID();
+        if (version > 4) {
+            this._version = 4; //protect for future, proxy only supports v4 or lower
+            HEADER_SIZE = 12;
+            MAX_DATA_SIZE = V1_V2_MTU_SIZE - HEADER_SIZE; //default to lowest size since capabilities of this version are unknown
+        } else if (version == 4) {
+            this._version = version;
+            HEADER_SIZE = 12;
+            MAX_DATA_SIZE = V3_V4_MTU_SIZE; //versions 4 supports 128k MTU
+        } else if (version == 3) {
+            this._version = version;
+            HEADER_SIZE = 12;
+            MAX_DATA_SIZE = V3_V4_MTU_SIZE; //versions 3 supports 128k MTU
+        } else if (version == 2) {
+            this._version = version;
+            HEADER_SIZE = 12;
+            MAX_DATA_SIZE = V1_V2_MTU_SIZE - HEADER_SIZE;
+        } else if (version == 1){
+            this._version = version;
+            HEADER_SIZE = 8;
+            MAX_DATA_SIZE = V1_V2_MTU_SIZE - HEADER_SIZE;
+        }
+    }
+
+	public void StartProtocolSession(SessionType sessionType) {
+		SdlPacket header = SdlPacketFactory.createStartSession(sessionType, 0x00, _version, (byte) 0x00, false);
+		handlePacketToSend(header);
+	} // end-method
+
+	private void sendStartProtocolSessionACK(SessionType sessionType, byte sessionID) {
+		SdlPacket header = SdlPacketFactory.createStartSessionACK(sessionType, sessionID, 0x00, _version);
+		handlePacketToSend(header);
+	} // end-method
+	
+	public void EndProtocolSession(SessionType sessionType, byte sessionID, int hashId) {
+		SdlPacket header = SdlPacketFactory.createEndSession(sessionType, sessionID, hashID, _version, BitConverter.intToByteArray(hashId));
+		handlePacketToSend(header);
+
+	} // end-method
+
+	public void SendMessage(ProtocolMessage protocolMsg) {	
+		protocolMsg.setRPCType((byte) 0x00); //always sending a request
+		SessionType sessionType = protocolMsg.getSessionType();
+		byte sessionID = protocolMsg.getSessionID();
+		
+		byte[] data = null;
+		if (_version > 1 && sessionType != SessionType.NAV && sessionType != SessionType.PCM) {
+            if (sessionType.eq(SessionType.CONTROL)) {
+                final byte[] secureData = protocolMsg.getData().clone();
+                data = new byte[HEADER_SIZE + secureData.length];
+                
+                final BinaryFrameHeader binFrameHeader =
+                		SdlPacketFactory.createBinaryFrameHeader(protocolMsg.getRPCType(),protocolMsg.getFunctionID(), protocolMsg.getCorrID(), 0);
+                System.arraycopy(binFrameHeader.assembleHeaderBytes(), 0, data, 0, HEADER_SIZE);
+                System.arraycopy(secureData, 0, data,HEADER_SIZE, secureData.length);
+            }
+            else if (protocolMsg.getBulkData() != null) {
+				data = new byte[12 + protocolMsg.getJsonSize() + protocolMsg.getBulkData().length];
+				sessionType = SessionType.BULK_DATA;
+			} else { 
+				data = new byte[12 + protocolMsg.getJsonSize()];
+			}
+            if (!sessionType.eq(SessionType.CONTROL)) {
+            	BinaryFrameHeader binFrameHeader = new BinaryFrameHeader();
+            	binFrameHeader = SdlPacketFactory.createBinaryFrameHeader(protocolMsg.getRPCType(), protocolMsg.getFunctionID(), protocolMsg.getCorrID(), protocolMsg.getJsonSize());
+            	System.arraycopy(binFrameHeader.assembleHeaderBytes(), 0, data, 0, 12);
+            	System.arraycopy(protocolMsg.getData(), 0, data, 12, protocolMsg.getJsonSize());
+            	if (protocolMsg.getBulkData() != null) {
+            		System.arraycopy(protocolMsg.getBulkData(), 0, data, 12 + protocolMsg.getJsonSize(), protocolMsg.getBulkData().length);
+            	}
+            }
+		} else {
+			data = protocolMsg.getData();
+		}
+		
+		if (sdlconn != null && protocolMsg.getPayloadProtected())
+		{			
+			if (data != null && data.length > 0) {
+				SdlSession session = sdlconn.findSessionById(sessionID);
+				
+				if (session == null)
+					return;
+				
+				byte[] dataToRead = new byte[4096];
+				SdlSecurityBase sdlSec = session.getSdlSecurity();
+				if (sdlSec == null) 
+					return;
+				 
+				int iNumBytes = sdlSec.encryptData(data, dataToRead);
+				if (iNumBytes <= 0)
+					return;
+				
+		        byte[] encryptedData = new byte[iNumBytes];
+		        System.arraycopy(dataToRead, 0, encryptedData, 0, iNumBytes);
+				data = encryptedData;
+			}
+		}
+		
+		// Get the message lock for this protocol session
+		Object messageLock = _messageLocks.get(sessionID);
+		if (messageLock == null) {
+			handleProtocolError("Error sending protocol message to SDL.", 
+					new SdlException("Attempt to send protocol message prior to startSession ACK.", SdlExceptionCause.SDL_UNAVAILABLE));
+			return;
+		}
+		
+		synchronized(messageLock) {
+			if (data.length > MAX_DATA_SIZE) {
+				
+				messageID++;
+	
+				// Assemble first frame.
+				int frameCount = data.length / MAX_DATA_SIZE;
+				if (data.length % MAX_DATA_SIZE > 0) {
+					frameCount++;
+				}
+				//byte[] firstFrameData = new byte[HEADER_SIZE];
+				byte[] firstFrameData = new byte[8];
+				// First four bytes are data size.
+				System.arraycopy(BitConverter.intToByteArray(data.length), 0, firstFrameData, 0, 4);
+				// Second four bytes are frame count.
+				System.arraycopy(BitConverter.intToByteArray(frameCount), 0, firstFrameData, 4, 4);
+
+				SdlPacket firstHeader = SdlPacketFactory.createMultiSendDataFirst(sessionType, sessionID, messageID, _version,firstFrameData,protocolMsg.getPayloadProtected());
+				firstHeader.setPriorityCoefficient(1+protocolMsg.priorityCoefficient);
+				//Send the first frame
+				handlePacketToSend(firstHeader);
+				
+				int currentOffset = 0;
+				byte frameSequenceNumber = 0;
+
+				for (int i = 0; i < frameCount; i++) {
+					if (i < (frameCount - 1)) {
+	                     ++frameSequenceNumber;
+	                        if (frameSequenceNumber ==
+	                                SdlPacket.FRAME_INFO_FINAL_CONNESCUTIVE_FRAME) {
+	                            // we can't use 0x00 as frameSequenceNumber, because
+	                            // it's reserved for the last frame
+	                            ++frameSequenceNumber;
+	                        }
+					} else {
+						frameSequenceNumber = SdlPacket.FRAME_INFO_FINAL_CONNESCUTIVE_FRAME;
+					} // end-if
+					
+					int bytesToWrite = data.length - currentOffset;
+					if (bytesToWrite > MAX_DATA_SIZE) { 
+						bytesToWrite = MAX_DATA_SIZE; 
+					}
+					SdlPacket consecHeader = SdlPacketFactory.createMultiSendDataRest(sessionType, sessionID, bytesToWrite, frameSequenceNumber , messageID, _version,data, currentOffset, bytesToWrite, protocolMsg.getPayloadProtected());
+					consecHeader.setPriorityCoefficient(i+2+protocolMsg.priorityCoefficient);
+					handlePacketToSend(consecHeader);
+					currentOffset += bytesToWrite;
+				}
+			} else {
+				messageID++;
+				SdlPacket header = SdlPacketFactory.createSingleSendData(sessionType, sessionID, data.length, messageID, _version,data, protocolMsg.getPayloadProtected());
+				header.setPriorityCoefficient(protocolMsg.priorityCoefficient);
+				handlePacketToSend(header);
+			}
+		}
+	}
+
+	public void handlePacketReceived(SdlPacket packet){
+		//Check for a version difference
+		if (_version == 1) {
+			setVersion((byte)packet.version);	
+		}
 		
-		byte[] data = null;
-<<<<<<< HEAD
-		
-		if (_version > 1 && serviceType != SessionType.NAV && serviceType != SessionType.PCM) {						
-            if (serviceType.eq(SessionType.CONTROL)) {
-                final byte[] secureData = protocolMsg.getData().clone();
-                data = new byte[HEADER_SIZE + secureData.length];
-                
-                final BinaryFrameHeader binFrameHeader =
-                        ProtocolFrameHeaderFactory.createBinaryFrameHeader(protocolMsg.getRPCType(),protocolMsg.getFunctionID(), protocolMsg.getCorrID(), 0);
-                System.arraycopy(binFrameHeader.assembleHeaderBytes(), 0, data, 0, HEADER_SIZE);
-                System.arraycopy(secureData, 0, data,HEADER_SIZE, secureData.length);
-            }
-            else if (protocolMsg.getBulkData() != null) {
-				data = new byte[12 + protocolMsg.getJsonSize() + protocolMsg.getBulkData().length];
-				serviceType = SessionType.BULK_DATA;
-			} 
-            else{ 
-            	data = new byte[12 + protocolMsg.getJsonSize()];
-            }            
-            if (!serviceType.eq(SessionType.CONTROL)) {
-	            BinaryFrameHeader binFrameHeader = new BinaryFrameHeader();
-				binFrameHeader = ProtocolFrameHeaderFactory.createBinaryFrameHeader(protocolMsg.getRPCType(), protocolMsg.getFunctionID(), protocolMsg.getCorrID(), protocolMsg.getJsonSize());
-				System.arraycopy(binFrameHeader.assembleHeaderBytes(), 0, data, 0, 12);
-				System.arraycopy(protocolMsg.getData(), 0, data, 12, protocolMsg.getJsonSize());
-				if (protocolMsg.getBulkData() != null) {
-					System.arraycopy(protocolMsg.getBulkData(), 0, data, 12 + protocolMsg.getJsonSize(), protocolMsg.getBulkData().length);
-				}
-            }
-=======
-		if (_version > 1 && sessionType != SessionType.NAV && sessionType != SessionType.PCM) {
-			if (protocolMsg.getBulkData() != null) {
-				data = new byte[12 + protocolMsg.getJsonSize() + protocolMsg.getBulkData().length];
-				sessionType = SessionType.BULK_DATA;
-			} else data = new byte[12 + protocolMsg.getJsonSize()];
-			BinaryFrameHeader binFrameHeader = new BinaryFrameHeader();
-			binFrameHeader = SdlPacketFactory.createBinaryFrameHeader(protocolMsg.getRPCType(), protocolMsg.getFunctionID(), protocolMsg.getCorrID(), protocolMsg.getJsonSize());
-			System.arraycopy(binFrameHeader.assembleHeaderBytes(), 0, data, 0, 12);
-			System.arraycopy(protocolMsg.getData(), 0, data, 12, protocolMsg.getJsonSize());
-			if (protocolMsg.getBulkData() != null) {
-				System.arraycopy(protocolMsg.getBulkData(), 0, data, 12 + protocolMsg.getJsonSize(), protocolMsg.getBulkData().length);
-			}
->>>>>>> eae875b4
-		} else {
-			data = protocolMsg.getData();
-		}
-		
-		if (sdlconn != null && protocolMsg.getPayloadProtected())
-		{			
-			if (data != null && data.length > 0) {
-				SdlSession session = sdlconn.findSessionById(sessionID);
-				
-				if (session == null)
-					return;
-				
-				byte[] dataToRead = new byte[4096];
-				SdlSecurityBase sdlSec = session.getSdlSecurity();
-				if (sdlSec == null) 
-					return;
-				 
-				int iNumBytes = sdlSec.encryptData(data, dataToRead);
-				if (iNumBytes <= 0)
-					return;
-				
-		        byte[] encryptedData = new byte[iNumBytes];
-		        System.arraycopy(dataToRead, 0, encryptedData, 0, iNumBytes);
-				data = encryptedData;
-			}
-		}
-		
-		// Get the message lock for this protocol session
-		Object messageLock = _messageLocks.get(sessionID);
-		if (messageLock == null) {
-			handleProtocolError("Error sending protocol message to SDL.", 
-					new SdlException("Attempt to send protocol message prior to startSession ACK.", SdlExceptionCause.SDL_UNAVAILABLE));
-			return;
-		}
-		
-		synchronized(messageLock) {
-			if (data.length > MAX_DATA_SIZE) {
-				
-				messageID++;
-<<<<<<< HEAD
-				ProtocolFrameHeader firstHeader = ProtocolFrameHeaderFactory.createMultiSendDataFirst(serviceType, sessionID, messageID, _version, protocolMsg.getPayloadProtected());
-=======
->>>>>>> eae875b4
-	
-				// Assemble first frame.
-				int frameCount = data.length / MAX_DATA_SIZE;
-				if (data.length % MAX_DATA_SIZE > 0) {
-					frameCount++;
-				}
-				//byte[] firstFrameData = new byte[HEADER_SIZE];
-				byte[] firstFrameData = new byte[8];
-				// First four bytes are data size.
-				System.arraycopy(BitConverter.intToByteArray(data.length), 0, firstFrameData, 0, 4);
-				// Second four bytes are frame count.
-				System.arraycopy(BitConverter.intToByteArray(frameCount), 0, firstFrameData, 4, 4);
-<<<<<<< HEAD
-								
-				handleProtocolFrameToSend(firstHeader, firstFrameData, 0, firstFrameData.length);
-=======
-				SdlPacket firstHeader = SdlPacketFactory.createMultiSendDataFirst(sessionType, sessionID, messageID, _version,firstFrameData);
-				firstHeader.setPriorityCoefficient(1+protocolMsg.priorityCoefficient);
-				//Send the first frame
-				handlePacketToSend(firstHeader);
->>>>>>> eae875b4
-				
-				int currentOffset = 0;
-				byte frameSequenceNumber = 0;
-
-				for (int i = 0; i < frameCount; i++) {
-					if (i < (frameCount - 1)) {
-	                     ++frameSequenceNumber;
-	                        if (frameSequenceNumber ==
-	                                SdlPacket.FRAME_INFO_FINAL_CONNESCUTIVE_FRAME) {
-	                            // we can't use 0x00 as frameSequenceNumber, because
-	                            // it's reserved for the last frame
-	                            ++frameSequenceNumber;
-	                        }
-					} else {
-						frameSequenceNumber = SdlPacket.FRAME_INFO_FINAL_CONNESCUTIVE_FRAME;
-					} // end-if
-					
-					int bytesToWrite = data.length - currentOffset;
-					if (bytesToWrite > MAX_DATA_SIZE) { 
-						bytesToWrite = MAX_DATA_SIZE; 
-					}
-<<<<<<< HEAD
-
-					ProtocolFrameHeader consecHeader = ProtocolFrameHeaderFactory.createMultiSendDataRest(serviceType, sessionID, bytesToWrite, frameSequenceNumber , messageID, _version, protocolMsg.getPayloadProtected());									
-					handleProtocolFrameToSend(consecHeader, data, currentOffset, bytesToWrite);
-=======
-					SdlPacket consecHeader = SdlPacketFactory.createMultiSendDataRest(sessionType, sessionID, bytesToWrite, frameSequenceNumber , messageID, _version,data, currentOffset, bytesToWrite);
-					consecHeader.setPriorityCoefficient(i+2+protocolMsg.priorityCoefficient);
-					handlePacketToSend(consecHeader);
->>>>>>> eae875b4
-					currentOffset += bytesToWrite;
-				}
-			} else {
-				messageID++;
-<<<<<<< HEAD
-				ProtocolFrameHeader header = ProtocolFrameHeaderFactory.createSingleSendData(serviceType, sessionID, data.length, messageID, _version, protocolMsg.getPayloadProtected());				
-				handleProtocolFrameToSend(header, data, 0, data.length);
-			}
-		}
-	}
-	
-	private void sendFrameToTransport(ProtocolFrameHeader header) {
-		handleProtocolFrameToSend(header, null, 0, 0);
-	}
-
-	public void HandleReceivedBytes(byte[] receivedBytes, int receivedBytesLength) {
-
-		byte[] remainingBytes = processReceivedBytes(receivedBytes, receivedBytesLength);
-		while (remainingBytes != null)
-		{
-			remainingBytes = processReceivedBytes(remainingBytes, remainingBytes.length);
-		}
-	}
-
-	private byte[] processReceivedBytes(byte[] receivedBytes, int receivedBytesLength) {
-		int receivedBytesReadPos = 0;
-		
-=======
-				SdlPacket header = SdlPacketFactory.createSingleSendData(sessionType, sessionID, data.length, messageID, _version,data);
-				header.setPriorityCoefficient(protocolMsg.priorityCoefficient);
-				handlePacketToSend(header);
-			}
-		}
-	}
-
-	public void handlePacketReceived(SdlPacket packet){
->>>>>>> eae875b4
-		//Check for a version difference
-		if (_version == 1) {
-			setVersion((byte)packet.version);	
-		}
-		
-		MessageFrameAssembler assembler = getFrameAssemblerForFrame(packet);
+		MessageFrameAssembler assembler = getFrameAssemblerForFrame(packet);
 		assembler.handleFrame(packet);
-
-		onResetIncomingHeartbeat(SessionType.valueOf((byte)packet.getServiceType()), (byte)packet.getSessionId());
-
-	}
-
-	
-	
-	protected MessageFrameAssembler getFrameAssemblerForFrame(SdlPacket packet) {
-		Hashtable<Integer, MessageFrameAssembler> hashSessionID = _assemblerForSessionID.get(packet.getSessionId());
-		if (hashSessionID == null) {
-			hashSessionID = new Hashtable<Integer, MessageFrameAssembler>();
-			_assemblerForSessionID.put((byte)packet.getSessionId(), hashSessionID);
-		} // end-if
-		
-		MessageFrameAssembler ret = (MessageFrameAssembler) _assemblerForMessageID.get(Integer.valueOf(packet.getMessageId()));
-		if (ret == null) {
-			ret = new MessageFrameAssembler();
-			_assemblerForMessageID.put(Integer.valueOf(packet.getMessageId()), ret);
-		} // end-if
-		
-		return ret;
-	} // end-method
-
-	protected class MessageFrameAssembler {
-		protected boolean hasFirstFrame = false;
-		protected ByteArrayOutputStream accumulator = null;
-		protected int totalSize = 0;
-		protected int framesRemaining = 0;
-
-		protected void handleFirstDataFrame(SdlPacket packet) {
-			//The message is new, so let's figure out how big it is.
-			hasFirstFrame = true;
-			totalSize = BitConverter.intFromByteArray(packet.payload, 0) - HEADER_SIZE;
-			framesRemaining = BitConverter.intFromByteArray(packet.payload, 4);
-			accumulator = new ByteArrayOutputStream(totalSize);
-		}
-		
-		protected void handleRemainingFrame(SdlPacket packet) {
-			accumulator.write(packet.payload, 0, (int)packet.getDataSize());
-			notifyIfFinished(packet);
-		}
-		
-<<<<<<< HEAD
-		protected void notifyIfFinished(ProtocolFrameHeader header) {
-
-			if (header.getFrameType() == FrameType.Consecutive && header.getFrameData() == 0x0) 
-			{
-				ProtocolMessage message = new ProtocolMessage();
-				message.setPayloadProtected(header.isEncrypted());
-				message.setSessionType(header.getSessionType());
-				message.setSessionID(header.getSessionID());
-=======
-		protected void notifyIfFinished(SdlPacket packet) {
-			//if (framesRemaining == 0) {
-			if (packet.getFrameType() == FrameType.Consecutive && packet.getFrameInfo() == 0x0) 
-			{
-				ProtocolMessage message = new ProtocolMessage();
-				message.setSessionType(SessionType.valueOf((byte)packet.getServiceType()));
-				message.setSessionID((byte)packet.getSessionId());
->>>>>>> eae875b4
-				//If it is WiPro 2.0 it must have binary header
-				if (_version > 1) {
-					BinaryFrameHeader binFrameHeader = BinaryFrameHeader.
-							parseBinaryHeader(accumulator.toByteArray());
-					message.setVersion(_version);
-					message.setRPCType(binFrameHeader.getRPCType());
-					message.setFunctionID(binFrameHeader.getFunctionID());
-					message.setCorrID(binFrameHeader.getCorrID());
-					if (binFrameHeader.getJsonSize() > 0) message.setData(binFrameHeader.getJsonData());
-					if (binFrameHeader.getBulkData() != null) message.setBulkData(binFrameHeader.getBulkData());
-				} else{
-					message.setData(accumulator.toByteArray());
-				}
-				
-				_assemblerForMessageID.remove(packet.getMessageId());
-				
-				try {
-					handleProtocolMessageReceived(message);
-				} catch (Exception excp) {
-					DebugTool.logError(FailurePropagating_Msg + "onProtocolMessageReceived: " + excp.toString(), excp);
-				} // end-catch
-				
-				hasFirstFrame = false;
-				accumulator = null;
-			} // end-if
-		} // end-method
-		
-		protected void handleMultiFrameMessageFrame(SdlPacket packet) {
-			if (packet.getFrameType() == FrameType.First){
-				handleFirstDataFrame(packet);
-			}
-			else{
-				handleRemainingFrame(packet);
-			}
-				
-		} // end-method
-		
-<<<<<<< HEAD
-		protected void handleFrame(ProtocolFrameHeader header, byte[] data) {
-			
-			if (data != null && data.length > 0 && header.isEncrypted()  )
-			{
-				if (sdlconn != null)
-				{
-					SdlSession session = sdlconn.findSessionById(header.getSessionID());
-					
-					if (session == null)
-						return;
-
-					SdlSecurityBase sdlSec = session.getSdlSecurity();
-					byte[] dataToRead = new byte[4096];	
-					
-					int iNumBytes = sdlSec.decryptData(data, dataToRead);
-										 
-					byte[] decryptedData = new byte[iNumBytes];
-					System.arraycopy(dataToRead, 0, decryptedData, 0, iNumBytes);
-					data = decryptedData;
-				}
-			}
-			
-			if (header.getFrameType().equals(FrameType.Control)) {
-				handleControlFrame(header, data);
-=======
-		protected void handleFrame(SdlPacket packet) {
-			if (packet.getFrameType().equals(FrameType.Control)) {
-				handleControlFrame(packet);
->>>>>>> eae875b4
-			} else {
-				// Must be a form of data frame (single, first, consecutive, etc.)
-				if (   packet.getFrameType() == FrameType.First
-					|| packet.getFrameType() == FrameType.Consecutive
-					) {
-					handleMultiFrameMessageFrame(packet);
-				} else {
-					handleSingleFrameMessageFrame(packet);
-				}
-			} // end-if
-		} // end-method
-		
-        private void handleProtocolHeartbeatACK(SdlPacket packet) {
-        		WiProProtocol.this.handleProtocolHeartbeatACK(SessionType.valueOf((byte)packet.getServiceType()),(byte)packet.getSessionId());
-        } // end-method		
-        private void handleProtocolHeartbeat(SdlPacket packet) {
-        	WiProProtocol.this.handleProtocolHeartbeat(SessionType.valueOf((byte)packet.getServiceType()),(byte)packet.getSessionId());
-        } // end-method		
-	
-		private void handleControlFrame(SdlPacket packet) {
-            int frameInfo = packet.getFrameInfo();
-            SessionType serviceType = SessionType.valueOf((byte)packet.getServiceType());
-
-            if (frameInfo == FrameDataControlFrameType.Heartbeat.getValue()) {
-                handleProtocolHeartbeat(packet);
-            }
-			if (frameInfo == FrameDataControlFrameType.HeartbeatACK.getValue()) {
-                handleProtocolHeartbeatACK(packet);
-            }
-            else if (frameInfo == FrameDataControlFrameType.StartSession.getValue()) {
-				sendStartProtocolSessionACK(serviceType, (byte)packet.getSessionId());
+
+		onResetIncomingHeartbeat(SessionType.valueOf((byte)packet.getServiceType()), (byte)packet.getSessionId());
+
+	}
+
+	
+	
+	protected MessageFrameAssembler getFrameAssemblerForFrame(SdlPacket packet) {
+		Hashtable<Integer, MessageFrameAssembler> hashSessionID = _assemblerForSessionID.get(packet.getSessionId());
+		if (hashSessionID == null) {
+			hashSessionID = new Hashtable<Integer, MessageFrameAssembler>();
+			_assemblerForSessionID.put((byte)packet.getSessionId(), hashSessionID);
+		} // end-if
+		
+		MessageFrameAssembler ret = (MessageFrameAssembler) _assemblerForMessageID.get(Integer.valueOf(packet.getMessageId()));
+		if (ret == null) {
+			ret = new MessageFrameAssembler();
+			_assemblerForMessageID.put(Integer.valueOf(packet.getMessageId()), ret);
+		} // end-if
+		
+		return ret;
+	} // end-method
+
+	protected class MessageFrameAssembler {
+		protected boolean hasFirstFrame = false;
+		protected ByteArrayOutputStream accumulator = null;
+		protected int totalSize = 0;
+		protected int framesRemaining = 0;
+
+		protected void handleFirstDataFrame(SdlPacket packet) {
+			//The message is new, so let's figure out how big it is.
+			hasFirstFrame = true;
+			totalSize = BitConverter.intFromByteArray(packet.payload, 0) - HEADER_SIZE;
+			framesRemaining = BitConverter.intFromByteArray(packet.payload, 4);
+			accumulator = new ByteArrayOutputStream(totalSize);
+		}
+		
+		protected void handleRemainingFrame(SdlPacket packet) {
+			accumulator.write(packet.payload, 0, (int)packet.getDataSize());
+			notifyIfFinished(packet);
+		}
+		
+		protected void notifyIfFinished(SdlPacket packet) {
+			//if (framesRemaining == 0) {
+			if (packet.getFrameType() == FrameType.Consecutive && packet.getFrameInfo() == 0x0) 
+			{
+				ProtocolMessage message = new ProtocolMessage();
+				message.setPayloadProtected(packet.isEncrypted());
+				message.setSessionType(SessionType.valueOf((byte)packet.getServiceType()));
+				message.setSessionID((byte)packet.getSessionId());
+				//If it is WiPro 2.0 it must have binary header
+				if (_version > 1) {
+					BinaryFrameHeader binFrameHeader = BinaryFrameHeader.
+							parseBinaryHeader(accumulator.toByteArray());
+					message.setVersion(_version);
+					message.setRPCType(binFrameHeader.getRPCType());
+					message.setFunctionID(binFrameHeader.getFunctionID());
+					message.setCorrID(binFrameHeader.getCorrID());
+					if (binFrameHeader.getJsonSize() > 0) message.setData(binFrameHeader.getJsonData());
+					if (binFrameHeader.getBulkData() != null) message.setBulkData(binFrameHeader.getBulkData());
+				} else{
+					message.setData(accumulator.toByteArray());
+				}
+				
+				_assemblerForMessageID.remove(packet.getMessageId());
+				
+				try {
+					handleProtocolMessageReceived(message);
+				} catch (Exception excp) {
+					DebugTool.logError(FailurePropagating_Msg + "onProtocolMessageReceived: " + excp.toString(), excp);
+				} // end-catch
+				
+				hasFirstFrame = false;
+				accumulator = null;
+			} // end-if
+		} // end-method
+		
+		protected void handleMultiFrameMessageFrame(SdlPacket packet) {
+			if (packet.getFrameType() == FrameType.First){
+				handleFirstDataFrame(packet);
+			}
+			else{
+				handleRemainingFrame(packet);
+			}
+				
+		} // end-method
+		
+		protected void handleFrame(SdlPacket packet) {
+	
+			if (packet != null && packet.payload.length > 0 && packet.isEncrypted()  )
+			{
+				if (sdlconn != null)
+				{
+					SdlSession session = sdlconn.findSessionById((byte)packet.getSessionId());
+		
+					if (session == null)
+						return;
+		
+					SdlSecurityBase sdlSec = session.getSdlSecurity();
+					byte[] dataToRead = new byte[4096];	
+		
+					int iNumBytes = sdlSec.decryptData(packet.payload, dataToRead);
+		
+					byte[] decryptedData = new byte[iNumBytes];
+					System.arraycopy(dataToRead, 0, decryptedData, 0, iNumBytes);
+					packet.payload = decryptedData;
+				}
+			}
+		
+			if (packet.getFrameType().equals(FrameType.Control)) {
+				handleControlFrame(packet);
+			} else {
+				// Must be a form of data frame (single, first, consecutive, etc.)
+				if (   packet.getFrameType() == FrameType.First
+					|| packet.getFrameType() == FrameType.Consecutive
+					) {
+					handleMultiFrameMessageFrame(packet);
+				} else {
+					handleSingleFrameMessageFrame(packet);
+				}
+			} // end-if
+		} // end-method
+		
+        private void handleProtocolHeartbeatACK(SdlPacket packet) {
+        		WiProProtocol.this.handleProtocolHeartbeatACK(SessionType.valueOf((byte)packet.getServiceType()),(byte)packet.getSessionId());
+        } // end-method		
+        private void handleProtocolHeartbeat(SdlPacket packet) {
+        	WiProProtocol.this.handleProtocolHeartbeat(SessionType.valueOf((byte)packet.getServiceType()),(byte)packet.getSessionId());
+        } // end-method		
+	
+		private void handleControlFrame(SdlPacket packet) {
+            int frameInfo = packet.getFrameInfo();
+            SessionType serviceType = SessionType.valueOf((byte)packet.getServiceType());
+
+            if (frameInfo == FrameDataControlFrameType.Heartbeat.getValue()) {
+                handleProtocolHeartbeat(packet);
+            }
+			if (frameInfo == FrameDataControlFrameType.HeartbeatACK.getValue()) {
+                handleProtocolHeartbeatACK(packet);
+            }
+            else if (frameInfo == FrameDataControlFrameType.StartSession.getValue()) {
+				sendStartProtocolSessionACK(serviceType, (byte)packet.getSessionId());
 			} else if (frameInfo == FrameDataControlFrameType.StartSessionACK.getValue()) {
-				// Use this sessionID to create a message lock
-				Object messageLock = _messageLocks.get(packet.getSessionId());
-				if (messageLock == null) {
-					messageLock = new Object();
-					_messageLocks.put((byte)packet.getSessionId(), messageLock);
-				}
-<<<<<<< HEAD
-				//hashID = BitConverter.intFromByteArray(data, 0);
-				if (_version > 1) hashID = header.getMessageID();
-				handleProtocolSessionStarted(header.getSessionType(), header.getSessionID(), _version, "", header.isEncrypted());				
-			} else if (header.getFrameData() == FrameDataControlFrameType.StartSessionNACK.getValue()) {
-				if (header.getSessionType().eq(SessionType.NAV) || header.getSessionType().eq(SessionType.PCM)) {
-					handleProtocolSessionNACKed(header.getSessionType(), header.getSessionID(), _version, "");
-=======
-				int hashID = 0;
-				if (_version > 1){
-					if (packet.payload!= null && packet.dataSize == 4){ //hashid will be 4 bytes in length
-						hashID = BitConverter.intFromByteArray(packet.payload, 0);
-					}
-				}	
-				handleProtocolSessionStarted(serviceType,(byte) packet.getSessionId(), _version, "", hashID);				
-			} else if (frameInfo == FrameDataControlFrameType.StartSessionNACK.getValue()) {
-				if (serviceType.eq(SessionType.NAV) || serviceType.eq(SessionType.PCM)) {
-					handleProtocolSessionNACKed(serviceType, (byte)packet.getSessionId(), _version, "");
->>>>>>> eae875b4
-				} else {
-					handleProtocolError("Got StartSessionNACK for protocol sessionID=" + packet.getSessionId(), null);
-				}
-			} else if (frameInfo == FrameDataControlFrameType.EndSession.getValue()) {
-				if (_version > 1) {
-<<<<<<< HEAD
-					if (hashID == header.getMessageID())
-						handleProtocolSessionEnded(header.getSessionType(), header.getSessionID(), "");
-				} else handleProtocolSessionEnded(header.getSessionType(), header.getSessionID(), "");
-			} else if (header.getFrameData() == FrameDataControlFrameType.EndSessionACK.getValue()) {
-				handleProtocolSessionEnded(header.getSessionType(), header.getSessionID(), "");
-			} else if (header.getFrameData() == FrameDataControlFrameType.EndSessionNACK.getValue()) {
-				handleProtocolSessionEndedNACK(header.getSessionType(), header.getSessionID(), "");
-			} else if (header.getFrameData() == FrameDataControlFrameType.ServiceDataACK.getValue()) {
-				if (data != null && data.length == 4) //service data ack will be 4 bytes in length
-				{
-					int serviceDataAckSize = BitConverter.intFromByteArray(data, 0);
-					handleProtocolServiceDataACK(header.getSessionType(), serviceDataAckSize, header.getSessionID());
-				}
-=======
-					handleProtocolSessionEnded(serviceType, (byte)packet.getSessionId(), "");
-				} else {
-					handleProtocolSessionEnded(serviceType, (byte)packet.getSessionId(), "");
-				}
-			} else if (frameInfo == FrameDataControlFrameType.EndSessionACK.getValue()) {
-				handleProtocolSessionEnded(serviceType, (byte)packet.getSessionId(), "");
-			} else if (frameInfo == FrameDataControlFrameType.EndSessionNACK.getValue()) {
-				handleProtocolSessionEndedNACK(serviceType, (byte)packet.getSessionId(), "");
-			} else if (frameInfo == FrameDataControlFrameType.ServiceDataACK.getValue()) {
-				handleProtocolServiceDataACK(serviceType, (byte)packet.getSessionId ());
->>>>>>> eae875b4
-			}
-            
-		} // end-method
-				
-<<<<<<< HEAD
-	private void handleSingleFrameMessageFrame(ProtocolFrameHeader header, byte[] data) {
-			
-			ProtocolMessage message = new ProtocolMessage();
-			message.setPayloadProtected(header.isEncrypted());
-			if (header.getSessionType() == SessionType.RPC) {
+				// Use this sessionID to create a message lock
+				Object messageLock = _messageLocks.get(packet.getSessionId());
+				if (messageLock == null) {
+					messageLock = new Object();
+					_messageLocks.put((byte)packet.getSessionId(), messageLock);
+				}
+				int hashID = 0;
+				if (_version > 1){
+					if (packet.payload!= null && packet.dataSize == 4){ //hashid will be 4 bytes in length
+						hashID = BitConverter.intFromByteArray(packet.payload, 0);
+					}
+				}	
+				handleProtocolSessionStarted(serviceType,(byte) packet.getSessionId(), _version, "", hashID, packet.isEncrypted());				
+			} else if (frameInfo == FrameDataControlFrameType.StartSessionNACK.getValue()) {
+				if (serviceType.eq(SessionType.NAV) || serviceType.eq(SessionType.PCM)) {
+					handleProtocolSessionNACKed(serviceType, (byte)packet.getSessionId(), _version, "");
+				} else {
+					handleProtocolError("Got StartSessionNACK for protocol sessionID=" + packet.getSessionId(), null);
+				}
+			} else if (frameInfo == FrameDataControlFrameType.EndSession.getValue()) {
+				if (_version > 1) {
+					if (hashID == packet.getMessageId())
+					handleProtocolSessionEnded(serviceType, (byte)packet.getSessionId(), "");
+				} else {
+					handleProtocolSessionEnded(serviceType, (byte)packet.getSessionId(), "");
+				}
+			} else if (frameInfo == FrameDataControlFrameType.EndSessionACK.getValue()) {
+				handleProtocolSessionEnded(serviceType, (byte)packet.getSessionId(), "");
+			} else if (frameInfo == FrameDataControlFrameType.EndSessionNACK.getValue()) {
+				handleProtocolSessionEndedNACK(serviceType, (byte)packet.getSessionId(), "");
+			} else if (frameInfo == FrameDataControlFrameType.ServiceDataACK.getValue()) {
+				if (packet.payload != null && packet.payload.length == 4) //service data ack will be 4 bytes in length
+				{
+					int serviceDataAckSize = BitConverter.intFromByteArray(packet.payload, 0);
+					handleProtocolServiceDataACK(serviceType, serviceDataAckSize,(byte)packet.getSessionId ());
+				}
+			}
+            
+		} // end-method
+				
+		private void handleSingleFrameMessageFrame(SdlPacket packet) {
+			ProtocolMessage message = new ProtocolMessage();
+			message.setPayloadProtected(packet.isEncrypted());
+            SessionType serviceType = SessionType.valueOf((byte)packet.getServiceType());
+			if (serviceType == SessionType.RPC) {
 				message.setMessageType(MessageType.RPC);
-			} else if (header.getSessionType() == SessionType.BULK_DATA) {
-				message.setMessageType(MessageType.BULK);
-			} // end-if
-			message.setSessionType(header.getSessionType());
-			message.setSessionID(header.getSessionID());
-			
-			boolean isControlService = message.getSessionType().equals(SessionType.CONTROL);
-			
-=======
-		private void handleSingleFrameMessageFrame(SdlPacket packet) {
-			ProtocolMessage message = new ProtocolMessage();
-            SessionType serviceType = SessionType.valueOf((byte)packet.getServiceType());
-			if (serviceType == SessionType.RPC) {
-				message.setMessageType(MessageType.RPC);
-			} else if (serviceType == SessionType.BULK_DATA) {
-				message.setMessageType(MessageType.BULK);
-			} // end-if
-			message.setSessionType(serviceType);
-			message.setSessionID((byte)packet.getSessionId());
->>>>>>> eae875b4
-			//If it is WiPro 2.0 it must have binary header
-			if (_version > 1&& !isControlService) {
-				BinaryFrameHeader binFrameHeader = BinaryFrameHeader.
-						parseBinaryHeader(packet.payload);
-				message.setVersion(_version);
-				message.setRPCType(binFrameHeader.getRPCType());
-				message.setFunctionID(binFrameHeader.getFunctionID());
-				message.setCorrID(binFrameHeader.getCorrID());
-<<<<<<< HEAD
-				if (binFrameHeader.getJsonSize() > 0) message.setData(binFrameHeader.getJsonData());
-				if (binFrameHeader.getBulkData() != null) message.setBulkData(binFrameHeader.getBulkData());
-			} 
-			else 
-				message.setData(data);
-=======
-				if (binFrameHeader.getJsonSize() > 0){
-					message.setData(binFrameHeader.getJsonData());
-				}
-				if (binFrameHeader.getBulkData() != null){
-					message.setBulkData(binFrameHeader.getBulkData());
-				}
-			} else {
-				message.setData(packet.payload);
-			}
->>>>>>> eae875b4
-			
-			_assemblerForMessageID.remove(packet.getMessageId());
-			
-			try {
-				handleProtocolMessageReceived(message);
-			} catch (Exception ex) {
-				DebugTool.logError(FailurePropagating_Msg + "onProtocolMessageReceived: " + ex.toString(), ex);
-				handleProtocolError(FailurePropagating_Msg + "onProtocolMessageReceived: ", ex);
-			} // end-catch
-		} // end-method
-	} // end-class
-
-	@Override
-<<<<<<< HEAD
-	public void StartProtocolService(SessionType sessionType, byte sessionID, boolean isEncrypted) {
-		ProtocolFrameHeader header = ProtocolFrameHeaderFactory.createStartSession(sessionType, 0x00, _version, sessionID, isEncrypted);
-		sendFrameToTransport(header);
-=======
-	public void StartProtocolService(SessionType sessionType, byte sessionID) {
-		SdlPacket header = SdlPacketFactory.createStartSession(sessionType, 0x00, _version, sessionID);
-		handlePacketToSend(header);
->>>>>>> eae875b4
-		
-	}
-
-	@Override
-	public void SetHeartbeatSendInterval(int heartbeatSendInterval_ms) {
-		_heartbeatSendInterval_ms = heartbeatSendInterval_ms;
-		
-	}
-
-	@Override
-	public void SetHeartbeatReceiveInterval(int heartbeatReceiveInterval_ms) {
-		_heartbeatReceiveInterval_ms = heartbeatReceiveInterval_ms;
-		
-	}
-
-	@Override
-	public void SendHeartBeat(byte sessionID) {
-        final SdlPacket heartbeat = SdlPacketFactory.createHeartbeat(SessionType.CONTROL, sessionID, _version);        
+			} else if (serviceType == SessionType.BULK_DATA) {
+				message.setMessageType(MessageType.BULK);
+			} // end-if
+			message.setSessionType(serviceType);
+			message.setSessionID((byte)packet.getSessionId());
+			//If it is WiPro 2.0 it must have binary header
+			boolean isControlService = message.getSessionType().equals(SessionType.CONTROL);
+			if (_version > 1&& !isControlService) {
+				BinaryFrameHeader binFrameHeader = BinaryFrameHeader.
+						parseBinaryHeader(packet.payload);
+				message.setVersion(_version);
+				message.setRPCType(binFrameHeader.getRPCType());
+				message.setFunctionID(binFrameHeader.getFunctionID());
+				message.setCorrID(binFrameHeader.getCorrID());
+				if (binFrameHeader.getJsonSize() > 0){
+					message.setData(binFrameHeader.getJsonData());
+				}
+				if (binFrameHeader.getBulkData() != null){
+					message.setBulkData(binFrameHeader.getBulkData());
+				}
+			} else {
+				message.setData(packet.payload);
+			}
+			
+			_assemblerForMessageID.remove(packet.getMessageId());
+			
+			try {
+				handleProtocolMessageReceived(message);
+			} catch (Exception ex) {
+				DebugTool.logError(FailurePropagating_Msg + "onProtocolMessageReceived: " + ex.toString(), ex);
+				handleProtocolError(FailurePropagating_Msg + "onProtocolMessageReceived: ", ex);
+			} // end-catch
+		} // end-method
+	} // end-class
+
+	@Override
+	public void StartProtocolService(SessionType sessionType, byte sessionID, boolean isEncrypted) {
+		SdlPacket header = SdlPacketFactory.createStartSession(sessionType, 0x00, _version, sessionID, isEncrypted);
+		handlePacketToSend(header);
+		
+	}
+
+	@Override
+	public void SetHeartbeatSendInterval(int heartbeatSendInterval_ms) {
+		_heartbeatSendInterval_ms = heartbeatSendInterval_ms;
+		
+	}
+
+	@Override
+	public void SetHeartbeatReceiveInterval(int heartbeatReceiveInterval_ms) {
+		_heartbeatReceiveInterval_ms = heartbeatReceiveInterval_ms;
+		
+	}
+
+	@Override
+	public void SendHeartBeat(byte sessionID) {
+        final SdlPacket heartbeat = SdlPacketFactory.createHeartbeat(SessionType.CONTROL, sessionID, _version);        
         handlePacketToSend(heartbeat);		
-	}
-
-	@Override
-	public void SendHeartBeatACK(byte sessionID) {
-        final SdlPacket heartbeat = SdlPacketFactory.createHeartbeatACK(SessionType.CONTROL, sessionID, _version);        
-        handlePacketToSend(heartbeat);		
-	}
-
-	@Override
-	public void EndProtocolService(SessionType serviceType, byte sessionID) {
- 		SdlPacket header = SdlPacketFactory.createEndSession(serviceType, sessionID, hashID, _version, new byte[4]);
-		handlePacketToSend(header);
-		
-	}
-	
-	@Override
-	public void EndProtocolService(SessionType serviceType, byte sessionID) {
-		ProtocolFrameHeader header = ProtocolFrameHeaderFactory.createEndSession(serviceType, sessionID, hashID, _version);
-		sendFrameToTransport(header);
-	}
-} // end-class
+	}
+
+	@Override
+	public void SendHeartBeatACK(byte sessionID) {
+        final SdlPacket heartbeat = SdlPacketFactory.createHeartbeatACK(SessionType.CONTROL, sessionID, _version);        
+        handlePacketToSend(heartbeat);		
+	}
+
+	@Override
+	public void EndProtocolService(SessionType serviceType, byte sessionID) {
+ 		SdlPacket header = SdlPacketFactory.createEndSession(serviceType, sessionID, hashID, _version, new byte[4]);
+		handlePacketToSend(header);
+		
+	}
+
+} // end-class