package com.smartdevicelink.streaming;

import java.io.IOException;
import java.io.InputStream;

import com.smartdevicelink.protocol.enums.SessionType;
import com.smartdevicelink.proxy.RPCRequest;

abstract public class AbstractPacketizer {

	protected IStreamListener _streamListener = null;
	private final static int BUFF_READ_SIZE = 1000000;
	protected byte _rpcSessionID = 0;
	
	protected SessionType _session = null;
	protected InputStream is = null;
<<<<<<< HEAD
	protected byte[] buffer = new byte[BUFF_READ_SIZE];
=======
	protected byte[] buffer = new byte[1000000];
>>>>>>> 952eb085
	protected boolean upts = false;
	protected RPCRequest _request = null;
	protected byte _wiproVersion = 1;
	
	//protected long ts = 0, intervalBetweenReports = 5000, delta = 0;
	protected long intervalBetweenReports = 5000, delta = 0;

	public AbstractPacketizer(IStreamListener streamListener, InputStream is, SessionType sType, byte rpcSessionID) throws IOException {
        this._streamListener = streamListener;
		this.is = is;
		_rpcSessionID = rpcSessionID;
		_session = sType;
	}
	
	public AbstractPacketizer(IStreamListener streamListener, InputStream is, RPCRequest request, SessionType sType, byte rpcSessionID, byte wiproVersion) throws IOException {
        this._streamListener = streamListener;
		this.is = is;
		_rpcSessionID = rpcSessionID;
		_session = sType;
		_request = request;
		_wiproVersion = wiproVersion;
	}	

	public abstract void start() throws IOException;

	public abstract void stop();

	public abstract void pause();

	public abstract void resume();
<<<<<<< HEAD

	protected static String printBuffer(byte[] buffer, int start,int end) {
		String str = "";
		for (int i=start;i<end;i++) str+=","+Integer.toHexString(buffer[i]&0xFF);
		return str;
	}
}

=======
}
>>>>>>> 952eb085
<|MERGE_RESOLUTION|>--- conflicted
+++ resolved
@@ -1,63 +1,49 @@
-package com.smartdevicelink.streaming;
+package com.smartdevicelink.streaming;
+
+import java.io.IOException;
+import java.io.InputStream;
+
+import com.smartdevicelink.protocol.enums.SessionType;
+import com.smartdevicelink.proxy.RPCRequest;
+
+abstract public class AbstractPacketizer {
+
+	protected IStreamListener _streamListener = null;
+	private final static int BUFF_READ_SIZE = 1000000;
+	protected byte _rpcSessionID = 0;
+	
+	protected SessionType _session = null;
+	protected InputStream is = null;
+	protected byte[] buffer = new byte[BUFF_READ_SIZE];
+	protected boolean upts = false;
+	protected RPCRequest _request = null;
+	protected byte _wiproVersion = 1;
+	
+	//protected long ts = 0, intervalBetweenReports = 5000, delta = 0;
+	protected long intervalBetweenReports = 5000, delta = 0;
+
+	public AbstractPacketizer(IStreamListener streamListener, InputStream is, SessionType sType, byte rpcSessionID) throws IOException {
+        this._streamListener = streamListener;
+		this.is = is;
+		_rpcSessionID = rpcSessionID;
+		_session = sType;
+	}
+	
+	public AbstractPacketizer(IStreamListener streamListener, InputStream is, RPCRequest request, SessionType sType, byte rpcSessionID, byte wiproVersion) throws IOException {
+        this._streamListener = streamListener;
+		this.is = is;
+		_rpcSessionID = rpcSessionID;
+		_session = sType;
+		_request = request;
+		_wiproVersion = wiproVersion;
+	}	
+
+	public abstract void start() throws IOException;
+
+	public abstract void stop();
+
+	public abstract void pause();
+
+	public abstract void resume();
 
-import java.io.IOException;
-import java.io.InputStream;
-
-import com.smartdevicelink.protocol.enums.SessionType;
-import com.smartdevicelink.proxy.RPCRequest;
-
-abstract public class AbstractPacketizer {
-
-	protected IStreamListener _streamListener = null;
-	private final static int BUFF_READ_SIZE = 1000000;
-	protected byte _rpcSessionID = 0;
-	
-	protected SessionType _session = null;
-	protected InputStream is = null;
-<<<<<<< HEAD
-	protected byte[] buffer = new byte[BUFF_READ_SIZE];
-=======
-	protected byte[] buffer = new byte[1000000];
->>>>>>> 952eb085
-	protected boolean upts = false;
-	protected RPCRequest _request = null;
-	protected byte _wiproVersion = 1;
-	
-	//protected long ts = 0, intervalBetweenReports = 5000, delta = 0;
-	protected long intervalBetweenReports = 5000, delta = 0;
-
-	public AbstractPacketizer(IStreamListener streamListener, InputStream is, SessionType sType, byte rpcSessionID) throws IOException {
-        this._streamListener = streamListener;
-		this.is = is;
-		_rpcSessionID = rpcSessionID;
-		_session = sType;
-	}
-	
-	public AbstractPacketizer(IStreamListener streamListener, InputStream is, RPCRequest request, SessionType sType, byte rpcSessionID, byte wiproVersion) throws IOException {
-        this._streamListener = streamListener;
-		this.is = is;
-		_rpcSessionID = rpcSessionID;
-		_session = sType;
-		_request = request;
-		_wiproVersion = wiproVersion;
-	}	
-
-	public abstract void start() throws IOException;
-
-	public abstract void stop();
-
-	public abstract void pause();
-
-	public abstract void resume();
-<<<<<<< HEAD
-
-	protected static String printBuffer(byte[] buffer, int start,int end) {
-		String str = "";
-		for (int i=start;i<end;i++) str+=","+Integer.toHexString(buffer[i]&0xFF);
-		return str;
-	}
-}
-
-=======
-}
->>>>>>> 952eb085
+}