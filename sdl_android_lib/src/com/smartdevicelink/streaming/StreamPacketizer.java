--- conflicted
+++ resolved
@@ -1,134 +1,104 @@
-package com.smartdevicelink.streaming;
+package com.smartdevicelink.streaming;
+
+import java.io.IOException;
+import java.io.InputStream;
+
+import com.smartdevicelink.SdlConnection.SdlConnection;
+import com.smartdevicelink.protocol.ProtocolMessage;
+import com.smartdevicelink.protocol.enums.SessionType;
+
+public class StreamPacketizer extends AbstractPacketizer implements Runnable{
+
+	public final static String TAG = "StreamPacketizer";
+	private Thread t = null;
+
+	public SdlConnection sdlConnection = null;
+    private Object mPauseLock;
+    private boolean mPaused;
+
+	public StreamPacketizer(IStreamListener streamListener, InputStream is, SessionType sType, byte rpcSessionID) throws IOException {
+		super(streamListener, is, sType, rpcSessionID);
+        mPauseLock = new Object();
+        mPaused = false;
+	}
+
+	public void start() throws IOException {
+		if (t == null) {
+			t = new Thread(this);
+			t.start();
+		}
+	}
+
+	public void stop() {
+
+		if (t != null)
+		{
+			t.interrupt();
+			t = null;
+		}
+
+	}
+
+	public void run() {
+		int length;
 
-import java.io.IOException;
-import java.io.InputStream;
-
-import com.smartdevicelink.SdlConnection.SdlConnection;
-import com.smartdevicelink.protocol.ProtocolMessage;
-import com.smartdevicelink.protocol.enums.SessionType;
-
-public class StreamPacketizer extends AbstractPacketizer implements Runnable{
-
-	public final static String TAG = "StreamPacketizer";
-<<<<<<< HEAD
-	private Thread t = null;
-=======
-
-	private Thread t = null;
-	private final static int BUFF_READ_SIZE = 1000000;
-
-	public SdlConnection sdlConnection = null;
-    private Object mPauseLock;
-    private boolean mPaused;
->>>>>>> 952eb085
-
-	public SdlConnection sdlConnection = null;
-    private Object mPauseLock;
-    private boolean mPaused;
-
-	public StreamPacketizer(IStreamListener streamListener, InputStream is, SessionType sType, byte rpcSessionID) throws IOException {
-		super(streamListener, is, sType, rpcSessionID);
-        mPauseLock = new Object();
-        mPaused = false;
-	}
-
-	public void start() throws IOException {
-		if (t == null) {
-			t = new Thread(this);
-			t.start();
-		}
-	}
-
-	public void stop() {
-
-		if (t != null)
-		{
-			t.interrupt();
-			t = null;
-		}
-
-	}
-
-	public void run() {
-		int length;
-
-		try 
-		{
-			while (t != null && !t.isInterrupted()) 
+		try 
+		{
+			while (t != null && !t.isInterrupted()) 
 			{
-				synchronized(mPauseLock)
-				{
-					while (mPaused)
-                    {
-						try
-                        {
-							mPauseLock.wait();
-                        }
-                        catch (InterruptedException e) {}
-                    }
-                }
-
-<<<<<<< HEAD
-		try 
-		{
-			while (t != null && !t.isInterrupted()) 
-			{
-				synchronized(mPauseLock)
-				{
-					while (mPaused)
-                    {
-						try
-                        {
-							mPauseLock.wait();
-                        }
-                        catch (InterruptedException e) {}
-                    }
-                }
-
+				synchronized(mPauseLock)
+				{
+					while (mPaused)
+                    {
+						try
+                        {
+							mPauseLock.wait();
+                        }
+                        catch (InterruptedException e) {}
+                    }
+                }
+
 				length = is.read(buffer, 0, 1488);
-=======
-				length = is.read(buffer, 0, BUFF_READ_SIZE);
->>>>>>> 952eb085
-				
-				if (length >= 0) 
-				{
-					ProtocolMessage pm = new ProtocolMessage();
-					pm.setSessionID(_rpcSessionID);
-					pm.setSessionType(_session);
-					pm.setFunctionID(0);
-					pm.setCorrID(0);
-					pm.setData(buffer, length);
-										
-					if (t != null && !t.isInterrupted())
-						_streamListener.sendStreamPacket(pm);
-				}
-			}
-		} catch (IOException e) 
-		{
-			e.printStackTrace();
-		}
-		finally
-		{
-			 if (sdlConnection != null)
-			 {
-				 sdlConnection.endService(_session, _rpcSessionID);
-			 }
-
-		}
-	}
-
-    @Override
-	public void pause() {
-        synchronized (mPauseLock) {
-            mPaused = true;
-        }
-    }
-
-    @Override
-    public void resume() {
-        synchronized (mPauseLock) {
-            mPaused = false;
-            mPauseLock.notifyAll();
-        }
-    }
-}
+				
+				if (length >= 0) 
+				{
+					ProtocolMessage pm = new ProtocolMessage();
+					pm.setSessionID(_rpcSessionID);
+					pm.setSessionType(_session);
+					pm.setFunctionID(0);
+					pm.setCorrID(0);
+					pm.setData(buffer, length);
+										
+					if (t != null && !t.isInterrupted())
+						_streamListener.sendStreamPacket(pm);
+				}
+			}
+		} catch (IOException e) 
+		{
+			e.printStackTrace();
+		}
+		finally
+		{
+			 if (sdlConnection != null)
+			 {
+				 sdlConnection.endService(_session, _rpcSessionID);
+			 }
+
+		}
+	}
+
+    @Override
+	public void pause() {
+        synchronized (mPauseLock) {
+            mPaused = true;
+        }
+    }
+
+    @Override
+    public void resume() {
+        synchronized (mPauseLock) {
+            mPaused = false;
+            mPauseLock.notifyAll();
+        }
+    }
+}