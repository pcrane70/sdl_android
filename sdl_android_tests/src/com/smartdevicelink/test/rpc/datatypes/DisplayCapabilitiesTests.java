--- conflicted
+++ resolved
@@ -85,21 +85,7 @@
     private TouchEventCapabilities              touchEventCapabilities;
 
     @Override
-<<<<<<< HEAD
     public void setUp(){    	
-=======
-    public void setUp(){
-        IMAGE_RESOLUTIONS[0] = new ImageResolution();
-    	IMAGE_RESOLUTIONS[0].setResolutionWidth(IMAGE_RESOLUTION_ITEM_1_WIDTH);
-    	IMAGE_RESOLUTIONS[0].setResolutionHeight(IMAGE_RESOLUTION_ITEM_1_HEIGHT);
-        IMAGE_RESOLUTIONS[1] = new ImageResolution();
-    	IMAGE_RESOLUTIONS[1].setResolutionWidth(30);
-    	IMAGE_RESOLUTIONS[1].setResolutionHeight(30);
-        IMAGE_RESOLUTIONS[2] = new ImageResolution();
-    	IMAGE_RESOLUTIONS[2].setResolutionWidth(10);
-    	IMAGE_RESOLUTIONS[2].setResolutionHeight(10);
-    	
->>>>>>> 26daa958
     	msg = new DisplayCapabilities();
 
         createCustomObjects();
@@ -115,20 +101,17 @@
     }
 
     private void createCustomObjects(){
-    	ImageResolution imageResolutionForImageFields1 = new ImageResolution();
-    	imageResolutionForImageFields1.setResolutionWidth(IMAGE_RESOLUTION_ITEM_1_WIDTH);
-    	imageResolutionForImageFields1.setResolutionHeight(IMAGE_RESOLUTION_ITEM_1_HEIGHT);
-    	IMAGE_RESOLUTIONS[0] = imageResolutionForImageFields1;
-    	
-    	ImageResolution imageResolutionForImageFields2 = new ImageResolution();
-    	imageResolutionForImageFields2.setResolutionWidth(IMAGE_RESOLUTION_ITEM_2_WIDTH);
-    	imageResolutionForImageFields2.setResolutionHeight(IMAGE_RESOLUTION_ITEM_2_HEIGHT);
-    	IMAGE_RESOLUTIONS[1] = imageResolutionForImageFields2;
-    	
-    	ImageResolution imageResolutionForImageFields3 = new ImageResolution();
-    	imageResolutionForImageFields3.setResolutionWidth(IMAGE_RESOLUTION_ITEM_3_WIDTH);
-    	imageResolutionForImageFields3.setResolutionHeight(IMAGE_RESOLUTION_ITEM_3_HEIGHT);
-    	IMAGE_RESOLUTIONS[2] = imageResolutionForImageFields3;
+    	IMAGE_RESOLUTIONS[0] = new ImageResolution();
+    	IMAGE_RESOLUTIONS[0].setResolutionWidth(IMAGE_RESOLUTION_ITEM_1_WIDTH);
+    	IMAGE_RESOLUTIONS[0].setResolutionHeight(IMAGE_RESOLUTION_ITEM_1_HEIGHT);
+    	
+    	IMAGE_RESOLUTIONS[1] = new ImageResolution();
+    	IMAGE_RESOLUTIONS[1].setResolutionWidth(IMAGE_RESOLUTION_ITEM_2_WIDTH);
+    	IMAGE_RESOLUTIONS[1].setResolutionHeight(IMAGE_RESOLUTION_ITEM_2_HEIGHT);
+    	
+    	IMAGE_RESOLUTIONS[2] = new ImageResolution();
+    	IMAGE_RESOLUTIONS[2].setResolutionWidth(IMAGE_RESOLUTION_ITEM_3_WIDTH);
+    	IMAGE_RESOLUTIONS[2].setResolutionHeight(IMAGE_RESOLUTION_ITEM_3_HEIGHT);
     	
         imageResolution = new ImageResolution();
         imageResolution.setResolutionWidth(SCREEN_IMAGE_RESOLUTION_WIDTH);
@@ -339,12 +322,6 @@
         assertEquals("Text fields size didn't match expected size.", imageFields.size(), copy.size());
        
         for(int i = 0; i < imageFields.size(); i++){
-        	try {
-				System.out.println(imageFields.get(i).serializeJSON());
-			} catch (JSONException e) {
-				e.printStackTrace();
-			}
-        	
             assertTrue("Text field data at index " + i + " didn't match expected data.",
                     Validator.validateImageFields(imageFields.get(i), copy.get(i)));
         }
