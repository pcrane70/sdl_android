package com.smartdevicelink.test.rpc.datatypes;

import java.util.ArrayList;
import java.util.Arrays;
import java.util.Hashtable;
import java.util.Iterator;
import java.util.List;

import junit.framework.TestCase;

import org.json.JSONArray;
import org.json.JSONException;
import org.json.JSONObject;

import com.smartdevicelink.marshal.JsonRPCMarshaller;
import com.smartdevicelink.proxy.rpc.DisplayCapabilities;
import com.smartdevicelink.proxy.rpc.Image;
import com.smartdevicelink.proxy.rpc.ImageField;
import com.smartdevicelink.proxy.rpc.ImageResolution;
import com.smartdevicelink.proxy.rpc.ScreenParams;
import com.smartdevicelink.proxy.rpc.TextField;
import com.smartdevicelink.proxy.rpc.TouchCoord;
import com.smartdevicelink.proxy.rpc.TouchEventCapabilities;
import com.smartdevicelink.proxy.rpc.enums.CharacterSet;
import com.smartdevicelink.proxy.rpc.enums.DisplayType;
import com.smartdevicelink.proxy.rpc.enums.FileType;
import com.smartdevicelink.proxy.rpc.enums.ImageFieldName;
import com.smartdevicelink.proxy.rpc.enums.MediaClockFormat;
import com.smartdevicelink.proxy.rpc.enums.TextFieldName;
import com.smartdevicelink.test.utils.Config;
import com.smartdevicelink.test.utils.Validator;
import com.smartdevicelink.test.utils.JsonUtils;

public class DisplayCapabilitiesTests extends TestCase{

    private static final boolean                GRAPHIC_SUPPORTED              = true;
    private static final int                    CUSTOM_PRESETS_AVAILABLE       = 5;
    private static final DisplayType            DISPLAY_TYPE                   = DisplayType.NGN;

    // screen params constants
    private static final int                    SCREEN_IMAGE_RESOLUTION_WIDTH  = 1250;
    private static final int                    SCREEN_IMAGE_RESOLUTION_HEIGHT = 1080;
    private static final boolean                TOUCH_AVAILABLE                = true;
    private static final boolean                MULTI_TOUCH_AVAILABLE          = false;
    private static final boolean                DOUBLE_PRESS_AVAILABLE         = false;
    private static final int                    SCREEN_IMAGE_RESOLUTION_HEIGHT_CHANGED = 2160;
    private static final boolean                MULTI_TOUCH_AVAILABLE_CHANGED          = true;
    
    // textFields constants
    private static final TextFieldName[]        TEXT_FIELD_NAMES               = new TextFieldName[] {
            TextFieldName.alertText1, TextFieldName.alertText2, TextFieldName.mainField1 };
    private static final int[]                  TEXT_FIELD_WIDTHS              = new int[] { 25, 25, 30 };
    private static final int                    TEXT_FIELD_ROWS                = 1;
    private static final CharacterSet           CHARACTER_SET                  = CharacterSet.TYPE2SET;
    private static final TextFieldName			TEXT_FIELD_NAME_CHANGED 	   = TextFieldName.statusBar;
    
    
    // imageFields constants
    private static final ImageFieldName[]       IMAGE_FIELD_NAMES              = new ImageFieldName[] {
            ImageFieldName.appIcon, ImageFieldName.graphic, ImageFieldName.softButtonImage };
    private static final FileType[]             IMAGE_FILE_TYPES               = new FileType[] { FileType.GRAPHIC_PNG,
            FileType.GRAPHIC_JPEG, FileType.GRAPHIC_BMP                       };
    private static final ImageResolution[]      IMAGE_RESOLUTIONS              = new ImageResolution[3];
    private static final Integer				IMAGE_RESOLUTION_ITEM_1_WIDTH  = 20;
    private static final Integer				IMAGE_RESOLUTION_ITEM_1_HEIGHT = 20;
    private static final ImageFieldName 		IMAGE_FIELD_NAME_CHANGED	   = ImageFieldName.showConstantTBTIcon;
    private static final FileType				IMAGE_FILE_TYPE_CHANGED		   = FileType.AUDIO_MP3;
    private static final Integer				IMAGE_RESOLUTION_HEIGHT_CHANGED= 45;
    
    
    private static final List<String>           TEMPLATES_AVAILABLE            = Arrays.asList(new String[] { "Media",
            "Navigation", "Productivity"                                      });
    private static final String 				TEMPLATES_ITEM_CHANGED		   = "Nothing";
    
    private static final List<MediaClockFormat> MEDIA_CLOCK_FORMATS            = Arrays.asList(new MediaClockFormat[] { MediaClockFormat.CLOCK1 });
    private static final MediaClockFormat 		MEDIA_CLOCK_FORMAT_CHANGED 	   = MediaClockFormat.CLOCK3;
    
    private DisplayCapabilities                 msg;

    private ScreenParams                        screenParams;
    private List<TextField>                     textFields;
    private List<ImageField>                    imageFields;
    private ImageResolution                     imageResolution;
    private TouchEventCapabilities              touchEventCapabilities;

    @Override
    public void setUp(){
<<<<<<< HEAD
        IMAGE_RESOLUTIONS[0] = new ImageResolution();
    	IMAGE_RESOLUTIONS[0].setResolutionWidth(20);
    	IMAGE_RESOLUTIONS[0].setResolutionHeight(20);
        IMAGE_RESOLUTIONS[1] = new ImageResolution();
=======
    	IMAGE_RESOLUTIONS[0].setResolutionWidth(IMAGE_RESOLUTION_ITEM_1_WIDTH);
    	IMAGE_RESOLUTIONS[0].setResolutionHeight(IMAGE_RESOLUTION_ITEM_1_HEIGHT);
>>>>>>> 55d52ca5
    	IMAGE_RESOLUTIONS[1].setResolutionWidth(30);
    	IMAGE_RESOLUTIONS[1].setResolutionHeight(30);
        IMAGE_RESOLUTIONS[2] = new ImageResolution();
    	IMAGE_RESOLUTIONS[2].setResolutionWidth(10);
    	IMAGE_RESOLUTIONS[2].setResolutionHeight(10);
    	
    	msg = new DisplayCapabilities();

        createCustomObjects();

        msg.setGraphicSupported(GRAPHIC_SUPPORTED);
        msg.setNumCustomPresetsAvailable(CUSTOM_PRESETS_AVAILABLE);
        msg.setDisplayType(DISPLAY_TYPE);
        msg.setImageFields(imageFields);
        msg.setTextFields(textFields);
        msg.setMediaClockFormats(MEDIA_CLOCK_FORMATS);
        msg.setScreenParams(screenParams);
        msg.setTemplatesAvailable(TEMPLATES_AVAILABLE);
    }

    private void createCustomObjects(){
        imageResolution = new ImageResolution();
        imageResolution.setResolutionWidth(SCREEN_IMAGE_RESOLUTION_WIDTH);
        imageResolution.setResolutionHeight(SCREEN_IMAGE_RESOLUTION_HEIGHT);
        
        touchEventCapabilities = new TouchEventCapabilities();
        touchEventCapabilities.setPressAvailable(TOUCH_AVAILABLE);
        touchEventCapabilities.setMultiTouchAvailable(MULTI_TOUCH_AVAILABLE);
        touchEventCapabilities.setDoublePressAvailable(DOUBLE_PRESS_AVAILABLE);
        
        screenParams = new ScreenParams();
        screenParams.setImageResolution(imageResolution);
        screenParams.setTouchEventAvailable(touchEventCapabilities);

        textFields = new ArrayList<TextField>(TEXT_FIELD_NAMES.length);
        for(int i = 0; i < TEXT_FIELD_NAMES.length; i++){
        	TextField textField = new TextField();
        	textField.setName(TEXT_FIELD_NAMES[i]);
        	textField.setCharacterSet(CHARACTER_SET);
        	textField.setWidth(TEXT_FIELD_WIDTHS[i]);
        	textField.setRows(TEXT_FIELD_ROWS);
            textFields.add(textField);
        }

        imageFields = new ArrayList<ImageField>(IMAGE_FIELD_NAMES.length);
        for(int i = 0; i < IMAGE_FIELD_NAMES.length; i++){
        	ImageField imageField = new ImageField();
        	imageField.setName(IMAGE_FIELD_NAMES[i]);
        	//TODO: check if this fix is correct
        	List<FileType> fileList = new ArrayList<FileType>();
        	fileList.add(IMAGE_FILE_TYPES[i]);
        	imageField.setImageTypeSupported(fileList);
        	imageField.setImageResolution(IMAGE_RESOLUTIONS[i]);
            imageFields.add(imageField);
        }
    }

    public void testGraphicSupported(){
        boolean copy = msg.getGraphicSupported();
        assertEquals("Input value didn't match expected value.", GRAPHIC_SUPPORTED, copy);
    }

    public void testNumPresetsAvailable(){
        int copy = msg.getNumCustomPresetsAvailable();
        assertEquals("Input value didn't match expected value.", CUSTOM_PRESETS_AVAILABLE, copy);
    }

    public void testDisplayType(){
        DisplayType copy = msg.getDisplayType();
        assertEquals("Input value didn't match expected value.", DISPLAY_TYPE, copy);
    }

    public void testScreenParams(){
        ScreenParams copy = msg.getScreenParams();

        assertTrue("Input value didn't match expected value.", Validator.validateScreenParams(screenParams, copy));
    }

    public void testGetScreenParams(){
    	ScreenParams copy1 = msg.getScreenParams();
    	ImageResolution imageResolution1 = copy1.getImageResolution();
    	imageResolution1.setResolutionHeight(SCREEN_IMAGE_RESOLUTION_HEIGHT_CHANGED);
    	TouchEventCapabilities touchEvent1 = copy1.getTouchEventAvailable();
    	touchEvent1.setMultiTouchAvailable(MULTI_TOUCH_AVAILABLE_CHANGED);
    	ScreenParams copy2 = msg.getScreenParams();
    	
    	assertNotSame("Screen parameters were not defensive copied", copy1, copy2);
    	assertFalse("Copies have the same values", Validator.validateScreenParams(copy1, copy2));
    }
    
    public void testSetScreenParams(){
    	ScreenParams copy1 = msg.getScreenParams();
    	ImageResolution imageResolution1 = copy1.getImageResolution();
    	TouchEventCapabilities touchEvent1 = copy1.getTouchEventAvailable();
    	msg.setScreenParams(copy1);
    	imageResolution1.setResolutionHeight(SCREEN_IMAGE_RESOLUTION_HEIGHT_CHANGED);
    	touchEvent1.setMultiTouchAvailable(MULTI_TOUCH_AVAILABLE_CHANGED);
    	ScreenParams copy2 = msg.getScreenParams();
    	
    	assertNotSame("Screen parameters were not defensive copied", copy1, copy2);
    	assertFalse("Copies have the same values", Validator.validateScreenParams(copy1, copy2));
    }
    
    public void testTemplatesAvailable(){
        List<String> copy = msg.getTemplatesAvailable();

        assertEquals("Templates available size didn't match expected size.", TEMPLATES_AVAILABLE.size(), copy.size());

        for(int i = 0; i < TEMPLATES_AVAILABLE.size(); i++){
            assertEquals("Template data at index " + i + " didn't match expected data.", TEMPLATES_AVAILABLE.get(i),
                    copy.get(i));
        }
    }
    
    public void testGetTemplatesAvailable() {
    	List<String> copy1 = msg.getTemplatesAvailable();
    	copy1.set(0, TEMPLATES_ITEM_CHANGED);
    	List<String> copy2 = msg.getTemplatesAvailable();
    	
    	assertNotSame("Templates list was not defensive copied", copy1, copy2);
    	assertFalse("Copies have the same values", Validator.validateStringList(copy1, copy2));
    }
    
    public void testSetTemplatesAvailable() {
    	List<String> copy1 = msg.getTemplatesAvailable();
    	msg.setTemplatesAvailable(copy1);
    	copy1.set(0, TEMPLATES_ITEM_CHANGED);
    	List<String> copy2 = msg.getTemplatesAvailable();
    	
    	assertNotSame("Templates list was not defensive copied", copy1, copy2);
    	assertFalse("Copies have the same values", Validator.validateStringList(copy1, copy2));
    }

    public void testMediaClockFormats(){
        List<MediaClockFormat> copy = msg.getMediaClockFormats();

        assertEquals("Media clock formats size didn't match expected size.", MEDIA_CLOCK_FORMATS.size(), copy.size());

        for(int i = 0; i < MEDIA_CLOCK_FORMATS.size(); i++){
            assertEquals("Media clock format data at index " + i + " didn't match expected data.",
                    MEDIA_CLOCK_FORMATS.get(i), copy.get(i));
        }
    }

    public void testGetMediaClockFormats() {
    	List<MediaClockFormat> copy1 = msg.getMediaClockFormats();
    	copy1.set(0, MEDIA_CLOCK_FORMAT_CHANGED);
    	List<MediaClockFormat> copy2 = msg.getMediaClockFormats();
    	
    	assertNotSame("Templates list was not defensive copied", copy1, copy2);
    	assertEquals("Media clock formats list lengths do not match", copy1.size(), copy2.size());
		for (int index = 0; index < copy1.size(); index++) {
			assertEquals("Input value didn't match expected value", copy1.get(index), copy2.get(index));
		}
    }
    
    public void testSetMediaClockFormats() {
    	List<MediaClockFormat> copy1 = msg.getMediaClockFormats();
    	msg.setMediaClockFormats(copy1);
    	copy1.set(0, MEDIA_CLOCK_FORMAT_CHANGED);
    	List<MediaClockFormat> copy2 = msg.getMediaClockFormats();
    	
    	assertNotSame("Templates list was not defensive copied", copy1, copy2);
    	assertEquals("Media clock formats list lengths do not match", copy1.size(), copy2.size());
		for (int index = 0; index < copy1.size(); index++) {
			assertEquals("Input value didn't match expected value", copy1.get(index), copy2.get(index));
		}
    }

    public void testTextFields(){
        List<TextField> copy = msg.getTextFields();
        assertEquals("Text fields size didn't match expected size.", textFields.size(), copy.size());

        for(int i = 0; i < textFields.size(); i++){
            assertTrue("Text field data at index " + i + " didn't match expected data.",
                    Validator.validateTextFields(textFields.get(i), copy.get(i)));
        }
    }
    
    public void testGetTextFields() {
    	List<TextField> copy1 = msg.getTextFields();
    	TextField firstItem = copy1.get(0);
    	firstItem.setName(TEXT_FIELD_NAME_CHANGED);
    	List<TextField> copy2 = msg.getTextFields();
    	
    	assertNotSame("Text field list was not defensive copied", copy1, copy2);
    	//test the first object for different values, and test the rest of the objects in the list for same values
    	TextField textFieldFirst1 = copy1.get(0);
    	TextField textFieldFirst2 = copy2.get(0);
		
		assertNotSame("Text field was not defensive copied", textFieldFirst1, textFieldFirst2);
		assertFalse("Text field objects matched", Validator.validateTextFields(textFieldFirst1, textFieldFirst2));
		
    	for (int index = 1; index < copy1.size(); index++) {
    		TextField textFieldCopy1 = copy1.get(index);
    		TextField textFieldCopy2 = copy2.get(index);
    		assertTrue("Input value didn't match expected value", Validator.validateTextFields(textFieldCopy1, textFieldCopy2));
    	}
    }
    
    public void testSetTextFields() {
    	List<TextField> copy1 = msg.getTextFields();
    	TextField firstItem = copy1.get(0);
    	msg.setTextFields(copy1);
    	firstItem.setName(TEXT_FIELD_NAME_CHANGED);
    	List<TextField> copy2 = msg.getTextFields();
    	
    	assertNotSame("Text field list was not defensive copied", copy1, copy2);
    	//test the first object for different values, and test the rest of the objects in the list for same values
    	TextField textFieldFirst1 = copy1.get(0);
    	TextField textFieldFirst2 = copy2.get(0);
		
		assertNotSame("Text field was not defensive copied", textFieldFirst1, textFieldFirst2);
		assertFalse("Text field objects matched", Validator.validateTextFields(textFieldFirst1, textFieldFirst2));
		
    	for (int index = 1; index < copy1.size(); index++) {
    		TextField textFieldCopy1 = copy1.get(index);
    		TextField textFieldCopy2 = copy2.get(index);
    		assertTrue("Input value didn't match expected value", Validator.validateTextFields(textFieldCopy1, textFieldCopy2));
    	}
    }

    public void testImageFields(){
        List<ImageField> copy = msg.getImageFields();
        assertEquals("Text fields size didn't match expected size.", imageFields.size(), copy.size());

        for(int i = 0; i < imageFields.size(); i++){
            assertTrue("Text field data at index " + i + " didn't match expected data.",
                    Validator.validateImageFields(imageFields.get(i), copy.get(i)));
        }
    }
    
    public void testGetImageFields() {
    	List<ImageField> copy1 = msg.getImageFields();
    	ImageField firstImageField = copy1.get(0);
    	List<FileType> firstFileTypeInFirstImageField = firstImageField.getImageTypeSupported();
    	ImageResolution firstImageResolution = firstImageField.getImageResolution();
    	firstImageField.setName(IMAGE_FIELD_NAME_CHANGED);
    	firstFileTypeInFirstImageField.set(0, IMAGE_FILE_TYPE_CHANGED);
    	firstImageResolution.setResolutionHeight(IMAGE_RESOLUTION_HEIGHT_CHANGED);
    	List<ImageField> copy2 = msg.getImageFields();
    	
    	assertNotSame("Image field list was not defensive copied", copy1, copy2);
    	//test the first object for different values, and test the rest of the objects in the list for same values
    	ImageField imageFieldFirst1 = copy1.get(0);
    	ImageField imageFieldFirst2 = copy2.get(0);
		
		assertNotSame("Image field was not defensive copied", imageFieldFirst1, imageFieldFirst2);
		
		List<FileType> firstFileTypeImageField1 = imageFieldFirst1.getImageTypeSupported();
		List<FileType> firstFileTypeImageField2 = imageFieldFirst2.getImageTypeSupported();
		ImageResolution firstImageResolution1 = imageFieldFirst1.getImageResolution();
		ImageResolution firstImageResolution2 = imageFieldFirst2.getImageResolution();
		assertNotSame("First file type list was not defensive copied", firstFileTypeImageField1, firstFileTypeImageField2);
		assertNotSame("First image resolution was not defensive copied", firstImageResolution1, firstImageResolution2);
		
		assertFalse("Image field objects matched", Validator.validateImageFields(imageFieldFirst1, imageFieldFirst2));
		
    	for (int index = 1; index < copy1.size(); index++) {
    		ImageField imageFieldCopy1 = copy1.get(index);
    		ImageField imageFieldCopy2 = copy2.get(index);
    		
    		assertNotSame("Image field was not defensive copied", imageFieldFirst1, imageFieldFirst2);
    		assertNotSame("First file type list was not defensive copied", firstFileTypeImageField1, firstFileTypeImageField2);
    		assertNotSame("First image resolution was not defensive copied", firstImageResolution1, firstImageResolution2);
    		assertTrue("Input value didn't match expected value", Validator.validateImageFields(imageFieldCopy1, imageFieldCopy2));
    	}
    }
    
    public void testSetImageFields() {
    	List<ImageField> copy1 = msg.getImageFields();
    	ImageField firstImageField = copy1.get(0);
    	List<FileType> firstFileTypeInFirstImageField = firstImageField.getImageTypeSupported();
    	ImageResolution firstImageResolution = firstImageField.getImageResolution();
    	msg.setImageFields(copy1);
    	firstImageField.setName(IMAGE_FIELD_NAME_CHANGED);
    	firstFileTypeInFirstImageField.set(0, IMAGE_FILE_TYPE_CHANGED);
    	firstImageResolution.setResolutionHeight(IMAGE_RESOLUTION_HEIGHT_CHANGED);
    	List<ImageField> copy2 = msg.getImageFields();
    	
    	assertNotSame("Image field list was not defensive copied", copy1, copy2);
    	//test the first object for different values, and test the rest of the objects in the list for same values
    	ImageField imageFieldFirst1 = copy1.get(0);
    	ImageField imageFieldFirst2 = copy2.get(0);
		
		assertNotSame("Image field was not defensive copied", imageFieldFirst1, imageFieldFirst2);
		
		List<FileType> firstFileTypeImageField1 = imageFieldFirst1.getImageTypeSupported();
		List<FileType> firstFileTypeImageField2 = imageFieldFirst2.getImageTypeSupported();
		ImageResolution firstImageResolution1 = imageFieldFirst1.getImageResolution();
		ImageResolution firstImageResolution2 = imageFieldFirst2.getImageResolution();
		assertNotSame("First file type list was not defensive copied", firstFileTypeImageField1, firstFileTypeImageField2);
		assertNotSame("First image resolution was not defensive copied", firstImageResolution1, firstImageResolution2);
		
		assertFalse("Image field objects matched", Validator.validateImageFields(imageFieldFirst1, imageFieldFirst2));
		
    	for (int index = 1; index < copy1.size(); index++) {
    		ImageField imageFieldCopy1 = copy1.get(index);
    		ImageField imageFieldCopy2 = copy2.get(index);
    		
    		assertNotSame("Image field was not defensive copied", imageFieldFirst1, imageFieldFirst2);
    		assertNotSame("First file type list was not defensive copied", firstFileTypeImageField1, firstFileTypeImageField2);
    		assertNotSame("First image resolution was not defensive copied", firstImageResolution1, firstImageResolution2);
    		assertTrue("Input value didn't match expected value", Validator.validateImageFields(imageFieldCopy1, imageFieldCopy2));
    	}
    }
    
    public void testJson(){
        JSONObject reference = new JSONObject();
        JSONObject screenParams = new JSONObject(), imageResolution = new JSONObject(), touchEventCapabilities = new JSONObject();
        JSONArray mediaClockFormats = new JSONArray(), textFields = new JSONArray(), imageFields = new JSONArray();

        try{
            reference.put(DisplayCapabilities.KEY_NUM_CUSTOM_PRESETS_AVAILABLE, CUSTOM_PRESETS_AVAILABLE);
            reference.put(DisplayCapabilities.KEY_GRAPHIC_SUPPORTED, GRAPHIC_SUPPORTED);
            reference.put(DisplayCapabilities.KEY_DISPLAY_TYPE, DISPLAY_TYPE);
            reference.put(DisplayCapabilities.KEY_TEMPLATES_AVAILABLE,
                    JsonUtils.createJsonArray(TEMPLATES_AVAILABLE));

            for(MediaClockFormat format : MEDIA_CLOCK_FORMATS){
                mediaClockFormats.put(format);
            }
            reference.put(DisplayCapabilities.KEY_MEDIA_CLOCK_FORMATS, mediaClockFormats);

            // text fields
            for(TextField textField : this.textFields){
                JSONObject textFieldJson = new JSONObject();
                textFieldJson.put(TextField.KEY_CHARACTER_SET, textField.getCharacterSet());
                textFieldJson.put(TextField.KEY_NAME, textField.getName());
                textFieldJson.put(TextField.KEY_ROWS, textField.getRows());
                textFieldJson.put(TextField.KEY_WIDTH, textField.getWidth());
                textFields.put(textFieldJson);
            }
            reference.put(DisplayCapabilities.KEY_TEXT_FIELDS, textFields);

            // image fields
            for(ImageField imageField : this.imageFields){
                JSONObject imageFieldJson = new JSONObject();
                imageFieldJson.put(ImageField.KEY_IMAGE_TYPE_SUPPORTED, imageField.getImageTypeSupported());
                imageFieldJson.put(ImageField.KEY_NAME, imageField.getName());

                ImageResolution resolution = imageField.getImageResolution();
                JSONObject resolutionJson = new JSONObject();
                resolutionJson.put(ImageResolution.KEY_RESOLUTION_HEIGHT, resolution.getResolutionHeight());
                resolutionJson.put(ImageResolution.KEY_RESOLUTION_WIDTH, resolution.getResolutionWidth());
                imageFieldJson.put(ImageField.KEY_IMAGE_RESOLUTION, resolutionJson);

                imageFields.put(imageFieldJson);
            }
            reference.put(DisplayCapabilities.KEY_IMAGE_FIELDS, imageFields);

            // screen params
            ImageResolution resolution = this.screenParams.getImageResolution();
            imageResolution.put(ImageResolution.KEY_RESOLUTION_HEIGHT, resolution.getResolutionHeight());
            imageResolution.put(ImageResolution.KEY_RESOLUTION_WIDTH, resolution.getResolutionWidth());
            screenParams.put(ScreenParams.KEY_RESOLUTION, imageResolution);

            TouchEventCapabilities touchCapabilities = this.touchEventCapabilities;
            touchEventCapabilities.put(TouchEventCapabilities.KEY_PRESS_AVAILABLE,
                    touchCapabilities.getPressAvailable());
            touchEventCapabilities.put(TouchEventCapabilities.KEY_DOUBLE_PRESS_AVAILABLE,
                    touchCapabilities.getDoublePressAvailable());
            touchEventCapabilities.put(TouchEventCapabilities.KEY_MULTI_TOUCH_AVAILABLE,
                    touchCapabilities.getMultiTouchAvailable());
            screenParams.put(ScreenParams.KEY_TOUCH_EVENT_AVAILABLE, touchEventCapabilities);
            reference.put(DisplayCapabilities.KEY_SCREEN_PARAMS, screenParams);

            JSONObject underTest = msg.serializeJSON();

            assertEquals("JSON size didn't match expected size.", reference.length(), underTest.length());
            
            Iterator<?> iterator = reference.keys();
            while(iterator.hasNext()){
                String key = (String) iterator.next();
                if(key.equals(DisplayCapabilities.KEY_IMAGE_FIELDS)){
                    JSONArray referenceArray = JsonUtils.readJsonArrayFromJsonObject(reference, key);
                    JSONArray underTestArray = JsonUtils.readJsonArrayFromJsonObject(underTest, key);
                    assertEquals("Image field size didn't match expected size.", referenceArray.length(),
                    		underTestArray.length());

                    for(int i = 0; i < referenceArray.length(); i++){
                    	Hashtable<String, Object> hashReference = JsonRPCMarshaller.deserializeJSONObject(referenceArray.getJSONObject(i));
                    	Hashtable<String, Object> hashTest= JsonRPCMarshaller.deserializeJSONObject(underTestArray.getJSONObject(i));
                    	
                        assertTrue("Image field at index " + i + " didn't match expected value.",
                                Validator.validateImageFields(new ImageField(hashReference), new ImageField(hashTest)));
                    }
                }
                else if(key.equals(DisplayCapabilities.KEY_TEXT_FIELDS)){
                    JSONArray referenceArray = JsonUtils.readJsonArrayFromJsonObject(reference, key);
                    JSONArray underTestArray = JsonUtils.readJsonArrayFromJsonObject(underTest, key);
                    assertEquals("Text field size didn't match expected size.", referenceArray.length(),
                            underTestArray.length());

                    for(int i = 0; i < referenceArray.length(); i++){
                    	Hashtable<String, Object> hashReference = JsonRPCMarshaller.deserializeJSONObject(referenceArray.getJSONObject(i));
                    	Hashtable<String, Object> hashTest= JsonRPCMarshaller.deserializeJSONObject(underTestArray.getJSONObject(i));
                    	
                        assertTrue("Text field at index " + i + " didn't match expected value.",
                                Validator.validateTextFields(new TextField(hashReference), new TextField(hashTest)));
                    }
                }
                else if(key.equals(DisplayCapabilities.KEY_TEMPLATES_AVAILABLE)){
                    JSONArray referenceArray = JsonUtils.readJsonArrayFromJsonObject(reference, key);
                    JSONArray underTestArray = JsonUtils.readJsonArrayFromJsonObject(underTest, key);
                    assertEquals("Template list size didn't match expected size.", referenceArray.length(),
                            underTestArray.length());

                    for(int i = 0; i < referenceArray.length(); i++){
                        assertTrue("Template field at index " + i + " didn't match expected value.",
                                Validator.validateText(referenceArray.getString(i), underTestArray.getString(i)));
                    }
                }
                else if(key.equals(DisplayCapabilities.KEY_SCREEN_PARAMS)){
                    JSONObject referenceArray = JsonUtils.readJsonObjectFromJsonObject(reference, key);
                    JSONObject underTestArray = JsonUtils.readJsonObjectFromJsonObject(underTest, key);
                	Hashtable<String, Object> hashReference = JsonRPCMarshaller.deserializeJSONObject(referenceArray);
                	Hashtable<String, Object> hashTest= JsonRPCMarshaller.deserializeJSONObject(underTestArray);
                    
                    assertTrue("Screen params value didn't match expected value.", Validator.validateScreenParams(
                            new ScreenParams(hashReference), new ScreenParams(hashTest)));
                }
                else if(key.equals(DisplayCapabilities.KEY_MEDIA_CLOCK_FORMATS)){
                    JSONArray referenceArray = JsonUtils.readJsonArrayFromJsonObject(reference, key);
                    JSONArray underTestArray = JsonUtils.readJsonArrayFromJsonObject(underTest, key);
                    assertEquals("Media clock format list size didn't match expected size.", referenceArray.length(),
                            underTestArray.length());

                    for(int i = 0; i < referenceArray.length(); i++){
                        assertTrue("Media clock format at index " + i + " didn't match expected value.",
                                Validator.validateText(referenceArray.getString(i), underTestArray.getString(i)));
                    }
                }
                else{
                    assertEquals("JSON value didn't match expected value for key \"" + key + "\".",
                            JsonUtils.readObjectFromJsonObject(reference, key),
                            JsonUtils.readObjectFromJsonObject(underTest, key));
                }
            }
        }catch(JSONException e){
            /* do nothing */
        }
    }

    public void testNull(){
        DisplayCapabilities msg = new DisplayCapabilities();
        assertNotNull("Null object creation failed.", msg);

        assertNull("Display type wasn't set, but getter method returned an object.", msg.getDisplayType());
        assertNull("Graphic supported wasn't set, but getter method returned an object.", msg.getGraphicSupported());
        assertNull("Image field list wasn't set, but getter method returned an object.", msg.getImageFields());
        assertNull("Media clock format list wasn't set, but getter method returned an object.",
                msg.getMediaClockFormats());
        assertNull("Num of custom presets wasn't set, but getter method returned an object.",
                msg.getNumCustomPresetsAvailable());
        assertNull("Screen params wasn't set, but getter method returned an object.", msg.getScreenParams());
        assertNull("Templates available list wasn't set, but getter method returned an object.",
                msg.getTemplatesAvailable());
        assertNull("Text fields list wasn't set, but getter method returned an object.", msg.getTextFields());
    }
}<|MERGE_RESOLUTION|>--- conflicted
+++ resolved
@@ -85,15 +85,10 @@
 
     @Override
     public void setUp(){
-<<<<<<< HEAD
         IMAGE_RESOLUTIONS[0] = new ImageResolution();
-    	IMAGE_RESOLUTIONS[0].setResolutionWidth(20);
-    	IMAGE_RESOLUTIONS[0].setResolutionHeight(20);
-        IMAGE_RESOLUTIONS[1] = new ImageResolution();
-=======
     	IMAGE_RESOLUTIONS[0].setResolutionWidth(IMAGE_RESOLUTION_ITEM_1_WIDTH);
     	IMAGE_RESOLUTIONS[0].setResolutionHeight(IMAGE_RESOLUTION_ITEM_1_HEIGHT);
->>>>>>> 55d52ca5
+        IMAGE_RESOLUTIONS[1] = new ImageResolution();
     	IMAGE_RESOLUTIONS[1].setResolutionWidth(30);
     	IMAGE_RESOLUTIONS[1].setResolutionHeight(30);
         IMAGE_RESOLUTIONS[2] = new ImageResolution();
